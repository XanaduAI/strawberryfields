# Copyright 2019 Xanadu Quantum Technologies Inc.

# Licensed under the Apache License, Version 2.0 (the "License");
# you may not use this file except in compliance with the License.
# You may obtain a copy of the License at

#     http://www.apache.org/licenses/LICENSE-2.0

# Unless required by applicable law or agreed to in writing, software
# distributed under the License is distributed on an "AS IS" BASIS,
# WITHOUT WARRANTIES OR CONDITIONS OF ANY KIND, either express or implied.
# See the License for the specific language governing permissions and
# limitations under the License.
r"""
Unit tests for strawberryfields.apps.graph.resize
"""
# pylint: disable=no-self-use,unused-argument
import networkx as nx
import numpy as np
import pytest

from strawberryfields.apps.graph import utils, resize

pytestmark = pytest.mark.apps

subgraphs = [
    [1, 2, 3, 4, 5],
    [0, 3],
    [0, 1, 2, 3, 4, 5],
    [2, 5],
    [1, 2, 3],
    [4, 5],
    [4, 5],
    [0, 1, 3, 4, 5],
    [0, 3],
    [4, 5],
]


@pytest.fixture()
def patch_is_subgraph(monkeypatch):
    """dummy function for ``utils.is_subgraph``"""
    monkeypatch.setattr(utils, "is_subgraph", lambda v1, v2: True)


@pytest.mark.parametrize("dim", [5])
class TestResizeSubgraphs:
    """Tests for the function ``resize.resize_subgraphs``"""

    def test_target_wrong_type(self, graph):
        """Test if function raises a ``TypeError`` when incorrect type given for ``target`` """
        with pytest.raises(TypeError, match="target must be an integer"):
            resize.resize_subgraphs(subgraphs=[[0, 1]], graph=graph, target=[])

    def test_target_small(self, graph):
        """Test if function raises a ``ValueError`` when a too small number is given for
        ``target`` """
        with pytest.raises(ValueError, match="target must be greater than two and less than"):
            resize.resize_subgraphs(subgraphs=[[0, 1]], graph=graph, target=1)

    def test_target_big(self, graph):
        """Test if function raises a ``ValueError`` when a too large number is given for
        ``target`` """
        with pytest.raises(ValueError, match="target must be greater than two and less than"):
            resize.resize_subgraphs(subgraphs=[[0, 1]], graph=graph, target=5)

    def test_callable_input(self, graph):
        """Tests if function returns the correct output given a custom method set by the user"""
        objective_return = (0, [0])

        def custom_method(*args, **kwargs):
            """Mockup of custom-method function fed to ``find_dense``"""
            return objective_return

        result = resize.resize_subgraphs(
            subgraphs=[[0, 1]], graph=graph, target=4, resize_options={"method": custom_method}
        )

        assert result == objective_return

    @pytest.mark.parametrize("methods", resize.METHOD_DICT)
    def test_valid_input(self, graph, monkeypatch, methods):
        """Tests if function returns the correct output under normal conditions. The resizing
        method is here monkey patched to return a known result."""
        objective_return = (0, [0])

        def custom_method(*args, **kwargs):
            """Mockup of custom-method function fed to ``resize_subgraphs``"""
            return objective_return

        with monkeypatch.context() as m:
            m.setattr(resize, "METHOD_DICT", {methods: custom_method})

            result = resize.resize_subgraphs(
                subgraphs=[[0, 1]], graph=graph, target=4, resize_options={"method": methods}
            )

        assert result == objective_return


@pytest.mark.parametrize("dim, target", [(6, 4), (8, 5)])
@pytest.mark.parametrize("methods", resize.METHOD_DICT)
def test_resize_subgraphs_integration(graph, target, methods):
    """Test if function returns resized subgraphs of the correct form given an input list of
    variable sized subgraphs specified by ``subgraphs``. The output should be a list of ``len(
    10)``, each element containing itself a list corresponding to a subgraph that should be of
    ``len(target)``. Each element in the subraph list should correspond to a node of the input
    graph. Note that graph nodes are numbered in this test as [0, 1, 4, 9, ...] (i.e., squares of
    the usual list) as a simple mapping to explore that the resized subgraph returned is still a
    valid subgraph."""
    graph = nx.relabel_nodes(graph, lambda x: x ** 2)
    graph_nodes = set(graph.nodes)
    s_relabeled = [(np.array(s) ** 2).tolist() for s in subgraphs]
    resized = resize.resize_subgraphs(
        subgraphs=s_relabeled, graph=graph, target=target, resize_options={"method": methods}
    )
    resized = np.array(resized)
    dims = resized.shape
    assert len(dims) == 2
    assert dims[0] == len(s_relabeled)
    assert dims[1] == target
    assert all(set(sample).issubset(graph_nodes) for sample in resized)


@pytest.mark.usefixtures("patch_is_subgraph")
@pytest.mark.parametrize("dim", [5])
class TestGreedyDensity:
    """Tests for the function ``resize.greedy_density``"""

    def test_invalid_subgraph(self, graph, monkeypatch):
        """Test if function raises an ``Exception`` when an element of ``subgraphs`` is not
        contained within nodes of the graph """
        with monkeypatch.context() as m:
            m.setattr(utils, "is_subgraph", lambda v1, v2: False)
            with pytest.raises(Exception, match="Input is not a valid subgraph"):
                resize.greedy_density(subgraphs=[[0, 9]], graph=graph, target=3)

    def test_normal_conditions_grow(self, graph):
        """Test if function returns correct subgraph under normal conditions, where one needs to
        grow to a larger subgraph.  We consider the 5-node checkerboard graph starting with a
        subgraph of the nodes [0, 1, 4] and aiming to grow to 4 nodes. We can see that there are
        two subgraphs of size 4: [0, 1, 2, 4] with 3 edges and [0, 1, 3, 4] with 4 edges,
        so we hence expect the second option as the returned solution."""
        subgraph = resize.greedy_density(subgraphs=[[0, 1, 4]], graph=graph, target=4)[0]
        assert np.allclose(subgraph, [0, 1, 3, 4])

    def test_normal_conditions_shrink(self, graph):
        """Test if function returns correct subgraph under normal conditions, where one needs to
        shrink to a smaller subgraph. We consider a 5-node graph given by the below adjacency
        matrix, with a starting subgraph of nodes [1, 2, 3, 4] and the objective to shrink to 3
        nodes. We can see that there are 4 candidate subgraphs: [1, 2, 3] with 3 edges, and [1,
        2, 4], [1, 3, 4], and [2, 3, 4] all with 2 edges, so we hence expect the first option as
        the returned solution."""
        adj = ((0, 1, 0, 0, 0), (1, 0, 1, 1, 0), (0, 1, 0, 1, 0), (0, 1, 1, 0, 1), (0, 0, 0, 1, 0))
        graph = nx.Graph(0.5 * np.array(adj))  # multiply by 0.5 to follow weightings of adj fixture
        subgraph = resize.greedy_density(subgraphs=[[1, 2, 3, 4]], graph=graph, target=3)[0]
        assert np.allclose(subgraph, [1, 2, 3])


@pytest.mark.usefixtures("patch_is_subgraph")
@pytest.mark.parametrize("dim", [5])
class TestGreedyDegree:
    """Tests for the function ``resize.greedy_degree``"""

    def test_invalid_subgraph(self, graph, monkeypatch):
        """Test if function raises an ``Exception`` when an element of ``subgraphs`` is not
        contained within nodes of the graph """
        with monkeypatch.context() as m:
            m.setattr(utils, "is_subgraph", lambda v1, v2: False)
            with pytest.raises(Exception, match="Input is not a valid subgraph"):
                resize.greedy_degree(subgraphs=[[0, 9]], graph=graph, target=3)

    def test_normal_conditions_grow(self, graph):
        """Test if function returns correct subgraph under normal conditions, where one needs to
        grow to a larger subgraph.  We consider the 7-node graph given by the below adjacency
        matrix starting with a subgraph of the nodes [0, 1, 4] and aiming to grow to 4 nodes. We
        can see that there are four candidate nodes to add in (corresponding degree shown in
        brackets): node 2 (degree 4), node 3 (degree 3), node 5 (degree 1) and node 6 (degree 1).
        Hence, since node 2 has the greatest degree, we expect the returned solution to be
        [0, 1, 2, 4]."""
        adj = (
            (0, 1, 0, 0, 0, 0, 0),
            (1, 0, 1, 1, 0, 0, 0),
            (0, 1, 0, 1, 0, 1, 1),
            (0, 1, 1, 0, 1, 0, 0),
            (0, 0, 0, 1, 0, 0, 0),
            (0, 0, 1, 0, 0, 0, 0),
            (0, 0, 1, 0, 0, 0, 0),
        )
        graph = nx.Graph(0.5 * np.array(adj))  # multiply by 0.5 to follow weightings of adj fixture

        subgraph = resize.greedy_degree(subgraphs=[[0, 1, 4]], graph=graph, target=4)[0]

        assert np.allclose(subgraph, [0, 1, 2, 4])

    def test_normal_conditions_shrink(self, graph):
        """Test if function returns correct subgraph under normal conditions, where one needs to
        shrink to a smaller subgraph. We consider the 7-node graph given by the below adjacency
        matrix starting with a subgraph of the nodes [0, 1, 2, 3] and aiming to shrink to 3
        nodes. We can see that there are four candidate nodes to remove (corresponding degree
        shown in brackets): node 0 (degree 3), node 1 (degree 3), node 2 (degree 2) and node 4 (
        degree 3). Hence, since node 2 has the lowest degree, we expect the returned solution
        to be [0, 1, 3]."""
        adj = (
            (0, 1, 0, 0, 0, 1, 1),
            (1, 0, 1, 1, 0, 0, 0),
            (0, 1, 0, 1, 0, 0, 0),
            (0, 1, 1, 0, 1, 0, 0),
            (0, 0, 0, 1, 0, 0, 0),
            (1, 0, 0, 0, 0, 0, 0),
            (1, 0, 0, 0, 0, 0, 0),
        )
        graph = nx.Graph(0.5 * np.array(adj))  # multiply by 0.5 to follow weightings of adj fixture
        subgraph = resize.greedy_degree(subgraphs=[[0, 1, 2, 3]], graph=graph, target=3)
        assert np.allclose(subgraph, [0, 1, 3])


<<<<<<< HEAD
@pytest.mark.parametrize("dim", range(6, 10))
class TestCliqueShrink:
    """Tests for the function ``resize.clique_shrink``"""

    def test_is_output_clique(self, dim):
        """Test that the output subgraph is a valid clique, in this case the maximum clique
        in a lollipop graph"""
        graph = nx.lollipop_graph(dim, dim)
        subgraph = list(range(2 * dim))  # subgraph is the entire graph
        resized = resize.clique_shrink(subgraph, graph)
        assert utils.is_clique(graph.subgraph(resized))
        assert resized == list(range(dim))

    def test_input_clique_then_output_clique(self, dim):
        """Test that if the input is already a clique, then the output is the same clique. """
        graph = nx.lollipop_graph(dim, dim)
        subgraph = list(range(dim))  # this is a clique, the "candy" of the lollipop

        assert resize.clique_shrink(subgraph, graph) == subgraph

    def test_degree_relative_to_subgraph(self, dim):
        """Test that function removes nodes of small degree relative to the subgraph,
        not relative to the entire graph. This is done by creating an unbalanced barbell graph,
        with one "bell" larger than the other. The input subgraph is the small bell (a clique) plus
        a node from the larger bell. The function should remove only the node from the larger
        bell, since this has a low degree within the subgraph, despite having high degree overall"""
        g = nx.disjoint_union(nx.complete_graph(dim), nx.complete_graph(dim + 1))
        g.add_edge(dim, dim - 1)
        subgraph = list(range(dim + 1))
        assert resize.clique_shrink(subgraph, g) == list(range(dim))

    def test_wheel_graph(self, dim):
        """Test that output is correct for a wheel graph, whose largest cliques have dimension
        3. The cliques always include the central spoke and two consecutive nodes in the outer
        wheel."""
        graph = nx.wheel_graph(dim)
        subgraph = graph.nodes()  # subgraph is the entire graph
        clique = resize.clique_shrink(subgraph, graph)

        assert len(clique) == 3
        assert clique[0] == 0
        assert clique[1] + 1 == clique[2] or (clique[1] == 1 and clique[2] == dim - 1)

    def test_wheel_graph_tie(self, dim):
        """Test that output is correct for a wheel graph, whose largest cliques have dimension
        3. The cliques always include the central spoke and two consecutive nodes in the outer
        wheel. Since the function uses randomness in node selection when there is a tie (which
        occurs in the case of the wheel graph), this test checks that, with 100 repetitions,
        multiple 3-node cliques are returned."""
        graph = nx.wheel_graph(dim)
        subgraph = graph.nodes()  # subgraph is the entire graph

        np.random.seed(0)  # set random seed for reproducible results

        cliques = [resize.clique_shrink(subgraph, graph) for _ in range(100)]

        nodes_returned = set([node for clique in cliques for node in clique])

        assert len(nodes_returned) > 3
=======
@pytest.mark.parametrize("dim", range(4, 10))
class TestCliqueGrow:
    """Tests for the function ``strawberryfields.apps.graph.resize.clique_grow``"""

    def test_grow_maximal(self, dim):
        """Test if function grows to expected maximal graph and then stops. The chosen graph is
        composed of two fully connected graphs joined together at one node. Starting from the
        first node, ``clique_grow`` is expected to grow to be the first fully connected graph."""
        graph = nx.barbell_graph(dim, 0)
        s = [0]
        assert set(resize.clique_grow(s, graph)) == set(range(dim))

    def test_grow_maximal_degree(self, dim):
        """Test if function grows to expected maximal graph when degree-based node selection is
        used. The chosen graph is a fully connected graph with only the final node being
        connected to an additional node. Furthermore, the ``dim - 2`` node is disconnected from
        the ``dim - 1`` node. Starting from the first ``dim - 3`` nodes, one can either add in
        the ``dim - 2`` node or the ``dim - 1`` node. The ``dim - 1`` node has a higher degree
        due to the lollipop graph structure, and hence should be selected."""
        graph = nx.lollipop_graph(dim, 1)
        graph.remove_edge(dim - 2, dim - 1)
        s = set(range(dim - 2))
        target = s | {dim - 1}
        assert set(resize.clique_grow(s, graph, node_select="degree")) == target

    def test_grow_maximal_degree_tie(self, dim):
        """Test if function grows using randomness to break ties during degree-based node
        selection. The chosen graph is a fully connected graph with the ``dim - 2`` and ``dim -
        1`` nodes then disconnected. Starting from the first ``dim - 3`` nodes, one can add
        either of the ``dim - 2`` and ``dim - 1`` nodes. As they have the same degree, they should
        be selected randomly with equal probability. This function checks that, with 100
        repetitions, either of the options has been represented at least once."""
        graph = nx.complete_graph(dim)
        graph.remove_edge(dim - 2, dim - 1)
        s = set(range(dim - 2))

        np.random.seed(0)  # set random seed for reproducible results

        results = [
            (set(resize.clique_grow(s, graph, node_select="degree")) - s).pop() for _ in range(100)
        ]

        assert set(results) == {dim - 1} | {dim - 2}

    def test_input_not_clique(self, dim):
        """Tests if function raises a ``ValueError`` when input is not a clique"""
        with pytest.raises(ValueError, match="Input subgraph is not a clique"):
            resize.clique_grow([0, 1], nx.empty_graph(dim))

    def test_bad_node_select(self, dim):
        """Tests if function raises a ``ValueError`` when input an invalid ``node_select``
        argument"""
        graph = nx.barbell_graph(dim, 0)
        s = [0]
        with pytest.raises(ValueError, match="Node selection method not recognized"):
            resize.clique_grow(s, graph, node_select="")

    def test_input_not_subgraph(self, dim):
        """Test if function raises a ``ValueError`` when input is not a subgraph"""
        with pytest.raises(ValueError, match="Input is not a valid subgraph"):
            resize.clique_grow([dim + 1], nx.empty_graph(dim))


@pytest.mark.parametrize("dim", range(5, 10))
class TestCliqueSwap:
    """Tests for the function ``strawberryfields.apps.graph.resize.clique_swap``"""

    def test_swap(self, dim):
        """Test if function performs correct swap operation. Input is a complete graph with a
        connection between node ``0`` and ``dim - 1`` removed. An input clique of the first
        ``dim - 1`` nodes is then input, with the result being a different clique with the first
        node removed and the ``dim`` node added."""
        graph = nx.complete_graph(dim)
        graph.remove_edge(0, dim - 1)
        s = list(range(dim - 1))
        assert set(resize.clique_swap(s, graph)) == set(range(1, dim))

    def test_swap_degree(self, dim):
        """Test if function performs correct swap operation when degree-based node selection is
        used. Input graph is a lollipop graph, consisting of a fully connected graph with a
        single additional node connected to just one of the nodes in the graph. Additionally,
        a connection between node ``0`` and ``dim - 1`` is removed as well as a connection
        between node ``0`` and ``dim - 2``. A clique of the first ``dim - 2`` nodes is then
        input. In this case, C1 consists of nodes ``dim - 1`` and ``dim - 2``. However,
        node ``dim - 1`` has greater degree due to the extra node in the lollipop graph. This
        test confirms that the resultant swap is performed correctly."""
        graph = nx.lollipop_graph(dim, 1)
        graph.remove_edge(0, dim - 1)
        graph.remove_edge(0, dim - 2)
        s = list(range(dim - 2))
        result = set(resize.clique_swap(s, graph, node_select="degree"))
        expected = set(range(1, dim - 2)) | {dim - 1}
        assert result == expected

    def test_swap_degree_tie(self, dim):
        """Test if function performs correct swap operation using randomness to break ties during
        degree-based node selection. Input graph is a fully connected graph. Additionally,
        a connection between node ``0`` and ``dim - 1`` is removed as well as a connection
        between node ``0`` and ``dim - 2``. A clique of the first ``dim - 2`` nodes is then
        input. In this case, C1 consists of nodes ``dim - 1`` and ``dim - 2``. As they have the
        same degree, they should be selected randomly with equal probability. This function
        checks that, with 100 repetitions, either of the options has been represented at least once.
        """
        graph = nx.complete_graph(dim)
        graph.remove_edge(0, dim - 1)
        graph.remove_edge(0, dim - 2)
        s = set(range(dim - 2))

        np.random.seed(0)  # set random seed for reproducible results

        results = [
            (set(resize.clique_swap(s, graph, node_select="degree")) - s).pop() for _ in range(100)
        ]

        assert set(results) == {dim - 1} | {dim - 2}

    def test_input_not_clique(self, dim):
        """Tests if function raises a ``ValueError`` when input is not a clique"""
        with pytest.raises(ValueError, match="Input subgraph is not a clique"):
            resize.clique_swap([0, 1], nx.empty_graph(dim))

    def test_input_valid_subgraph(self, dim):
        """Tests if function raises a ``ValueError`` when input is not a clique"""
        with pytest.raises(ValueError, match="Input is not a valid subgraph"):
            resize.clique_swap([0, dim], nx.empty_graph(dim))

    def test_bad_node_select(self, dim):
        """Tests if function raises a ``ValueError`` when input an invalid ``node_select``
        argument"""
        graph = nx.barbell_graph(dim, 0)
        s = [0]
        with pytest.raises(ValueError, match="Node selection method not recognized"):
            resize.clique_swap(s, graph, node_select="")
>>>>>>> 0f9cdc49
<|MERGE_RESOLUTION|>--- conflicted
+++ resolved
@@ -215,67 +215,6 @@
         assert np.allclose(subgraph, [0, 1, 3])
 
 
-<<<<<<< HEAD
-@pytest.mark.parametrize("dim", range(6, 10))
-class TestCliqueShrink:
-    """Tests for the function ``resize.clique_shrink``"""
-
-    def test_is_output_clique(self, dim):
-        """Test that the output subgraph is a valid clique, in this case the maximum clique
-        in a lollipop graph"""
-        graph = nx.lollipop_graph(dim, dim)
-        subgraph = list(range(2 * dim))  # subgraph is the entire graph
-        resized = resize.clique_shrink(subgraph, graph)
-        assert utils.is_clique(graph.subgraph(resized))
-        assert resized == list(range(dim))
-
-    def test_input_clique_then_output_clique(self, dim):
-        """Test that if the input is already a clique, then the output is the same clique. """
-        graph = nx.lollipop_graph(dim, dim)
-        subgraph = list(range(dim))  # this is a clique, the "candy" of the lollipop
-
-        assert resize.clique_shrink(subgraph, graph) == subgraph
-
-    def test_degree_relative_to_subgraph(self, dim):
-        """Test that function removes nodes of small degree relative to the subgraph,
-        not relative to the entire graph. This is done by creating an unbalanced barbell graph,
-        with one "bell" larger than the other. The input subgraph is the small bell (a clique) plus
-        a node from the larger bell. The function should remove only the node from the larger
-        bell, since this has a low degree within the subgraph, despite having high degree overall"""
-        g = nx.disjoint_union(nx.complete_graph(dim), nx.complete_graph(dim + 1))
-        g.add_edge(dim, dim - 1)
-        subgraph = list(range(dim + 1))
-        assert resize.clique_shrink(subgraph, g) == list(range(dim))
-
-    def test_wheel_graph(self, dim):
-        """Test that output is correct for a wheel graph, whose largest cliques have dimension
-        3. The cliques always include the central spoke and two consecutive nodes in the outer
-        wheel."""
-        graph = nx.wheel_graph(dim)
-        subgraph = graph.nodes()  # subgraph is the entire graph
-        clique = resize.clique_shrink(subgraph, graph)
-
-        assert len(clique) == 3
-        assert clique[0] == 0
-        assert clique[1] + 1 == clique[2] or (clique[1] == 1 and clique[2] == dim - 1)
-
-    def test_wheel_graph_tie(self, dim):
-        """Test that output is correct for a wheel graph, whose largest cliques have dimension
-        3. The cliques always include the central spoke and two consecutive nodes in the outer
-        wheel. Since the function uses randomness in node selection when there is a tie (which
-        occurs in the case of the wheel graph), this test checks that, with 100 repetitions,
-        multiple 3-node cliques are returned."""
-        graph = nx.wheel_graph(dim)
-        subgraph = graph.nodes()  # subgraph is the entire graph
-
-        np.random.seed(0)  # set random seed for reproducible results
-
-        cliques = [resize.clique_shrink(subgraph, graph) for _ in range(100)]
-
-        nodes_returned = set([node for clique in cliques for node in clique])
-
-        assert len(nodes_returned) > 3
-=======
 @pytest.mark.parametrize("dim", range(4, 10))
 class TestCliqueGrow:
     """Tests for the function ``strawberryfields.apps.graph.resize.clique_grow``"""
@@ -409,4 +348,64 @@
         s = [0]
         with pytest.raises(ValueError, match="Node selection method not recognized"):
             resize.clique_swap(s, graph, node_select="")
->>>>>>> 0f9cdc49
+
+
+@pytest.mark.parametrize("dim", range(6, 10))
+class TestCliqueShrink:
+    """Tests for the function ``resize.clique_shrink``"""
+
+    def test_is_output_clique(self, dim):
+        """Test that the output subgraph is a valid clique, in this case the maximum clique
+        in a lollipop graph"""
+        graph = nx.lollipop_graph(dim, dim)
+        subgraph = list(range(2 * dim))  # subgraph is the entire graph
+        resized = resize.clique_shrink(subgraph, graph)
+        assert utils.is_clique(graph.subgraph(resized))
+        assert resized == list(range(dim))
+
+    def test_input_clique_then_output_clique(self, dim):
+        """Test that if the input is already a clique, then the output is the same clique. """
+        graph = nx.lollipop_graph(dim, dim)
+        subgraph = list(range(dim))  # this is a clique, the "candy" of the lollipop
+
+        assert resize.clique_shrink(subgraph, graph) == subgraph
+
+    def test_degree_relative_to_subgraph(self, dim):
+        """Test that function removes nodes of small degree relative to the subgraph,
+        not relative to the entire graph. This is done by creating an unbalanced barbell graph,
+        with one "bell" larger than the other. The input subgraph is the small bell (a clique) plus
+        a node from the larger bell. The function should remove only the node from the larger
+        bell, since this has a low degree within the subgraph, despite having high degree overall"""
+        g = nx.disjoint_union(nx.complete_graph(dim), nx.complete_graph(dim + 1))
+        g.add_edge(dim, dim - 1)
+        subgraph = list(range(dim + 1))
+        assert resize.clique_shrink(subgraph, g) == list(range(dim))
+
+    def test_wheel_graph(self, dim):
+        """Test that output is correct for a wheel graph, whose largest cliques have dimension
+        3. The cliques always include the central spoke and two consecutive nodes in the outer
+        wheel."""
+        graph = nx.wheel_graph(dim)
+        subgraph = graph.nodes()  # subgraph is the entire graph
+        clique = resize.clique_shrink(subgraph, graph)
+
+        assert len(clique) == 3
+        assert clique[0] == 0
+        assert clique[1] + 1 == clique[2] or (clique[1] == 1 and clique[2] == dim - 1)
+
+    def test_wheel_graph_tie(self, dim):
+        """Test that output is correct for a wheel graph, whose largest cliques have dimension
+        3. The cliques always include the central spoke and two consecutive nodes in the outer
+        wheel. Since the function uses randomness in node selection when there is a tie (which
+        occurs in the case of the wheel graph), this test checks that, with 100 repetitions,
+        multiple 3-node cliques are returned."""
+        graph = nx.wheel_graph(dim)
+        subgraph = graph.nodes()  # subgraph is the entire graph
+
+        np.random.seed(0)  # set random seed for reproducible results
+
+        cliques = [resize.clique_shrink(subgraph, graph) for _ in range(100)]
+
+        nodes_returned = set([node for clique in cliques for node in clique])
+
+        assert len(nodes_returned) > 3