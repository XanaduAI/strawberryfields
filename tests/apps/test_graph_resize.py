--- conflicted
+++ resolved
@@ -215,7 +215,69 @@
         assert np.allclose(subgraph, [0, 1, 3])
 
 
-<<<<<<< HEAD
+@pytest.mark.parametrize("dim", range(4, 10))
+class TestCliqueGrow:
+    """Tests for the function ``strawberryfields.apps.graph.resize.clique_grow``"""
+
+    def test_grow_maximal(self, dim):
+        """Test if function grows to expected maximal graph and then stops. The chosen graph is
+        composed of two fully connected graphs joined together at one node. Starting from the
+        first node, ``clique_grow`` is expected to grow to be the first fully connected graph."""
+        graph = nx.barbell_graph(dim, 0)
+        s = [0]
+        assert set(resize.clique_grow(s, graph)) == set(range(dim))
+
+    def test_grow_maximal_degree(self, dim):
+        """Test if function grows to expected maximal graph when degree-based node selection is
+        used. The chosen graph is a fully connected graph with only the final node being
+        connected to an additional node. Furthermore, the ``dim - 2`` node is disconnected from
+        the ``dim - 1`` node. Starting from the first ``dim - 3`` nodes, one can either add in
+        the ``dim - 2`` node or the ``dim - 1`` node. The ``dim - 1`` node has a higher degree
+        due to the lollipop graph structure, and hence should be selected."""
+        graph = nx.lollipop_graph(dim, 1)
+        graph.remove_edge(dim - 2, dim - 1)
+        s = set(range(dim - 2))
+        target = s | {dim - 1}
+        assert set(resize.clique_grow(s, graph, node_select="degree")) == target
+
+    def test_grow_maximal_degree_tie(self, dim):
+        """Test if function grows using randomness to break ties during degree-based node
+        selection. The chosen graph is a fully connected graph with the ``dim - 2`` and ``dim -
+        1`` nodes then disconnected. Starting from the first ``dim - 3`` nodes, one can add
+        either of the ``dim - 2`` and ``dim - 1`` nodes. As they have the same degree, they should
+        be selected randomly with equal probability. This function checks that, with 100
+        repetitions, either of the options has been represented at least once."""
+        graph = nx.complete_graph(dim)
+        graph.remove_edge(dim - 2, dim - 1)
+        s = set(range(dim - 2))
+
+        np.random.seed(0)  # set random seed for reproducible results
+
+        results = [
+            (set(resize.clique_grow(s, graph, node_select="degree")) - s).pop() for _ in range(100)
+        ]
+
+        assert set(results) == {dim - 1} | {dim - 2}
+
+    def test_input_not_clique(self, dim):
+        """Tests if function raises a ``ValueError`` when input is not a clique"""
+        with pytest.raises(ValueError, match="Input subgraph is not a clique"):
+            resize.clique_grow([0, 1], nx.empty_graph(dim))
+
+    def test_bad_node_select(self, dim):
+        """Tests if function raises a ``ValueError`` when input an invalid ``node_select``
+        argument"""
+        graph = nx.barbell_graph(dim, 0)
+        s = [0]
+        with pytest.raises(ValueError, match="Node selection method not recognized"):
+            resize.clique_grow(s, graph, node_select="")
+
+    def test_input_not_subgraph(self, dim):
+        """Test if function raises a ``ValueError`` when input is not a subgraph"""
+        with pytest.raises(ValueError, match="Input is not a valid subgraph"):
+            resize.clique_grow([dim + 1], nx.empty_graph(dim))
+
+
 @pytest.mark.parametrize("dim", range(5, 10))
 class TestCliqueSwap:
     """Tests for the function ``strawberryfields.apps.graph.resize.clique_swap``"""
@@ -259,52 +321,12 @@
         graph = nx.complete_graph(dim)
         graph.remove_edge(0, dim - 1)
         graph.remove_edge(0, dim - 2)
-=======
-@pytest.mark.parametrize("dim", range(4, 10))
-class TestCliqueGrow:
-    """Tests for the function ``strawberryfields.apps.graph.resize.clique_grow``"""
-
-    def test_grow_maximal(self, dim):
-        """Test if function grows to expected maximal graph and then stops. The chosen graph is
-        composed of two fully connected graphs joined together at one node. Starting from the
-        first node, ``clique_grow`` is expected to grow to be the first fully connected graph."""
-        graph = nx.barbell_graph(dim, 0)
-        s = [0]
-        assert set(resize.clique_grow(s, graph)) == set(range(dim))
-
-    def test_grow_maximal_degree(self, dim):
-        """Test if function grows to expected maximal graph when degree-based node selection is
-        used. The chosen graph is a fully connected graph with only the final node being
-        connected to an additional node. Furthermore, the ``dim - 2`` node is disconnected from
-        the ``dim - 1`` node. Starting from the first ``dim - 3`` nodes, one can either add in
-        the ``dim - 2`` node or the ``dim - 1`` node. The ``dim - 1`` node has a higher degree
-        due to the lollipop graph structure, and hence should be selected."""
-        graph = nx.lollipop_graph(dim, 1)
-        graph.remove_edge(dim - 2, dim - 1)
         s = set(range(dim - 2))
-        target = s | {dim - 1}
-        assert set(resize.clique_grow(s, graph, node_select="degree")) == target
-
-    def test_grow_maximal_degree_tie(self, dim):
-        """Test if function grows using randomness to break ties during degree-based node
-        selection. The chosen graph is a fully connected graph with the ``dim - 2`` and ``dim -
-        1`` nodes then disconnected. Starting from the first ``dim - 3`` nodes, one can add
-        either of the ``dim - 2`` and ``dim - 1`` nodes. As they have the same degree, they should
-        be selected randomly with equal probability. This function checks that, with 100
-        repetitions, either of the options has been represented at least once."""
-        graph = nx.complete_graph(dim)
-        graph.remove_edge(dim - 2, dim - 1)
->>>>>>> 8a401b8d
-        s = set(range(dim - 2))
 
         np.random.seed(0)  # set random seed for reproducible results
 
         results = [
-<<<<<<< HEAD
             (set(resize.clique_swap(s, graph, node_select="degree")) - s).pop() for _ in range(100)
-=======
-            (set(resize.clique_grow(s, graph, node_select="degree")) - s).pop() for _ in range(100)
->>>>>>> 8a401b8d
         ]
 
         assert set(results) == {dim - 1} | {dim - 2}
@@ -312,16 +334,12 @@
     def test_input_not_clique(self, dim):
         """Tests if function raises a ``ValueError`` when input is not a clique"""
         with pytest.raises(ValueError, match="Input subgraph is not a clique"):
-<<<<<<< HEAD
             resize.clique_swap([0, 1], nx.empty_graph(dim))
 
     def test_input_valid_subgraph(self, dim):
         """Tests if function raises a ``ValueError`` when input is not a clique"""
         with pytest.raises(ValueError, match="Input is not a valid subgraph"):
             resize.clique_swap([0, dim], nx.empty_graph(dim))
-=======
-            resize.clique_grow([0, 1], nx.empty_graph(dim))
->>>>>>> 8a401b8d
 
     def test_bad_node_select(self, dim):
         """Tests if function raises a ``ValueError`` when input an invalid ``node_select``
@@ -329,13 +347,4 @@
         graph = nx.barbell_graph(dim, 0)
         s = [0]
         with pytest.raises(ValueError, match="Node selection method not recognized"):
-<<<<<<< HEAD
-            resize.clique_swap(s, graph, node_select="")
-=======
-            resize.clique_grow(s, graph, node_select="")
-
-    def test_input_not_subgraph(self, dim):
-        """Test if function raises a ``ValueError`` when input is not a subgraph"""
-        with pytest.raises(ValueError, match="Input is not a valid subgraph"):
-            resize.clique_grow([dim + 1], nx.empty_graph(dim))
->>>>>>> 8a401b8d
+            resize.clique_swap(s, graph, node_select="")