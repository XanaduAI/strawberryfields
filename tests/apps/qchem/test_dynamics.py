--- conflicted
+++ resolved
@@ -234,7 +234,6 @@
             dynamics.prob(samples, [-i for i in state])
 
 
-<<<<<<< HEAD
 @pytest.mark.parametrize("tmsv", [tmsv1, tmsv2])
 class TestSampleTMSV:
     """Tests for the function ``strawberryfields.apps.qchem.dynamics.sample_tmsv``"""
@@ -377,7 +376,8 @@
             assert dims == (par[4], len(par[2]))
         assert samples.dtype == "int"
         assert (samples >= 0).all()
-=======
+
+
 class TestMarginals:
     """Tests for the function ``strawberryfields.apps.qchem.dynamics.marginals``"""
 
@@ -433,5 +433,4 @@
         """Test if function raises a ``ValueError`` when the number of vibrational states is not
         larger than zero."""
         with pytest.raises(ValueError, match="The number of vibrational states must be larger"):
-            dynamics.marginals(self.mu, self.V, 0)
->>>>>>> 739ad449
+            dynamics.marginals(self.mu, self.V, 0)