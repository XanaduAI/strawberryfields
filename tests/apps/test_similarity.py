# Copyright 2019-2020 Xanadu Quantum Technologies Inc.

# Licensed under the Apache License, Version 2.0 (the "License");
# you may not use this file except in compliance with the License.
# You may obtain a copy of the License at

#     http://www.apache.org/licenses/LICENSE-2.0

# Unless required by applicable law or agreed to in writing, software
# distributed under the License is distributed on an "AS IS" BASIS,
# WITHOUT WARRANTIES OR CONDITIONS OF ANY KIND, either express or implied.
# See the License for the specific language governing permissions and
# limitations under the License.
r"""
Unit tests for strawberryfields.apps.similarity
"""
# pylint: disable=no-self-use,unused-argument,too-many-arguments
import itertools
from collections import Counter
from unittest import mock

import networkx as nx
import numpy as np
import pytest

import strawberryfields as sf
from strawberryfields.apps import similarity

pytestmark = pytest.mark.apps

# dict of orbits. accessed using total photon number K
all_orbits = {
    3: [[1, 1, 1], [2, 1], [3]],
    4: [[1, 1, 1, 1], [2, 1, 1], [3, 1], [2, 2], [4]],
    5: [[1, 1, 1, 1, 1], [2, 1, 1, 1], [3, 1, 1], [2, 2, 1], [4, 1], [3, 2], [5]],
}

all_orbits_cumulative = [o for orbs in all_orbits.values() for o in orbs]

all_events = {
    (3, 1): [3, None, None],
    (4, 1): [4, None, None, None, None],
    (5, 1): [5, None, None, None, None, None, None],
    (3, 2): [3, 3, None],
    (4, 2): [4, 4, None, 4, None],
    (5, 2): [5, 5, None, 5, None, None, None],
}


@pytest.mark.parametrize("dim", [3, 4, 5])
def test_sample_to_orbit(dim):
    """Test if function ``similarity.sample_to_orbit`` correctly returns the original orbit after
    taking all permutations over the orbit. The starting orbits are all orbits for a fixed photon
    number ``dim``."""
    orb = all_orbits[dim]
    checks = []
    for o in orb:
        sorted_sample = o.copy()
        sorted_sample_len = len(sorted_sample)
        if sorted_sample_len != dim:
            sorted_sample += [0] * sorted_sample_len
        permutations = itertools.permutations(sorted_sample)
        checks.append(all([similarity.sample_to_orbit(p) == o for p in permutations]))
    assert all(checks)


@pytest.mark.parametrize("dim", [3, 4, 5])
class TestOrbits:
    """Tests for the function ``strawberryfields.apps.similarity.orbits``"""

    def test_orbit_sum(self, dim):
        """Test if function generates orbits that are lists that sum to ``dim``."""
        assert all([sum(o) == dim for o in similarity.orbits(dim)])

    def test_orbit_sorted(self, dim):
        """Test if function generates orbits that are lists sorted in descending order."""
        assert all([o == sorted(o, reverse=True) for o in similarity.orbits(dim)])

    def test_orbits(self, dim):
        """Test if function returns all the integer partitions of 5. This test does not
        require ``similarity.orbits`` to return the orbits in any specified order."""
        partition = all_orbits[dim]
        orb = similarity.orbits(dim)

        assert sorted(partition) == sorted(orb)


@pytest.mark.parametrize("dim", [3, 4, 5])
@pytest.mark.parametrize("max_count_per_mode", [1, 2])
def test_sample_to_event(dim, max_count_per_mode):
    """Test if function ``similarity.sample_to_event`` gives the correct set of events when
    applied to all orbits with a fixed number of photons ``dim``. This test ensures that orbits
    exceeding the ``max_count_per_mode`` value are attributed the ``None`` event and that orbits
    not exceeding the ``max_count_per_mode`` are attributed the event ``dim``."""
    orb = all_orbits[dim]
    target_events = all_events[(dim, max_count_per_mode)]
    ev = [similarity.sample_to_event(o, max_count_per_mode) for o in orb]

    assert ev == target_events


class TestOrbitToSample:
    """Tests for the function ``strawberryfields.apps.similarity.orbit_to_sample``"""

    def test_low_modes(self):
        """Test if function raises a ``ValueError`` if fed an argument for ``modes`` that does
        not exceed the length of the input orbit."""
        with pytest.raises(ValueError, match="Number of modes cannot"):
            similarity.orbit_to_sample([1, 2, 3], 2)

    @pytest.mark.parametrize("orb_dim", [3, 4, 5])
    @pytest.mark.parametrize("modes_dim", [6, 7])
    def test_sample_length(self, orb_dim, modes_dim):
        """Test if function returns a sample that is of correct length ``modes_dim`` when fed a
        collision-free event of ``orb_dim`` photons."""
        samp = similarity.orbit_to_sample(all_orbits[orb_dim][0], modes_dim)
        assert len(samp) == modes_dim

    def test_sample_composition(self):
        """Test if function returns a sample that corresponds to the input orbit. Input orbits
        are orbits from ``all_orbits_cumulative``, i.e., all orbits from 3-5 photons. This test
        checks if a sample corresponds to an orbit by counting the occurrence of elements in the
        sample and comparing to a count of elements in the orbit."""
        modes = 5

        all_orbits_zeros = [
            [1, 1, 1, 0, 0],
            [2, 1, 0, 0, 0],
            [3, 0, 0, 0, 0],
            [1, 1, 1, 1, 0],
            [2, 1, 1, 0, 0],
            [3, 1, 0, 0, 0],
            [2, 2, 0, 0, 0],
            [4, 0, 0, 0, 0],
            [1, 1, 1, 1, 1],
            [2, 1, 1, 1, 0],
            [3, 1, 1, 0, 0],
            [2, 2, 1, 0, 0],
            [4, 1, 0, 0, 0],
            [3, 2, 0, 0, 0],
            [5, 0, 0, 0, 0],
        ]  # padding orbits with zeros at the end for comparison to samples

        counts = [Counter(similarity.orbit_to_sample(o, modes)) for o in all_orbits_cumulative]
        ideal_counts = [Counter(o) for o in all_orbits_zeros]

        assert counts == ideal_counts


class TestEventToSample:
    """Tests for the function ``strawberryfields.apps.similarity.event_to_sample``"""

    def test_low_count(self):
        """Test if function raises a ``ValueError`` if ``max_count_per_mode`` is negative."""
        with pytest.raises(ValueError, match="Maximum number of photons"):
            similarity.event_to_sample(2, -1, 5)

    def test_high_photon(self):
        """Test if function raises a ``ValueError`` if ``photon_number`` is so high that it
        cannot correspond to a sample given the constraints of ``max_count_per_mode`` and
        ``modes``"""
        with pytest.raises(ValueError, match="No valid samples can be generated."):
            similarity.event_to_sample(5, 1, 4)

    @pytest.mark.parametrize("photon_num", [5, 6])
    @pytest.mark.parametrize("modes_dim", [10, 11])
    @pytest.mark.parametrize("count", [3, 4])
    def test_sample_length(self, photon_num, modes_dim, count):
        """Test if function returns a sample that is of correct length ``modes_dim``."""
        samp = similarity.event_to_sample(photon_num, count, modes_dim)
        assert len(samp) == modes_dim

    @pytest.mark.parametrize("photon_num", [5, 6])
    @pytest.mark.parametrize("modes_dim", [10, 11])
    @pytest.mark.parametrize("count", [3, 4])
    def test_sample_sum(self, photon_num, modes_dim, count):
        """Test if function returns a sample that has the correct number of photons."""
        samp = similarity.event_to_sample(photon_num, count, modes_dim)
        assert sum(samp) == photon_num

    @pytest.mark.parametrize("photon_num", [5, 6])
    @pytest.mark.parametrize("modes_dim", [10, 11])
    @pytest.mark.parametrize("count", [3, 4])
    def test_sample_max_count(self, photon_num, modes_dim, count):
        """Test if function returns a sample that has maximum element not exceeding ``count``."""
        samp = similarity.event_to_sample(photon_num, count, modes_dim)
        assert max(samp) <= count


orbits = [
    [(1, 1, 2), 4, 12],
    [(1, 1), 4, 6],
    [(1, 2, 3), 4, 24],
    [(1, 1, 1, 1), 5, 5],
    [(1, 1, 2), 5, 30],
    [(1, 2, 3), 5, 60],
]


@pytest.mark.parametrize("orbit, max_photon, expected", orbits)
def test_orbit_cardinality(orbit, max_photon, expected):
    """Test if function ``strawberryfields.apps.similarity.orbit_cardinality`` returns the
    correct number of samples for some hard-coded examples."""

    assert similarity.orbit_cardinality(list(orbit), max_photon) == expected


events = [
    [5, 3, 6, 216],
    [6, 3, 6, 336],
    [5, 2, 6, 126],
    [5, 3, 7, 413],
    [6, 3, 7, 728],
    [5, 2, 7, 266],
]


@pytest.mark.parametrize("photons, max_count, modes, expected", events)
def test_event_cardinality(photons, max_count, modes, expected):
    """Test if function ``strawberryfields.apps.similarity.event_cardinality`` returns the
    correct number of samples for some hard-coded examples."""

    assert similarity.event_cardinality(photons, max_count, modes) == expected


class TestGetState:
    """Tests for the function ``strawberryfields.apps.similarity._get_state``"""

    def test_loss(self, monkeypatch):
        """Test if function correctly creates the SF program for lossy GBS."""
        graph = nx.complete_graph(5)
        mock_eng_run = mock.MagicMock()

        with monkeypatch.context() as m:
            m.setattr(sf.LocalEngine, "run", mock_eng_run)
            similarity._get_state(graph, loss=0.5)
            p_func = mock_eng_run.call_args[0][0]

        assert isinstance(p_func.circuit[1].op, sf.ops.LossChannel)

    def test_no_loss(self, monkeypatch):
        """Test if function correctly creates the SF program for GBS without loss."""
        graph = nx.complete_graph(5)
        mock_eng_run = mock.MagicMock()

        with monkeypatch.context() as m:
            m.setattr(sf.LocalEngine, "run", mock_eng_run)
            similarity._get_state(graph)
            p_func = mock_eng_run.call_args[0][0]

        assert not all([isinstance(op, sf.ops.LossChannel) for op in p_func.circuit])

    def test_max_loss(self):
        """Test if function samples from the vacuum when maximum loss is applied."""
        dim = 5
        graph = nx.complete_graph(dim)
        state = similarity._get_state(graph, 0, 1)
        cov = state.cov()
        disp = state.displacement()

        assert np.allclose(cov, 0.5 * state.hbar * np.eye(2 * dim))
        assert np.allclose(disp, np.zeros(dim))


class TestProbOrbitExact:
    """Tests for the function ``strawberryfields.apps.similarity.prob_orbit_exact``"""

    def test_invalid_n_mean(self):
        """Test if function raises a ``ValueError`` when the mean photon number is specified to
        be negative."""
        g = nx.complete_graph(5)
        with pytest.raises(ValueError, match="Mean photon number must be non-negative"):
            similarity.prob_orbit_exact(g, [1, 1, 1, 1], n_mean=-1)

    def test_invalid_loss(self):
        """Test if function raises a ``ValueError`` when the loss parameter is specified outside
        of range."""
        g = nx.complete_graph(5)
        with pytest.raises(
            ValueError, match="Loss parameter must take a value between zero and one"
        ):
            similarity.prob_orbit_exact(g, [1, 1, 1, 1], loss=2)

    def test_prob_vacuum_orbit(self):
        """Tests if the function gives the right probability for the empty orbit when the GBS
        device has been configured to have zero mean photon number."""
        graph = nx.complete_graph(5)
        assert similarity.prob_orbit_exact(graph, [], 0) == 1.0

    @pytest.mark.parametrize("k", [1, 3, 5, 7, 9])
    def test_odd_photon_numbers(self, k):
        """Test if function returns zero probability for odd number of total photons."""
        graph = nx.complete_graph(10)
        assert similarity.prob_orbit_exact(graph, [k]) == 0.0

    def test_correct_result_returned(self, monkeypatch):
        """Tests if the call to _get_state function is performed correctly and probabilities over all
        permutations of the given orbit are summed correctly. The test monkeypatches the fock_prob
        function so that the probability is the same for each sample permutation and
        is equal to 1/8. For a 4-mode graph, [1, 1] has 6 possible permutations. """
        graph = nx.complete_graph(4)
        with monkeypatch.context() as m:
            m.setattr(
                "strawberryfields.backends.gaussianbackend.states.GaussianState.fock_prob",
                lambda *args, **kwargs: 1 / 8,
            )
            assert similarity.prob_orbit_exact(graph, [1, 1]) == 6 / 8

    def test_known_result(self):
        """Tests if the probability for known cases is correctly
        reproduced."""
        g = nx.complete_graph(3)

        p = similarity.prob_orbit_exact(g, [1, 1], 2)
        assert np.allclose(p, 0.24221526825385403)

        s = similarity._get_state(g, 2)
        temp = s.fock_prob([1, 1, 0]) + s.fock_prob([1, 0, 1]) + s.fock_prob([0, 1, 1])
        assert p == temp

        assert np.allclose(similarity.prob_orbit_exact(g, [4], 1), 0)


class TestProbEventExact:
    """Tests for the function ``strawberryfields.apps.similarity.prob_event_exact``"""

    def test_invalid_n_mean(self):
        """Test if function raises a ``ValueError`` when the mean photon number is specified to
        be negative."""
        g = nx.complete_graph(5)
        with pytest.raises(ValueError, match="Mean photon number must be non-negative"):
            similarity.prob_event_exact(g, 2, 2, n_mean=-1)

    def test_invalid_loss(self):
        """Test if function raises a ``ValueError`` when the loss parameter is specified outside
        of range."""
        g = nx.complete_graph(5)
        with pytest.raises(
            ValueError, match="Loss parameter must take a value between zero and one"
        ):
            similarity.prob_event_exact(g, 2, 2, loss=2)

    def test_invalid_photon_number(self):
        """Test if function raises a ``ValueError`` when a photon number below zero is specified"""
        g = nx.complete_graph(5)
        with pytest.raises(ValueError, match="Photon number must not be below zero"):
            similarity.prob_event_exact(g, -1, 2)

    def test_low_count(self):
        """Test if function raises a ``ValueError`` if ``max_count_per_mode`` is negative."""
        g = nx.complete_graph(5)
        with pytest.raises(
            ValueError, match="Maximum number of photons per mode must be non-negative"
        ):
            similarity.prob_event_exact(g, 2, max_count_per_mode=-1)

    def test_prob_vacuum_event(self):
        """Tests if the function gives the right probability for an event with zero photons when
        the GBS device has been configured to have zero mean photon number."""
        graph = nx.complete_graph(5)
        assert similarity.prob_event_exact(graph, 0, 0, 0) == 1.0

    @pytest.mark.parametrize("k", [3, 5, 7, 9])
    @pytest.mark.parametrize("nmax", [1, 2])
    def test_odd_photon_numbers(self, k, nmax):
        """Test if function returns zero probability for odd number of total photons."""
        graph = nx.complete_graph(10)
        assert similarity.prob_event_exact(graph, k, nmax) == 0.0

    def test_correct_result_returned(self, monkeypatch):
        """Tests if the call to _get_state function is performed correctly and probabilities over all
        constituent orbits of the given event are summed correctly. The test monkeypatches the fock_prob
        function so that the probability is the same for each sample permutation of all constituent orbits
        and is equal to 1/8. For a 4-mode graph, an event with ``photon_number = 2``, and
        ``max_count_per_mode = 1`` contains orbit [1, 1] which has 6 possible sample permutations."""
        graph = nx.complete_graph(4)
        with monkeypatch.context() as m:
            m.setattr(
                "strawberryfields.backends.gaussianbackend.states.GaussianState.fock_prob",
                lambda *args, **kwargs: 1 / 8,
            )
            assert similarity.prob_event_exact(graph, 2, 1) == 6 / 8

    def test_known_result(self):
        """Tests if the probability for known cases is correctly
        reproduced."""
        graph = nx.complete_graph(4)
        p1 = similarity.prob_event_exact(graph, 2, 2, 1)
        p2 = similarity.prob_event_exact(graph, 2, 1, 1)
        p3 = similarity.prob_orbit_exact(graph, [1, 1], 1)
        p4 = similarity.prob_event_exact(graph, 2, 2, 4)
        assert np.allclose(p1 - p2, 0)
        assert p2 == p3
        assert np.allclose(p4, 0.21087781178526066)


class TestProbOrbitMC:
    """Tests for the function ``strawberryfields.apps.similarity.prob_orbit_mc``"""

    def test_invalid_samples(self):
        """Test if function raises a ``ValueError`` when a number of samples less than one is
        requested."""
        g = nx.complete_graph(5)
        with pytest.raises(ValueError, match="Number of samples must be at least one"):
            similarity.prob_orbit_mc(g, [1, 1, 1, 1], samples=0)

    def test_invalid_n_mean(self):
        """Test if function raises a ``ValueError`` when the mean photon number is specified to
        be negative."""
        g = nx.complete_graph(5)
        with pytest.raises(ValueError, match="Mean photon number must be non-negative"):
            similarity.prob_orbit_mc(g, [1, 1, 1, 1], n_mean=-1)

    def test_invalid_loss(self):
        """Test if function raises a ``ValueError`` when the loss parameter is specified outside
        of range."""
        g = nx.complete_graph(5)
        with pytest.raises(
            ValueError, match="Loss parameter must take a value between zero and one"
        ):
            similarity.prob_orbit_mc(g, [1, 1, 1, 1], loss=2)

    def test_mean_computation_orbit(self, monkeypatch):
        """Tests if the calculation of the sample mean is performed correctly. The test
        monkeypatches the fock_prob function so that the probability is the same for each sample and
        is equal to 1/5, i.e., one over the cardinality of the orbit [1,1,1,1] for 5 modes."""
        graph = nx.complete_graph(5)
        with monkeypatch.context() as m:
            m.setattr(
<<<<<<< HEAD
                "strawberryfields.backends.gaussianbackend.states.GaussianState.fock_prob",
=======
                "strawberryfields.backends.BaseGaussianState.fock_prob",
>>>>>>> d28e86dd
                lambda *args, **kwargs: 0.2,
            )
            assert np.allclose(similarity.prob_orbit_mc(graph, [1, 1, 1, 1]), 1.0)

    @pytest.mark.parametrize("k", [1, 3, 5, 7, 9])
    def test_odd_photon_numbers(self, k):
        """Test if function returns zero probability for odd number of total photons."""
        graph = nx.complete_graph(10)
        assert similarity.prob_orbit_mc(graph, [k]) == 0.0

    def test_prob_vacuum_orbit(self):
        """Tests if the function gives the right probability for the empty orbit when the GBS
        device has been configured to have zero mean photon number."""
        graph = nx.complete_graph(5)
        assert similarity.prob_orbit_mc(graph, [], 0) == 1.0

    def test_max_loss(self):
        """Test if function samples from the vacuum when maximum loss is applied."""
        graph = nx.complete_graph(5)
        assert similarity.prob_orbit_mc(graph, [1, 1, 1, 1], samples=1, loss=1) == 0.0

    def test_known_result(self):
        """Tests if the probability for known cases is correctly
        reproduced."""
        g = nx.complete_graph(3)

        assert np.allclose(similarity.prob_orbit_mc(g, [1, 1], 2), 0.2422152682538481)
        assert np.allclose(similarity.prob_orbit_mc(g, [4], 1), 0)


class TestProbEventMC:
    """Tests for the function ``strawberryfields.apps.similarity.prob_event_mc``"""

    def test_invalid_samples(self):
        """Test if function raises a ``ValueError`` when a number of samples less than one is
        requested."""
        g = nx.complete_graph(5)
        with pytest.raises(ValueError, match="Number of samples must be at least one"):
            similarity.prob_event_mc(g, 2, 2, samples=0)

    def test_invalid_n_mean(self):
        """Test if function raises a ``ValueError`` when the mean photon number is specified to
        be negative."""
        g = nx.complete_graph(5)
        with pytest.raises(ValueError, match="Mean photon number must be non-negative"):
            similarity.prob_event_mc(g, 2, 2, n_mean=-1)

    def test_invalid_loss(self):
        """Test if function raises a ``ValueError`` when the loss parameter is specified outside
        of range."""
        g = nx.complete_graph(5)
        with pytest.raises(
            ValueError, match="Loss parameter must take a value between zero and one"
        ):
            similarity.prob_event_mc(g, 2, 2, loss=2)

    def test_invalid_photon_number(self):
        """Test if function raises a ``ValueError`` when a photon number below zero is specified"""
        g = nx.complete_graph(5)
        with pytest.raises(ValueError, match="Photon number must not be below zero"):
            similarity.prob_event_mc(g, -1, 2)

    def test_low_count(self):
        """Test if function raises a ``ValueError`` if ``max_count_per_mode`` is negative."""
        g = nx.complete_graph(5)
        with pytest.raises(
            ValueError, match="Maximum number of photons per mode must be non-negative"
        ):
            similarity.prob_event_mc(g, 2, max_count_per_mode=-1)

    def test_prob_vacuum_event(self):
        """Tests if the function gives the right probability for an event with zero photons when
        the GBS device has been configured to have zero mean photon number."""
        graph = nx.complete_graph(5)
        assert similarity.prob_event_mc(graph, 0, 0, 0) == 1.0

    def test_mean_computation_event(self, monkeypatch):
        """Tests if the calculation of the sample mean is performed correctly. The test
        monkeypatches the fock_prob function so that the probability is the same for each sample
        and is equal to 1/216, i.e., one over the number of samples in the event with 5 modes,
        6 photons, and max 3 photons per mode."""
        graph = nx.complete_graph(6)
        with monkeypatch.context() as m:
            m.setattr(
                "strawberryfields.backends.BaseGaussianState.fock_prob",
                lambda *args, **kwargs: 1.0 / 336,
            )
            assert np.allclose(similarity.prob_event_mc(graph, 6, 3), 1.0)

    @pytest.mark.parametrize("k", [3, 5, 7, 9])
    @pytest.mark.parametrize("nmax", [1, 2])
    def test_odd_photon_numbers(self, k, nmax):
        """Test if function returns zero probability for odd number of total photons."""
        graph = nx.complete_graph(10)
        assert similarity.prob_event_mc(graph, k, nmax) == 0.0

    def test_max_loss(self):
        """Test if function samples from the vacuum when maximum loss is applied."""
        graph = nx.complete_graph(6)
        assert similarity.prob_event_mc(graph, 6, 3, samples=1, loss=1) == 0.0

    def test_known_result(self):
        """Tests if the probability for known cases is correctly
        reproduced."""
        g = nx.complete_graph(4)
        p = similarity.prob_event_mc(g, 2, 1, 4)
        assert np.allclose(p, 0.2108778117852639)

        graph = nx.complete_graph(20)
        assert np.allclose(similarity.prob_event_mc(graph, 20, 1, 1, samples=10), 0)


class TestFeatureVectorOrbits:
    """Tests for the function ``strawberryfields.apps.graph.similarity.feature_vector_orbits``"""

    def test_invalid_orbits_list(self):
        """Test if function raises a ``ValueError`` when the list of orbits is empty."""
        g = nx.complete_graph(5)
        with pytest.raises(ValueError, match="List of orbits must have at least one orbit"):
            similarity.feature_vector_orbits(g, list_of_orbits=[])

    def test_bad_orbit_photon_numbers(self):
        """Test if function raises a ``ValueError`` when input is an orbit with numbers
        below zero."""
        graph = nx.complete_graph(5)
        with pytest.raises(ValueError, match="Cannot request orbits with photon number below zero"):
            similarity.feature_vector_orbits(graph, [[-1, 1]])

    def test_invalid_n_mean(self):
        """Test if function raises a ``ValueError`` when the mean photon number is specified to
        be negative."""
        g = nx.complete_graph(5)
        with pytest.raises(ValueError, match="Mean photon number must be non-negative"):
            similarity.feature_vector_orbits(g, [[1, 1], [2]], n_mean=-1)

    def test_invalid_loss(self):
        """Test if function raises a ``ValueError`` when the loss parameter is specified outside
        of range."""
        g = nx.complete_graph(5)
        with pytest.raises(
            ValueError, match="Loss parameter must take a value between zero and one"
        ):
            similarity.feature_vector_orbits(g, [[1, 1], [2]], loss=2)

    def test_calls_exact_for_zero_samples(self):
        """Test if function calls the exact function for zero samples"""
        g = nx.complete_graph(5)
        assert similarity.feature_vector_orbits(
            g, [[1, 1]], samples=0
        ) == similarity.prob_orbit_exact(g, [1, 1])

    def test_correct_vector_returned(self, monkeypatch):
        """Test if function correctly constructs the feature vector. The ``prob_orbit_exact``
         and ``prob_orbit_mc`` function called within ``feature_vector_orbits`` are
         monkeypatched to return hard-coded outputs that depend only on the orbit."""

        with monkeypatch.context() as m:
            m.setattr(
                similarity,
                "prob_orbit_mc",
                lambda _graph, orbit, n_mean, samples, loss: 1.0 / sum(orbit),
            )
            graph = nx.complete_graph(8)
            assert similarity.feature_vector_orbits(graph, [[1, 1], [2, 1, 1]], samples=1) == [
                0.5,
                0.25,
            ]

        with monkeypatch.context() as m:
            m.setattr(
                similarity,
                "prob_orbit_exact",
                lambda _graph, orbit, n_mean, loss: 0.5 * (1.0 / sum(orbit)),
            )
            graph = nx.complete_graph(8)
            assert similarity.feature_vector_orbits(graph, [[1, 1], [2, 1, 1]]) == [0.25, 0.125]

    def test_known_result(self):
        """Tests if the probability for known cases is correctly
        reproduced."""
        graph = nx.complete_graph(4)
        p = similarity.feature_vector_orbits(graph, [[1, 1], [2, 1, 1]], 2)
        assert np.allclose(p, [0.22918531118334962, 0.06509669127495163])
        assert np.allclose(
            similarity.feature_vector_orbits(graph, [[2], [4]], 1, samples=10), [0, 0]
        )


class TestFeatureVectorEvents:
    """Tests for the function ``strawberryfields.apps.graph.similarity.feature_vector_events``"""

    def test_invalid_event_photon_numbers(self):
        """Test if function raises a ``ValueError`` when the list of event photons numbers
         is empty."""
        g = nx.complete_graph(5)
        with pytest.raises(
            ValueError, match="List of photon numbers must have at least one element"
        ):
            similarity.feature_vector_events(g, [], 1)

    def test_invalid_n_mean(self):
        """Test if function raises a ``ValueError`` when the mean photon number is specified to
        be negative."""
        g = nx.complete_graph(5)
        with pytest.raises(ValueError, match="Mean photon number must be non-negative"):
            similarity.feature_vector_events(g, [2, 4], 2, n_mean=-1)

    def test_invalid_loss(self):
        """Test if function raises a ``ValueError`` when the loss parameter is specified outside
        of range."""
        g = nx.complete_graph(5)
        with pytest.raises(
            ValueError, match="Loss parameter must take a value between zero and one"
        ):
            similarity.feature_vector_events(g, [2, 4], 2, loss=2)

    def test_bad_event_photon_numbers(self):
        """Test if function raises a ``ValueError`` when input a minimum photon number that is
        below zero."""
        with pytest.raises(ValueError, match="Cannot request events with photon number below zero"):
            graph = nx.complete_graph(5)
            similarity.feature_vector_events(graph, [-1, 4], 2)

    def test_low_count(self):
        """Test if function raises a ``ValueError`` if ``max_count_per_mode`` is negative."""
        g = nx.complete_graph(5)
        with pytest.raises(
            ValueError, match="Maximum number of photons per mode must be non-negative"
        ):
            similarity.feature_vector_events(g, [2, 4], max_count_per_mode=-1)

    def test_calls_exact_for_zero_samples(self):
        """Test if function calls the exact function for zero samples"""
        g = nx.complete_graph(5)
        assert similarity.feature_vector_events(
            g, [2], 1, samples=0
        ) == similarity.prob_event_exact(g, 2, 1)

    def test_correct_vector_returned(self, monkeypatch):
        """Test if function correctly constructs the feature vector. The ``prob_event_exact``
         and ``prob_event_mc`` function called within ``feature_vector_events`` are
         monkeypatched to return hard-coded outputs that depend only on the orbit."""

        with monkeypatch.context() as m:
            m.setattr(
                similarity,
                "prob_event_mc",
                lambda _graph, photons, max_count, n_mean, samples, loss: 1.0 / photons,
            )
            g = nx.complete_graph(8)
            assert similarity.feature_vector_events(g, [2, 4, 8], 1, samples=1) == [
                0.5,
                0.25,
                0.125,
            ]

        with monkeypatch.context() as m:
            m.setattr(
                similarity,
                "prob_event_exact",
                lambda _graph, photons, max_count, n_mean, loss: 0.5 * (1.0 / photons),
            )
            g = nx.complete_graph(8)
            assert similarity.feature_vector_events(g, [2, 4, 8], 1) == [0.25, 0.125, 0.0625]

    def test_known_result(self):
        """Tests if the probability for known cases is correctly
        reproduced."""
        g = nx.complete_graph(4)
        p = similarity.feature_vector_events(g, [2, 4], 2, 4)
        assert np.allclose(p, [0.21087781178526066, 0.11998024483275889])

        graph = nx.complete_graph(20)
        assert np.allclose(
            similarity.feature_vector_events(graph, [18, 20], 1, 1, samples=10), [0, 0]
        )


class TestFeatureVectorOrbitsSampling:
    """Tests for the function ``strawberryfields.apps.graph.similarity.feature_vector_orbits_sampling``"""

    def test_invalid_orbits_list(self):
        """Test if function raises a ``ValueError`` when the list of orbits is empty."""
        with pytest.raises(ValueError, match="List of orbits must have at least one orbit"):
            similarity.feature_vector_orbits_sampling([[1, 1, 0], [1, 0, 1]], [])

    def test_bad_orbit_photon_numbers(self):
        """Test if function raises a ``ValueError`` when input is an orbit with numbers
        below zero."""
        with pytest.raises(ValueError, match="Cannot request orbits with photon number below zero"):
            similarity.feature_vector_orbits_sampling([[1, 1, 0], [1, 0, 1]], [[-1, 1]])

    def test_correct_vector_returned(self, monkeypatch):
        """Test if function correctly constructs the feature vector corresponding to some hard
        coded samples. This test uses a set of samples, corresponding orbits, and resultant
        feature vector to test against the output of ``feature_vector_orbits_sampling``. The
        ``sample_to_orbit`` function called within ``feature_vector_orbits_sampling`` is
        monkeypatched to return the hard coded events corresponding to the samples."""
        samples_orbits_mapping = {
            (1, 1, 0, 0, 0): [1, 1],
            (1, 1, 1, 0, 0): [1, 1, 1],
            (1, 1, 1, 1, 0): [1, 1, 1, 1],
            (1, 1, 1, 1, 1): [1, 1, 1, 1, 1],
            (2, 0, 0, 0, 0): [2],
            (3, 0, 0, 0, 0): [3],
            (4, 0, 0, 0, 0): [4],
            (5, 0, 0, 0, 0): [5],
            (0, 1, 1, 0, 0): [1, 1],
        }
        samples = list(samples_orbits_mapping.keys()) + [(1, 1, 1, 1, 1)]
        list_of_orbits = [[1, 1], [1, 1, 1, 1], [1, 1, 1, 1, 1]]
        fv_true = [0.2, 0.1, 0.2]

        with monkeypatch.context() as m:
            m.setattr(similarity, "sample_to_orbit", lambda x: samples_orbits_mapping[x])
            fv = similarity.feature_vector_orbits_sampling(samples, list_of_orbits)

        assert fv_true == fv


class TestFeatureVectorEventsSampling:
    """Tests for the function ``strawberryfields.apps.graph.similarity.feature_vector_events_sampling``"""

    def test_invalid_event_photon_numbers(self):
        """Test if function raises a ``ValueError`` when the list of event photons numbers
         is empty."""
        with pytest.raises(
            ValueError, match="List of photon numbers must have at least one element"
        ):
            similarity.feature_vector_events_sampling([[1, 1, 0], [1, 0, 1]], [], 1)

    def test_bad_event_photon_numbers(self):
        """Test if function raises a ``ValueError`` when input a minimum photon number that is
        below zero."""
        with pytest.raises(ValueError, match="Cannot request events with photon number below zero"):
            similarity.feature_vector_events_sampling([[1, 1, 0], [1, 0, 1]], [-1, 4], 1)

    def test_low_count(self):
        """Test if function raises a ``ValueError`` if ``max_count_per_mode`` is negative."""
        with pytest.raises(
            ValueError, match="Maximum number of photons per mode must be non-negative"
        ):
            similarity.feature_vector_events_sampling([[1, 1, 0], [1, 0, 1]], [2, 4], -1)

    def test_correct_vector_returned(self, monkeypatch):
        """Test if function correctly constructs the feature vector corresponding to some hard
        coded samples. This test uses a set of samples, corresponding events, and resultant
        feature vector to test against the output of ``feature_vector_events_sampling``. The
        ``sample_to_event`` function called within ``feature_vector_events_sampling`` is
        monkeypatched to return the hard coded events corresponding to the samples."""
        samples_events_mapping = {  # max_count_per_mode = 1
            (1, 1, 0, 0, 0): 2,
            (1, 1, 1, 0, 0): 3,
            (1, 1, 1, 1, 0): 4,
            (1, 1, 1, 1, 1): 5,
            (2, 0, 0, 0, 0): None,
            (3, 0, 0, 0, 0): None,
            (4, 0, 0, 0, 0): None,
            (5, 0, 0, 0, 0): None,
            (0, 1, 1, 0, 0): 2,
        }
        samples = list(samples_events_mapping.keys()) + [(1, 1, 1, 1, 1)]  # add a repetition
        event_photon_numbers = [2, 1, 3, 5]  # test alternative ordering
        fv_true = [0.2, 0, 0.1, 0.2]

        with monkeypatch.context() as m:
            m.setattr(similarity, "sample_to_event", lambda x, _: samples_events_mapping[x])
            fv = similarity.feature_vector_events_sampling(samples, event_photon_numbers, 1)

        assert fv_true == fv<|MERGE_RESOLUTION|>--- conflicted
+++ resolved
@@ -427,11 +427,7 @@
         graph = nx.complete_graph(5)
         with monkeypatch.context() as m:
             m.setattr(
-<<<<<<< HEAD
-                "strawberryfields.backends.gaussianbackend.states.GaussianState.fock_prob",
-=======
                 "strawberryfields.backends.BaseGaussianState.fock_prob",
->>>>>>> d28e86dd
                 lambda *args, **kwargs: 0.2,
             )
             assert np.allclose(similarity.prob_orbit_mc(graph, [1, 1, 1, 1]), 1.0)
