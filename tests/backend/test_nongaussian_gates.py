# Copyright 2019 Xanadu Quantum Technologies Inc.

# Licensed under the Apache License, Version 2.0 (the "License");
# you may not use this file except in compliance with the License.
# You may obtain a copy of the License at

#     http://www.apache.org/licenses/LICENSE-2.0

# Unless required by applicable law or agreed to in writing, software
# distributed under the License is distributed on an "AS IS" BASIS,
# WITHOUT WARRANTIES OR CONDITIONS OF ANY KIND, either express or implied.
# See the License for the specific language governing permissions and
# limitations under the License.

r"""Unit tests for non-Gaussian gates"""

import pytest

import numpy as np

from scipy.linalg import expm

KAPPAS = np.linspace(0, 2 * np.pi, 7)
GAMMAS = np.linspace(0, 6, 7)

@pytest.mark.backends("fock", "tf")
class TestFockRepresentation:
    """Tests that make use of the Fock basis representation."""

    @pytest.mark.parametrize("gamma", GAMMAS)
    def test_cubic_phase(self, setup_backend, gamma, cutoff, tol):
        """Tests if the Cubic phase gate has the right effect on states in the Fock basis"""

        backend = setup_backend(1)

        backend.prepare_ket_state(np.ones([cutoff]) / np.sqrt(cutoff), 0)
        backend.cubic_phase(gamma, 0)
        s = backend.state()
        if s.is_pure:
            numer_state = s.ket()
        else:
            numer_state = s.dm()

        #Create annihilation operator matrix
        ladder_vals = np.arange(1, cutoff)
        ladder_vals = np.sqrt(ladder_vals)
        a = np.zeros([cutoff, cutoff])
        np.fill_diagonal(a[:, 1:], ladder_vals)

        #Construct (unnormalized) x matrix, ie a+a^dag, and it's third power
        x = a + np.transpose(a)
        x3 = np.matmul(x, np.matmul(x, x))

        gate = expm(1j * gamma * x3 / 6)

        #state to be transformed
<<<<<<< HEAD
        ket = np.array([1.0 for n in range(cutoff)])
        ket /= np.linalg.norm(ket)
=======
        ket1 = np.ones([cutoff])
        ket1 /= np.linalg.norm(ket1)
        ket = ket1.reshape(-1, 1)
>>>>>>> c9ea073f

        ref_state = np.matmul(gate, ket)
        assert np.allclose(numer_state, ref_state, atol=tol, rtol=0.0)

    @pytest.mark.parametrize("kappa", KAPPAS)
    def test_kerr_interaction(self, setup_backend, kappa, cutoff, tol):
        """Tests if the Kerr interaction has the right effect on states in the Fock basis"""

        backend = setup_backend(1)

        backend.prepare_ket_state(np.ones([cutoff]) / cutoff, 0)
        backend.kerr_interaction(kappa, 0)
        s = backend.state()
        if s.is_pure:
            numer_state = s.ket()
        else:
            numer_state = s.dm()
        ref_state = np.exp(1j * kappa * np.arange(cutoff) ** 2) / cutoff
        assert np.allclose(numer_state, ref_state, atol=tol, rtol=0.0)

    @pytest.mark.parametrize("kappa", KAPPAS)
    def test_cross_kerr_interaction(self, setup_backend, kappa, cutoff, tol):
        """Tests if the cross-Kerr interaction has the right effect on states in the Fock basis"""

        backend = setup_backend(2)

        ket1 = np.array([1.0 for n in range(cutoff)])
        ket1 /= np.linalg.norm(ket1)
        ket = np.outer(ket1, ket1)

        backend.prepare_ket_state(ket, modes=[0, 1])
        backend.cross_kerr_interaction(kappa, 0, 1)
        s = backend.state()

        if s.is_pure:
            numer_state = s.ket()
        else:
            numer_state = s.dm()

        n1 = np.arange(cutoff).reshape(-1, 1)
        n2 = np.arange(cutoff).reshape(1, -1)
        ref_state = np.exp(1j * kappa * n1 * n2).flatten() / cutoff
        ref_state = np.reshape(ref_state, [cutoff] * 2)
        assert np.allclose(numer_state, ref_state, atol=tol, rtol=0.0)<|MERGE_RESOLUTION|>--- conflicted
+++ resolved
@@ -21,7 +21,7 @@
 from scipy.linalg import expm
 
 KAPPAS = np.linspace(0, 2 * np.pi, 7)
-GAMMAS = np.linspace(0, 6, 7)
+GAMMAS = np.linspace(0, 2 * np.pi, 7)
 
 @pytest.mark.backends("fock", "tf")
 class TestFockRepresentation:
@@ -54,14 +54,7 @@
         gate = expm(1j * gamma * x3 / 6)
 
         #state to be transformed
-<<<<<<< HEAD
-        ket = np.array([1.0 for n in range(cutoff)])
-        ket /= np.linalg.norm(ket)
-=======
-        ket1 = np.ones([cutoff])
-        ket1 /= np.linalg.norm(ket1)
-        ket = ket1.reshape(-1, 1)
->>>>>>> c9ea073f
+        ket = np.ones([cutoff]) / np.sqrt(cutoff)
 
         ref_state = np.matmul(gate, ket)
         assert np.allclose(numer_state, ref_state, atol=tol, rtol=0.0)
