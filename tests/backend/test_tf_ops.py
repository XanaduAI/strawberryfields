# Copyright 2020 Xanadu Quantum Technologies Inc.

# Licensed under the Apache License, Version 2.0 (the "License");
# you may not use this file except in compliance with the License.
# You may obtain a copy of the License at

#     http://www.apache.org/licenses/LICENSE-2.0

# Unless required by applicable law or agreed to in writing, software
# distributed under the License is distributed on an "AS IS" BASIS,
# WITHOUT WARRANTIES OR CONDITIONS OF ANY KIND, either express or implied.
# See the License for the specific language governing permissions and
# limitations under the License.
r""" Tests for the file tfbackend/ops.py"""

import pytest

import numpy as np
tf = pytest.importorskip("tensorflow", minversion="2.0")

from strawberryfields.backends.tfbackend.ops import reduced_density_matrix, mixed

@pytest.mark.backends("tf")
class TestTFOps:
    """Testing for tfbackend/ops.py"""

    @pytest.mark.parametrize("num_modes", [2, 3, 4])
    def test_reduced_density_matrix_fock_states(self, num_modes, setup_backend, cutoff, tol):
        """Test the reduced_density_matrix returns the correct reduced density matrices
        when prepared with initial fock states"""

        zero_photon_state = np.zeros([cutoff])
        zero_photon_state[0] = 1.
        one_photon_state = np.zeros([cutoff])
        one_photon_state[1] = 1.

        # create a single-photon state in the second mode
        state = np.outer(zero_photon_state, one_photon_state)
        for _ in range(2, num_modes):
            state = np.multiply.outer(state, zero_photon_state)
        state = tf.constant(state)

        # get reduced density matrix of last subsystem
        mode = num_modes - 1
        reduced_dm = reduced_density_matrix(state, mode, state_is_pure=True)

        if num_modes == 2:
            expected = np.multiply.outer(one_photon_state, one_photon_state)
        else:
            expected = np.multiply.outer(zero_photon_state, zero_photon_state)
        expected = tf.constant(expected)

<<<<<<< HEAD
        assert np.allclose(reduced_dm, expected, atol=tol, rtol=0)

    @pytest.mark.parametrize("modes", [[0], [1], [2], [0, 1], [0, 2], [1, 2], [0, 1, 2]])
    def test_reduced_density_matrix_multiple_modes(self, setup_backend, cutoff, modes, tol):
        """Test the reduced_density_matrix returns the correct reduced density matrices
        when tracing out more than one mode."""
        zero_photon_state = np.zeros([cutoff])
        zero_photon_state[0] = 1.
        one_photon_state = np.zeros([cutoff])
        one_photon_state[1] = 1.

        # create a single-photon state in the second mode
        state = np.outer(zero_photon_state, one_photon_state)
        state = np.multiply.outer(state, zero_photon_state)
        state_dm = mixed(state)
        state_dm = tf.constant(state_dm)

        reduced_dm = reduced_density_matrix(state_dm, modes, state_is_pure=False)

        alpha_str = np.array(["ab", "cd", "ef"])
        expected = np.einsum(f"abcdef->{''.join(alpha_str[modes])}", state_dm)

=======
>>>>>>> 395e08dc
        assert np.allclose(reduced_dm, expected, atol=tol, rtol=0)<|MERGE_RESOLUTION|>--- conflicted
+++ resolved
@@ -50,7 +50,6 @@
             expected = np.multiply.outer(zero_photon_state, zero_photon_state)
         expected = tf.constant(expected)
 
-<<<<<<< HEAD
         assert np.allclose(reduced_dm, expected, atol=tol, rtol=0)
 
     @pytest.mark.parametrize("modes", [[0], [1], [2], [0, 1], [0, 2], [1, 2], [0, 1, 2]])
@@ -73,6 +72,4 @@
         alpha_str = np.array(["ab", "cd", "ef"])
         expected = np.einsum(f"abcdef->{''.join(alpha_str[modes])}", state_dm)
 
-=======
->>>>>>> 395e08dc
-        assert np.allclose(reduced_dm, expected, atol=tol, rtol=0)+        assert np.allclose(reduced_dm, expected, atol=tol, rtol=0)
