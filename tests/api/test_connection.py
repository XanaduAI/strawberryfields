--- conflicted
+++ resolved
@@ -24,11 +24,7 @@
 
 from strawberryfields.api import Connection, JobStatus, RequestFailedError
 from strawberryfields import configuration as conf
-<<<<<<< HEAD
 from strawberryfields.compilers import Ranges
-=======
-from strawberryfields.circuitspecs import Ranges
->>>>>>> e980b02f
 
 from .conftest import mock_return
 
@@ -89,11 +85,7 @@
         # pylint: disable=protected-access
         assert connection._url("/abc") == "https://host:123/abc"
 
-<<<<<<< HEAD
-    def test_get_device(self, prog, connection, monkeypatch):
-=======
     def test_get_device_spec(self, prog, connection, monkeypatch):
->>>>>>> e980b02f
         """Tests a successful device spec request."""
         target = "abc"
         layout = ""
@@ -110,11 +102,7 @@
             )),
         )
 
-<<<<<<< HEAD
-        device_spec = connection.get_device(target)
-=======
         device_spec = connection.get_device_spec(target)
->>>>>>> e980b02f
 
         assert device_spec.target == target
         assert device_spec.layout == layout
@@ -124,20 +112,12 @@
         spec_params = device_spec.gate_parameters
         assert gate_parameters == spec_params
 
-<<<<<<< HEAD
-    def test_get_device_error(self, connection, monkeypatch):
-=======
     def test_get_device_spec_error(self, connection, monkeypatch):
->>>>>>> e980b02f
         """Tests a failed device spec request."""
         monkeypatch.setattr(requests, "get", mock_return(MockResponse(404, {})))
 
         with pytest.raises(RequestFailedError, match="Failed to get device specifications"):
-<<<<<<< HEAD
-            connection.get_device("123")
-=======
             connection.get_device_spec("123")
->>>>>>> e980b02f
 
     def test_create_job(self, prog, connection, monkeypatch):
         """Tests a successful job creation flow."""
