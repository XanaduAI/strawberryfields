--- conflicted
+++ resolved
@@ -135,11 +135,7 @@
 
         # run options from keyword arguments overwrite
         # run options provided by the program object
-<<<<<<< HEAD
-        prog = prog.compile(engine.device_spec, shots=15)
-=======
         prog = prog.compile(device=engine.device_spec, shots=15)
->>>>>>> 54490931
         _, _, _, run_options = engine.run_async(prog, shots=1234)
         assert run_options == {"shots": 1234, "cutoff_dim": 12}
 
@@ -150,11 +146,7 @@
         monkeypatch.setattr(Connection, "_get_device_dict", lambda *args: mock_device_dict)
         engine = RemoteEngine("X8")
 
-<<<<<<< HEAD
-        prog = prog.compile(engine.device_spec, shots=15)
-=======
         prog = prog.compile(device=engine.device_spec, shots=15)
->>>>>>> 54490931
         assert prog.run_options == {"shots": 15}
 
         _, _, _, run_options = engine.run_async(prog)
@@ -187,11 +179,7 @@
         assert target == RemoteEngine.DEFAULT_TARGETS["X8"]
 
         # check program is compiled to match the chip template
-<<<<<<< HEAD
-        expected = prog.compile(engine.device_spec).circuit
-=======
         expected = prog.compile(device=engine.device_spec).circuit
->>>>>>> 54490931
         res = res_prog.circuit
 
         for cmd1, cmd2 in zip(res, expected):
