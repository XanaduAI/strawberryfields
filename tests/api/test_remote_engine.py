# Copyright 2020 Xanadu Quantum Technologies Inc.

# Licensed under the Apache License, Version 2.0 (the "License");
# you may not use this file except in compliance with the License.
# You may obtain a copy of the License at

#     http://www.apache.org/licenses/LICENSE-2.0

# Unless required by applicable law or agreed to in writing, software
# distributed under the License is distributed on an "AS IS" BASIS,
# WITHOUT WARRANTIES OR CONDITIONS OF ANY KIND, either express or implied.
# See the License for the specific language governing permissions and
# limitations under the License.
"""
Unit and integration tests for :mod:`strawberryfields.engine.RemoteEngine`.
"""

import logging
from unittest.mock import MagicMock

import numpy as np
import pytest
import xcc

import strawberryfields as sf
from strawberryfields.api import DeviceSpec, Result
from strawberryfields.engine import RemoteEngine

from .conftest import mock_return

# pylint: disable=bad-continuation,unused-argument,no-self-use,redefined-outer-name,pointless-statement

pytestmark = pytest.mark.api


REQUESTS_BEFORE_COMPLETED = 3


@pytest.fixture
def job(connection, monkeypatch):
    """Mocks a job which completes after a certain number of requests."""
    refresh_counter = 0

    @property
    def finished(self):
        nonlocal refresh_counter
        refresh_counter += 1
        if refresh_counter >= REQUESTS_BEFORE_COMPLETED:
            self._details = {"status": "complete"}
            return True
        return False

    _details = {"status": "open"}

    job = xcc.Job(id_="123", connection=connection)
    job._details = {"status": "open"}

<<<<<<< HEAD
    result = {"samples": np.array([[1, 2], [3, 4]]), "foo": [np.array([5, 6])]}
=======
    result = Result({"output": [np.array([[1, 2], [3, 4]])]})
>>>>>>> 53b95f78

    monkeypatch.setattr(xcc.Job, "submit", mock_return(job))
    monkeypatch.setattr(xcc.Job, "result", result)
    monkeypatch.setattr(xcc.Job, "clear", mock_return(None))
    monkeypatch.setattr(xcc.Job, "finished", finished)
    return job


@pytest.fixture
def device(connection, monkeypatch):
    """Mocks an X8 device with the "fock" compiler."""
    device = xcc.Device(target="X8_01", connection=connection)
    device.specification = {
        "target": "X8_01",
        "layout": "",
        "modes": 8,
        "compiler": ["fock"],
        "gate_parameters": {},
    }

    monkeypatch.setattr(sf.engine.xcc, "Connection", MagicMock())
    monkeypatch.setattr(sf.engine.xcc, "Device", mock_return(device))
    return device


@pytest.fixture
def blackbird(monkeypatch):
    """Mocks a Blackbird program."""
    blackbird = MagicMock()
    blackbird.return_value = blackbird
    blackbird._target = {}
    monkeypatch.setattr(sf.engine, "to_blackbird", blackbird)
    return blackbird


@pytest.fixture
def infolog(caplog):
    """Sets the log capture level to ``logging.INFO``."""
    caplog.set_level(logging.INFO)
    return caplog


@pytest.mark.usefixtures("job", "device")
class TestRemoteEngine:
    """Tests for the ``RemoteEngine`` class."""

    def test_generic_target(self):
        """Test that :meth:`RemoteEngine.__init__` resolves the correct target
        when instantiated with a non-specific target.
        """
        engine = RemoteEngine("X8")
        assert engine.target == engine.DEFAULT_TARGETS["X8"]

    def test_run(self, prog):
        """Tests that a blocking job execution can succeed."""
        engine = RemoteEngine("X8_01")
        result = engine.run(prog, shots=10)

        assert result is not None
        assert np.array_equal(result.samples, [[1, 2], [3, 4]])

        result.state is None

    def test_run_async(self, prog):
        """Tests that a non-blocking job execution can succeed."""
        engine = RemoteEngine("X8_01")
        job = engine.run_async(prog, shots=10)

        # job.status calls job.finished, incrementing the request counter
        assert job.status == "open"

        for _ in range(REQUESTS_BEFORE_COMPLETED - 1):
            assert job.finished is False
        assert job.finished is True

        assert job.status == "complete"
        assert np.array_equal(job.result["foo"], [np.array([5, 6])])
        assert np.array_equal(job.result["samples"], [[1, 2], [3, 4]])

<<<<<<< HEAD
        result = Result(job.result, is_stateful=False)
        match = r"The state is undefined for a stateless computation."
        with pytest.raises(AttributeError, match=match):
            _ = result.state
=======
        job.result.state is None
>>>>>>> 53b95f78

    def test_run_async_options_from_kwargs(self, prog, blackbird):
        """Tests that :meth:`RemoteEngine.run_async` passes all keyword
        argument backend and runtime options to the Blackbird program.
        """
        engine = RemoteEngine("X8", backend_options={"cutoff_dim": 12})
        engine.run_async(prog, shots=1234)
        assert blackbird._target["options"] == {"cutoff_dim": 12, "shots": 1234}

    def test_run_async_options_from_program(self, prog, blackbird):
        """Test that :meth:`RemoteEngine.run_async` correctly parses runtime
        options compiled into the program.
        """
        engine = RemoteEngine("X8")

        prog = prog.compile(device=engine.device_spec, shots=15)
        assert prog.run_options == {"shots": 15}

        engine.run_async(prog)
        assert blackbird._target["options"] == {"shots": 15}

    def test_run_async_without_shots(self, prog):
        """Tests that a ValueError is raised if no shots are specified when a
        remote engine is instantiated.
        """
        engine = RemoteEngine("X8")
        with pytest.raises(ValueError, match=r"Number of shots must be specified"):
            engine.run_async(prog)


@pytest.mark.usefixtures("job", "device")
class TestRemoteEngineIntegration:
    """Integration tests for the ``RemoteEngine`` class."""

    def test_compilation(self, prog, blackbird, infolog):
        """Test that :class:`RemoteEngine` can compile a program for the
        intended backend.
        """
        engine = RemoteEngine("X8")
        engine.run_async(prog, shots=10)

        program = blackbird.mock_calls[0].args[0]

        want_message = "Compiling program for device X8_01 using compiler fock."
        assert infolog.records[-1].message == want_message

        # Check that the program is compiled to match the chip template.
        expected = prog.compile(device=engine.device_spec).circuit
        res = program.circuit

        for cmd1, cmd2 in zip(res, expected):
            # Check that the gates are the same.
            assert type(cmd1.op) is type(cmd2.op)
            # Check that the modes are the same.
            assert all(i.ind == j.ind for i, j in zip(cmd1.reg, cmd2.reg))
            # Check that the parameters are the same.
            assert all(p1 == p2 for p1, p2 in zip(cmd1.op.p, cmd2.op.p))

    def test_default_compiler(self, prog, infolog, device):
        """Test that the Xunitary compiler is used by default if a device does
        not explicitly provide a default compiler.
        """
        device.specification["compiler"] = []

        engine = RemoteEngine("X8")
        engine.run_async(prog, shots=10)

        assert engine.device_spec.default_compiler == "Xunitary"

        want_message = "Compiling program for device X8_01 using compiler Xunitary."
        assert infolog.records[-1].message == want_message

    def test_compile_device_invalid_device_error(self, prog, device):
        """Tests that a ValueError is raised if a program is compiled for one
        device but run on a different device without recompilation.
        """
        device.specification["compiler"] = []

        # Setting compile_info with a dummy devicespec and compiler name
        dummy_spec = {
            "target": "DummyDevice",
            "modes": 2,
            "layout": None,
            "gate_parameters": None,
            "compiler": [None],
        }
        X8_spec = DeviceSpec(spec=dummy_spec)
        prog._compile_info = (X8_spec, "dummy_compiler")

        engine = sf.RemoteEngine("X8")
        with pytest.raises(ValueError, match="Cannot use program compiled"):
            engine.run_async(prog, shots=10)

    def test_compile(self, prog, infolog, device):
        """Tests that compilation happens by default if no compile_info is
        specified when :meth:`RemoteEngine.run_async` is invoked.
        """
        device.specification["compiler"] = []

        # Leaving compile_info as None.
        assert prog.compile_info == None

        engine = RemoteEngine("X8")
        engine.run_async(prog, shots=10)

        want_message = "Compiling program for device X8_01 using compiler Xunitary."
        assert infolog.records[-1].message == want_message

    def test_recompilation_precompiled(self, prog, infolog, device):
        """Test that recompilation happens when:

            1. the program was precompiled, but
            2. the recompile keyword argument was set to ``True``.

        The program is considered to be precompiled if ``program.compile_info``
        is set.
        """
        device.specification["compiler"] = []

        # Set compile_info to a fake device specification and compiler name.
        dummy_spec = {
            "target": "DummyDevice",
            "modes": 2,
            "layout": None,
            "gate_parameters": None,
            "compiler": [None],
        }
        X8_spec = DeviceSpec(spec=dummy_spec)
        prog._compile_info = (X8_spec, "fake_compiler")

        engine = sf.RemoteEngine("X8")
        engine.run_async(prog, shots=10, compile_options=None, recompile=True)

        want_message = "Recompiling program for device X8_01 using compiler Xunitary."
        assert infolog.records[-1].message == want_message

    def test_recompilation_run_async(self, prog, infolog, device):
        """Test that recompilation happens when the recompile keyword argument
        is set to ``True``.
        """
        device.specification["compiler"] = "Xunitary"

        engine = sf.RemoteEngine("X8")
        device = engine.device_spec

        prog._compile_info = (device, device.compiler)

        compile_options = {"compiler": "Xunitary"}
        engine.run_async(prog, shots=10, compile_options=compile_options, recompile=True)

        want_message = (
            f"Recompiling program for device {device.target} using the "
            f"specified compiler options: {compile_options}."
        )
        assert infolog.records[-1].message == want_message

    def test_recompilation_run(self, prog, infolog, device):
        """Test that recompilation happens when the recompile keyword argument
        was set to ``True`` and :meth:`RemoteEngin.run` is called."""
        device.specification["compiler"] = "Xunitary"

        engine = sf.RemoteEngine("X8")
        device = engine.device_spec

        prog._compile_info = (device, device.compiler)

        compile_options = {"compiler": "Xunitary"}
        engine.run(prog, shots=10, compile_options=compile_options, recompile=True)

        want_message_1 = "The remote job 123 has been completed."
        assert infolog.records[-1].message == want_message_1

        want_message_2 = (
            f"Recompiling program for device {device.target} using the "
            f"specified compiler options: {compile_options}."
        )
        assert infolog.records[-2].message == want_message_2

    def test_validation(self, prog, infolog, device):
        """Test that validation happens (i.e., no recompilation) when the target
        device and device specification match.
        """
        device.specification["compiler"] = "Xunitary"

        engine = sf.RemoteEngine("X8_01")
        device = engine.device_spec

        prog._compile_info = (device, device.compiler)

        engine.run_async(prog, shots=10)

        want_message = (
            f"Program previously compiled for {device.target} using {prog.compile_info[1]}. "
            f"Validating program against the Xstrict compiler."
        )
        assert infolog.records[-1].message == want_message<|MERGE_RESOLUTION|>--- conflicted
+++ resolved
@@ -55,11 +55,7 @@
     job = xcc.Job(id_="123", connection=connection)
     job._details = {"status": "open"}
 
-<<<<<<< HEAD
-    result = {"samples": np.array([[1, 2], [3, 4]]), "foo": [np.array([5, 6])]}
-=======
-    result = Result({"output": [np.array([[1, 2], [3, 4]])]})
->>>>>>> 53b95f78
+    result = Result({"output": [np.array([[1, 2], [3, 4]])], , "foo": [np.array([5, 6])})
 
     monkeypatch.setattr(xcc.Job, "submit", mock_return(job))
     monkeypatch.setattr(xcc.Job, "result", result)
@@ -139,14 +135,8 @@
         assert np.array_equal(job.result["foo"], [np.array([5, 6])])
         assert np.array_equal(job.result["samples"], [[1, 2], [3, 4]])
 
-<<<<<<< HEAD
-        result = Result(job.result, is_stateful=False)
-        match = r"The state is undefined for a stateless computation."
-        with pytest.raises(AttributeError, match=match):
-            _ = result.state
-=======
-        job.result.state is None
->>>>>>> 53b95f78
+        result = Result(job.result)
+        result.state is None
 
     def test_run_async_options_from_kwargs(self, prog, blackbird):
         """Tests that :meth:`RemoteEngine.run_async` passes all keyword
