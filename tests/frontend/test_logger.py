--- conflicted
+++ resolved
@@ -47,16 +47,7 @@
 import logging
 import pytest
 import strawberryfields.engine as engine
-<<<<<<< HEAD
-
-from strawberryfields.logger import (
-    logging_handler_defined,
-    default_handler,
-    create_logger,
-)
-=======
 from strawberryfields.logger import logging_handler_defined, default_handler, create_logger
->>>>>>> 2f451ab4
 
 pytestmark = pytest.mark.frontend
 
