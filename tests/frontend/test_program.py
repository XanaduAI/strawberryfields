# Copyright 2019 Xanadu Quantum Technologies Inc.

# Licensed under the Apache License, Version 2.0 (the "License");
# you may not use this file except in compliance with the License.
# You may obtain a copy of the License at

#     http://www.apache.org/licenses/LICENSE-2.0

# Unless required by applicable law or agreed to in writing, software
# distributed under the License is distributed on an "AS IS" BASIS,
# WITHOUT WARRANTIES OR CONDITIONS OF ANY KIND, either express or implied.
# See the License for the specific language governing permissions and
# limitations under the License.
r"""Unit tests for program.py"""
import textwrap
import pytest

pytestmark = pytest.mark.frontend

import numpy as np

import strawberryfields as sf

from strawberryfields import program
from strawberryfields import ops
from strawberryfields.parameters import ParameterError, FreeParameter
from strawberryfields.compilers.compiler import Compiler


# make test deterministic
np.random.seed(42)
A = np.random.random()


# all single-mode gates with at least one parameter
single_mode_gates = [x for x in ops.one_args_gates + ops.two_args_gates if x.ns == 1]


@pytest.fixture
def eng(backend):
    """Engine fixture."""
    return sf.LocalEngine(backend)


@pytest.fixture
def prog():
    """Program fixture."""
    return sf.Program(2)


@pytest.fixture
def permute_gates():
    """Returns a list containing an instance of each
    single mode gate, with random parameters"""
    params = np.random.random(len(single_mode_gates))
    gates = [G(p) for G, p in zip(single_mode_gates, params)]

    # random permutation
    return np.random.permutation(gates)


class TestProgram:
    """Tests the Program class."""

    def test_with_block(self, prog):
        """Gate application using a with block."""
        # command queue is empty
        assert len(prog) == 0

        with prog.context as q:
            ops.Dgate(0.5, 0.0) | q[0]
        # now there is one gate in the queue
        assert len(prog) == 1

        with prog.context as q:
            ops.BSgate(0.5, 0.3) | (q[1], q[0])
        assert len(prog) == 2

    def test_parent_program(self):
        """Continuing one program with another."""
        D = ops.Dgate(0.5, 0.0)
        prog = sf.Program(3)
        with prog.context as q:
            D | q[1]
            ops.Del | q[0]
        cont = sf.Program(prog)
        with cont.context as q:
            D | q[0]
            r = ops.New(1)
            D | r
        assert cont.can_follow(prog)
        assert prog.reg_refs == cont.init_reg_refs
        assert prog.unused_indices == cont.init_unused_indices

    def test_print_commands(self, eng, prog):
        """Program.print and Engine.print_applied return correct strings."""
        prog = sf.Program(2)

        # store the result of the print command in list res
        res = []
        # use a print function that simply appends the operation
        # name to the results list
        print_fn = lambda x: res.append(x.__str__())

        # prog should now be empty
        prog.print(print_fn)
        assert res == []

        # define some gates
        D = ops.Dgate(0.5, 0.0)
        BS = ops.BSgate(2 * np.pi, np.pi / 2)
        R = ops.Rgate(np.pi)

        with prog.context as q:
            alice, bob = q
            D | alice
            BS | (alice, bob)
            ops.Del | alice
            R | bob
            charlie, = ops.New(1)
            BS | (bob, charlie)
            ops.MeasureX | bob
            ops.Dgate(bob.par).H | charlie
            ops.Del | bob
            ops.MeasureX | charlie

        res = []
        prog.print(print_fn)

        expected = [
            "Dgate(0.5, 0) | (q[0])",
            "BSgate(6.283, 1.571) | (q[0], q[1])",
            "Del | (q[0])",
            "Rgate(3.142) | (q[1])",
            "New(1)",
            "BSgate(6.283, 1.571) | (q[1], q[2])",
            "MeasureX | (q[1])",
            "Dgate(q1, 0).H | (q[2])",
            "Del | (q[1])",
            "MeasureX | (q[2])",
        ]

        assert res == expected

        # NOTE optimization can change gate order
        result = eng.run(prog, compile_options={'optimize': False})
        res = []
        eng.print_applied(print_fn)
        assert res == ["Run 0:"] + expected

    def test_params(self, prog):
        """Creating and retrieving free parameters."""
        assert not prog.free_params  # no free params to start with

        with pytest.raises(TypeError, match='Parameter names must be strings.'):
            prog.params(1)

        # creating
        x = prog.params('a')
        assert isinstance(x, FreeParameter)
        assert x.name == 'a'
        assert len(prog.free_params) == 1

        # retrieving
        y = prog.params('a')
        assert y is x
        assert len(prog.free_params) == 1

        with pytest.raises(TypeError, match='Parameter names must be strings.'):
            prog.params(x)

        # creating/retrieving multiple
        names = ('foo', 'bar', 'a')
        pars = prog.params(*names)
        assert isinstance(pars, list)
        for n, p in zip(names, pars):
            assert isinstance(p, FreeParameter)
            assert p.name == n
        assert pars[2] is x  # still the same parameter
        assert len(prog.free_params) == 3

        # once the program is locked only retrieval is possible
        prog.lock()
        with pytest.raises(program.CircuitError, match='The Program is locked, no more free parameters can be created.'):
            w = prog.params('www')
        w = prog.params('a')
        assert w is x

    def test_bind_params(self, prog):
        """Binding free parameters."""

        with pytest.raises(ParameterError, match='Unknown free parameter'):
            prog.bind_params({'x': 0})

        x, y = prog.params('x', 'y')
        # bind some params using parameter name
        prog.bind_params({'x': 1.0})
        assert x.val == 1.0
        assert y.val is None
        # bind using the parameter itself
        prog.bind_params({x: 2.0})
        assert x.val == 2.0
        assert y.val is None


class TestRegRefs:
    """Testing register references."""

    def test_corrupt_index(self, prog):
        """User messes up the RegRef indices."""
        with prog.context as q:
            q[0].ind = 1
            with pytest.raises(program.RegRefError, match="RegRef state has become inconsistent"):
                ops.Dgate(0.5, 0.0) | q[0]

    def test_nonexistent_index(self, prog):
        """Acting on a non-existent mode raises an error."""
        with prog.context as q:
            with pytest.raises(IndexError):
                ops.Dgate(0.5, 0.0) | q[3]
            with pytest.raises(program.RegRefError, match="does not exist"):
                ops.Dgate(0.5, 0.0) | 3

    def test_deleted_index(self, prog):
        """Test that acting on a deleted mode raises an error"""
        with prog.context as q:
            ops.Del | q[0]
            with pytest.raises(program.RegRefError, match="been deleted"):
                ops.Dgate(0.5, 0.0) | 0

            with pytest.raises(program.RegRefError, match="been deleted"):
                ops.Dgate(0.5, 0.0) | q[0]

    def test_unknown_regref(self, prog):
        """Applying an operation on a RegRef not belonging to the program."""
        r = program.RegRef(3)
        with prog.context:
            with pytest.raises(program.RegRefError, match="Unknown RegRef."):
                ops.Dgate(0.5, 0.0) | r

    def test_invalid_measurement(self, eng, prog):
        """Cannot use a measurement before it exists."""
        with prog.context as q:
            ops.Dgate(q[0].par, 0.0) | q[1]
        with pytest.raises(ParameterError, match="nonexistent measurement result"):
            eng.run(prog)

    def test_invalid_regref(self, prog):
        """Cannot refer to a register with a non-integral or RegRef object."""
        with prog.context:
            with pytest.raises(program.RegRefError, match="using integers and RegRefs"):
                ops.Dgate(0, 0) | 1.2

    def test_regref_val(self, eng, prog):
        """RegRefs storing measured values."""
        with prog.context as q:
            ops.MeasureX | q[0]

        eng.run(prog)
        assert q[0].val is not None
        assert q[1].val is None
        eng.reset()
        # the regrefs are reset as well
        temp = [r.val is None for r in prog.register]
        assert np.all(temp)

        eng.run(prog)
        assert q[0].val is not None
        assert q[1].val is None
        prog._clear_regrefs()
        assert np.all([r.val is None for r in prog.register])


class TestOptimizer:
    """Tests for the Program optimizer"""

    @pytest.mark.parametrize("G", single_mode_gates)
    def test_merge_dagger(self, G):
        """Optimizer merging single-mode gates with their daggered versions."""
        prog = sf.Program(1)
        G = G(A)

        with prog.context:
            G | 0
            G.H | 0

        prog = prog.optimize()
        assert len(prog) == 0

    @pytest.mark.parametrize("G", single_mode_gates)
    def test_merge_negated(self, G):
        """Optimizer merging single-mode gates with their negated versions."""
        prog = sf.Program(1)
        G1 = G(A)
        G2 = G(-A)

        with prog.context:
            G1 | 0
            G2 | 0

        prog = prog.optimize()
        assert len(prog) == 0

    def test_merge_palindromic_cancelling(self, permute_gates):
        """Optimizer merging chains that cancel out palindromically"""
        prog = sf.Program(3)

        with prog.context:
            for G in permute_gates:
                G | 0
            for G in reversed(permute_gates):
                G.H | 0

        prog = prog.optimize()
        assert len(prog) == 0

    def test_merge_pairwise_cancelling(self, permute_gates):
        """Optimizer merging chains that cancel out pairwise"""
        prog = sf.Program(3)

        with prog.context:
            for G in permute_gates:
                G | 0
                G.H | 0

        prog = prog.optimize()
        assert len(prog) == 0

    def test_merge_interleaved_chains_two_modes(self, permute_gates):
        """Optimizer merging chains that cancel out palindromically,
        interleaved on two modes"""
        prog = sf.Program(3)

        # create a random vector of 0s and 1s, corresponding
        # to the applied mode of each gates
        modes = np.random.randint(2, size=len(permute_gates))

        with prog.context:
            for G, m in zip(permute_gates, modes):
                G | m
            for G, m in zip(reversed(permute_gates), reversed(modes)):
                G.H | m

        prog = prog.optimize()
        assert len(prog) == 0

    def test_merge_incompatible(self):
        """Test merging of incompatible gates does nothing"""
        prog = sf.Program(3)

        with prog.context:
            ops.Xgate(0.6) | 0
            ops.Zgate(0.2) | 0

        prog = prog.optimize()
        assert len(prog) == 2


class TestValidation:
    """Test for Program circuit validation within
    the compile() method."""

    def test_unknown_circuit_spec(self):
        """Test an unknown compile target."""
        prog = sf.Program(3)
        with prog.context as q:
            ops.MeasureFock() | q

        with pytest.raises(ValueError, match="Unknown compiler 'foo'"):
<<<<<<< HEAD
            new_prog = prog.compile(device_or_compiler='foo')
=======
            new_prog = prog.compile(compiler='foo')
>>>>>>> 54490931

    def test_disconnected_circuit(self):
        """Test the detection of a disconnected circuit."""
        prog = sf.Program(3)
        with prog.context as q:
            ops.S2gate(0.6) | q[0:2]
            ops.Dgate(1.0, 0.0)  | q[2]
            ops.MeasureFock() | q[0:2]
            ops.MeasureX | q[2]

        with pytest.warns(UserWarning, match='The circuit consists of 2 disconnected components.'):
<<<<<<< HEAD
            new_prog = prog.compile(device_or_compiler='fock')
=======
            new_prog = prog.compile(compiler='fock')
>>>>>>> 54490931

    def test_incorrect_modes(self):
        """Test that an exception is raised if the compiler
        is called with a device spec with an incorrect number of modes"""

        class DummyCircuit(Compiler):
            """A circuit with 2 modes"""
            interactive = True
            primitives = {'S2gate', 'Interferometer'}
            decompositions = set()

<<<<<<< HEAD
        device_dict = {"modes": 2, "layout": None, "gate_parameters": None, "compiler": None}
=======
        device_dict = {"modes": 2, "layout": None, "gate_parameters": None, "compiler": [None]}
>>>>>>> 54490931
        spec = sf.api.DeviceSpec(target=None, connection=None, spec=device_dict)

        prog = sf.Program(3)
        with prog.context as q:
            ops.S2gate(0.6) | [q[0], q[1]]
            ops.S2gate(0.6) | [q[1], q[2]]

        with pytest.raises(program.CircuitError, match="program contains 3 modes, but the device 'None' only supports a 2-mode program"):
<<<<<<< HEAD
            new_prog = prog.compile(device_or_compiler=spec, force_compiler=DummyCircuit())
=======
            new_prog = prog.compile(device=spec, compiler=DummyCircuit())
>>>>>>> 54490931

    def test_no_default_compiler(self):
        """Test that an exception is raised if the DeviceSpec has no compilers
        specified (and thus no default compiler)"""

<<<<<<< HEAD
        device_dict = {"modes": 3, "layout": None, "gate_parameters": None, "compiler": None}
=======
        device_dict = {"modes": 3, "layout": None, "gate_parameters": None, "compiler": [None]}
>>>>>>> 54490931
        spec = sf.api.DeviceSpec(target="dummy_target", connection=None, spec=device_dict)

        prog = sf.Program(3)
        with prog.context as q:
            ops.S2gate(0.6) | [q[0], q[1]]
            ops.S2gate(0.6) | [q[1], q[2]]

        with pytest.raises(program.CircuitError, match="does not specify a compiler."):
<<<<<<< HEAD
            new_prog = prog.compile(device_or_compiler=spec)
=======
            new_prog = prog.compile(device=spec)
>>>>>>> 54490931

    def test_run_optimizations(self):
        """Test that circuit is optimized when optimize is True"""

        class DummyCircuit(Compiler):
            """A circuit with 2 modes"""
            interactive = True
            primitives = {'Rgate'}
            decompositions = set()

<<<<<<< HEAD
        device_dict = {"modes": 3, "layout": None, "gate_parameters": None, "compiler": None}
=======
        device_dict = {"modes": 3, "layout": None, "gate_parameters": None, "compiler": [None]}
>>>>>>> 54490931
        spec = sf.api.DeviceSpec(target="dummy_target", connection=None, spec=device_dict)

        prog = sf.Program(3)
        with prog.context as q:
            ops.Rgate(0.3) | q[0]
            ops.Rgate(0.4) | q[0]

        new_prog = prog.compile(
<<<<<<< HEAD
            device_or_compiler=DummyCircuit(),
=======
            compiler=DummyCircuit(),
>>>>>>> 54490931
            optimize=True,
        )
        assert new_prog.circuit[0].__str__() == "Rgate(0.7) | (q[0])"

    def test_validate_parameters(self):
        """Test that the parameters are validated in the compile method"""
        mock_layout = textwrap.dedent(
            """\
            name mock
            version 1.0

            S2gate({squeezing_amplitude_0}, 0.0) | [0, 1]
            """
        )

        device_dict = {
            "layout": mock_layout,
            "modes": 2,
            "compiler": [],
            "gate_parameters": {
                "squeezing_amplitude_0": [0, 1],
            },
        }

        class DummyCircuit(Compiler):
            """A circuit with 2 modes"""
            interactive = True
            primitives = {'S2gate'}
            decompositions = set()

        spec = sf.api.DeviceSpec(target=None, spec=device_dict, connection=None)

        prog = sf.Program(2)
        with prog.context as q:
            ops.S2gate(1.5) | q  # invalid value 1.5

        with pytest.raises(ValueError, match="has invalid value"):
            new_prog = prog.compile(
<<<<<<< HEAD
                device_or_compiler=spec,
                force_compiler=DummyCircuit(),
=======
                device=spec,
                compiler=DummyCircuit(),
>>>>>>> 54490931
            )


    def test_no_decompositions(self):
        """Test that no decompositions take
        place if the circuit spec doesn't support it."""

        class DummyCircuit(Compiler):
            """A circuit spec with no decompositions"""
            modes = None
            remote = False
            local = True
            interactive = True
            primitives = {'S2gate', 'Interferometer'}
            decompositions = set()

        prog = sf.Program(3)
        U = np.array([[0, 1], [1, 0]])
        with prog.context as q:
            ops.S2gate(0.6) | [q[0], q[1]]
            ops.Interferometer(U) | [q[0], q[1]]

<<<<<<< HEAD
        new_prog = prog.compile(device_or_compiler=DummyCircuit())
=======
        new_prog = prog.compile(compiler=DummyCircuit())
>>>>>>> 54490931

        # check compiled program only has two gates
        assert len(new_prog) == 2

        # test gates are correct
        circuit = new_prog.circuit
        assert circuit[0].op.__class__.__name__ == "S2gate"
        assert circuit[1].op.__class__.__name__ == "Interferometer"

    def test_decompositions(self):
        """Test that decompositions take
        place if the circuit spec requests it."""

        class DummyCircuit(Compiler):
            modes = None
            remote = False
            local = True
            interactive = True
            primitives = {'S2gate', 'Interferometer', 'BSgate', 'Sgate'}
            decompositions = {'S2gate': {}}

        prog = sf.Program(3)
        U = np.array([[0, 1], [1, 0]])
        with prog.context as q:
            ops.S2gate(0.6) | [q[0], q[1]]
            ops.Interferometer(U) | [q[0], q[1]]

<<<<<<< HEAD
        new_prog = prog.compile(device_or_compiler=DummyCircuit())
=======
        new_prog = prog.compile(compiler=DummyCircuit())
>>>>>>> 54490931

        # check compiled program now has 5 gates
        # the S2gate should decompose into two BS and two Sgates
        assert len(new_prog) == 5

        # test gates are correct
        circuit = new_prog.circuit
        assert circuit[0].op.__class__.__name__ == "BSgate"
        assert circuit[1].op.__class__.__name__ == "Sgate"
        assert circuit[2].op.__class__.__name__ == "Sgate"
        assert circuit[3].op.__class__.__name__ == "BSgate"
        assert circuit[4].op.__class__.__name__ == "Interferometer"

    def test_invalid_decompositions(self):
        """Test that an exception is raised if the circuit spec
        requests a decomposition that doesn't exist"""

        class DummyCircuit(Compiler):
            modes = None
            remote = False
            local = True
            interactive = True
            primitives = {'Rgate', 'Interferometer'}
            decompositions = {'Rgate': {}}

        prog = sf.Program(3)
        U = np.array([[0, 1], [1, 0]])
        with prog.context as q:
            ops.Rgate(0.6) | q[0]
            ops.Interferometer(U) | [q[0], q[1]]

        with pytest.raises(NotImplementedError, match="No decomposition available: Rgate"):
<<<<<<< HEAD
            new_prog = prog.compile(device_or_compiler=DummyCircuit())
=======
            new_prog = prog.compile(compiler=DummyCircuit())
>>>>>>> 54490931

    def test_invalid_primitive(self):
        """Test that an exception is raised if the program
        contains a primitive not allowed on the circuit spec.

        Here, we can simply use the guassian circuit spec and
        the Kerr gate as an existing example.
        """
        prog = sf.Program(3)
        with prog.context as q:
            ops.Kgate(0.6) | q[0]

        with pytest.raises(program.CircuitError, match="Kgate cannot be used with the compiler"):
<<<<<<< HEAD
            new_prog = prog.compile(device_or_compiler='gaussian')
=======
            new_prog = prog.compile(compiler='gaussian')
>>>>>>> 54490931

    def test_user_defined_decomposition_false(self):
        """Test that an operation that is both a primitive AND
        a decomposition (for instance, ops.Gaussian in the gaussian
        backend) can have it's decomposition behaviour user defined.

        In this case, the Gaussian operation should remain after compilation.
        """
        prog = sf.Program(2)
        cov = np.ones((4, 4)) + np.eye(4)
        r = np.array([0, 1, 1, 2])
        with prog.context as q:
            ops.Gaussian(cov, r, decomp=False) | q

<<<<<<< HEAD
        prog = prog.compile(device_or_compiler='gaussian')
=======
        prog = prog.compile(compiler='gaussian')
>>>>>>> 54490931
        assert len(prog) == 1
        circuit = prog.circuit
        assert circuit[0].op.__class__.__name__ == "Gaussian"

        # test compilation against multiple targets in sequence
        with pytest.raises(program.CircuitError, match="The operation Gaussian is not a primitive for the compiler 'fock'"):
<<<<<<< HEAD
            prog = prog.compile(device_or_compiler='fock')
=======
            prog = prog.compile(compiler='fock')
>>>>>>> 54490931

    def test_user_defined_decomposition_true(self):
        """Test that an operation that is both a primitive AND
        a decomposition (for instance, ops.Gaussian in the gaussian
        backend) can have it's decomposition behaviour user defined.

        In this case, the Gaussian operation should compile
        to a Squeezed preparation.
        """
        prog = sf.Program(3)
        r = 0.453
        cov = np.array([[np.exp(-2*r), 0], [0, np.exp(2*r)]])*sf.hbar/2
        with prog.context:
            ops.Gaussian(cov, decomp=True) | 0

<<<<<<< HEAD
        new_prog = prog.compile(device_or_compiler='gaussian')
=======
        new_prog = prog.compile(compiler='gaussian')
>>>>>>> 54490931

        assert len(new_prog) == 1

        circuit = new_prog.circuit
        assert circuit[0].op.__class__.__name__ == "Squeezed"
        assert circuit[0].op.p[0] == r

    def test_topology_validation(self):
        """Test compilation properly matches the circuit spec topology"""

        class DummyCircuit(Compiler):
            modes = None
            remote = False
            local = True
            interactive = True
            primitives = {'Sgate', 'BSgate', 'Dgate', 'MeasureFock'}
            decompositions = set()

            circuit = textwrap.dedent(
                """\
                name test
                version 0.0

                Sgate({sq}, 0) | 0
                Dgate(-7.123) | 1
                BSgate({theta}) | 0, 1
                MeasureFock() | 0
                MeasureFock() | 2
                """
            )

        prog = sf.Program(3)
        with prog.context as q:
            # the circuit given below is an
            # isomorphism of the one provided above
            # in circuit, so should validate.
            ops.MeasureFock() | q[2]
            ops.Dgate(-7.123, 0.0) | q[1]
            ops.Sgate(0.543) | q[0]
            ops.BSgate(-0.32) | (q[0], q[1])
            ops.MeasureFock() | q[0]

<<<<<<< HEAD
        new_prog = prog.compile(device_or_compiler=DummyCircuit())
=======
        new_prog = prog.compile(compiler=DummyCircuit())
>>>>>>> 54490931

        # no exception should be raised; topology correctly validated
        assert len(new_prog) == 5

    def test_invalid_topology(self):
        """Test compilation raises exception if toplogy not matched"""

        class DummyCircuit(Compiler):
            modes = None
            remote = False
            local = True
            interactive = True
            primitives = {'Sgate', 'BSgate', 'Dgate', 'MeasureFock'}
            decompositions = set()

            circuit = textwrap.dedent(
                """\
                name test
                version 0.0

                Sgate({sq}, 0) | 0
                Dgate(-7.123, 0) | 1
                BSgate({theta}) | 0, 1
                MeasureFock() | 0
                MeasureFock() | 2
                """
            )

        prog = sf.Program(3)
        with prog.context as q:
            # the circuit given below is NOT an
            # isomorphism of the one provided above
            # in circuit, as the Sgate
            # comes AFTER the beamsplitter.
            ops.MeasureFock() | q[2]
            ops.Dgate(-7.123, 0.0) | q[1]
            ops.BSgate(-0.32) | (q[0], q[1])
            ops.Sgate(0.543) | q[0]
            ops.MeasureFock() | q[0]

        with pytest.raises(program.CircuitError, match="incompatible topology"):
<<<<<<< HEAD
            new_prog = prog.compile(device_or_compiler=DummyCircuit())
=======
            new_prog = prog.compile(compiler=DummyCircuit())
>>>>>>> 54490931


class TestGBS:
    """Test the Gaussian boson sampling circuit spec."""

    def test_GBS_compile_ops_after_measure(self):
        """Tests that GBS compilation fails when there are operations following a Fock measurement."""
        prog = sf.Program(2)
        with prog.context as q:
            ops.MeasureFock() | q
            ops.Rgate(1.0)  | q[0]

        with pytest.raises(program.CircuitError, match="Operations following the Fock measurements."):
            prog.compile(compiler='gbs')

    def test_GBS_compile_no_fock_meas(self):
        """Tests that GBS compilation fails when no fock measurements are made."""
        prog = sf.Program(2)
        with prog.context as q:
            ops.Dgate(1.0, 0.0) | q[0]
            ops.Sgate(-0.5) | q[1]

        with pytest.raises(program.CircuitError, match="GBS circuits must contain Fock measurements."):
            prog.compile(compiler='gbs')

    def test_GBS_compile_nonconsec_measurefock(self):
        """Tests that GBS compilation fails when Fock measurements are made with an intervening gate."""
        prog = sf.Program(2)
        with prog.context as q:
            ops.Dgate(1.0, 0.0) | q[0]
            ops.MeasureFock() | q[0]
            ops.Dgate(-1.0, 0.0) | q[1]
            ops.BSgate(-0.5, 2.0) | q  # intervening gate
            ops.MeasureFock() | q[1]

        with pytest.raises(program.CircuitError, match="The Fock measurements are not consecutive."):
            prog.compile(compiler='gbs')

    def test_GBS_compile_measure_same_twice(self):
        """Tests that GBS compilation fails when the same mode is measured more than once."""
        prog = sf.Program(3)
        with prog.context as q:
            ops.Dgate(1.0, 0.0) | q[0]
            ops.MeasureFock() | q[0]
            ops.MeasureFock() | q

        with pytest.raises(program.CircuitError, match="Measuring the same mode more than once."):
            prog.compile(compiler='gbs')

    def test_GBS_success(self):
        """GBS check passes."""
        prog = sf.Program(3)
        with prog.context as q:
            ops.Sgate(1.0) | q[0]
            ops.MeasureFock() | q[0]
            ops.BSgate(1.4, 0.4) | q[1:3]
            ops.MeasureFock() | q[2]
            ops.Rgate(-1.0) | q[1]
            ops.MeasureFock() | q[1]

        prog = prog.compile(compiler='gbs')
        assert len(prog) == 4
        last_cmd = prog.circuit[-1]
        assert isinstance(last_cmd.op, ops.MeasureFock)
        assert [x.ind for x in last_cmd.reg] == list(range(3))

    def test_GBS_measure_fock_register_order(self):
        """Test that compilation of MeasureFock on multiple modes
        sorts the resulting register indices in ascending order."""
        prog = sf.Program(4)

        with prog.context as q:
            ops.S2gate(0.45) | (q[0], q[2])
            ops.S2gate(0.45) | (q[0], q[2])
            ops.BSgate(0.54, -0.12) | (q[0], q[1])
            ops.MeasureFock() | (q[0], q[3], q[2], q[1])

        prog = prog.compile(compiler="gbs")
        last_cmd = prog.circuit[-1]
        assert isinstance(last_cmd.op, ops.MeasureFock)
        assert [x.ind for x in last_cmd.reg] == list(range(4))<|MERGE_RESOLUTION|>--- conflicted
+++ resolved
@@ -367,11 +367,7 @@
             ops.MeasureFock() | q
 
         with pytest.raises(ValueError, match="Unknown compiler 'foo'"):
-<<<<<<< HEAD
-            new_prog = prog.compile(device_or_compiler='foo')
-=======
             new_prog = prog.compile(compiler='foo')
->>>>>>> 54490931
 
     def test_disconnected_circuit(self):
         """Test the detection of a disconnected circuit."""
@@ -383,11 +379,7 @@
             ops.MeasureX | q[2]
 
         with pytest.warns(UserWarning, match='The circuit consists of 2 disconnected components.'):
-<<<<<<< HEAD
-            new_prog = prog.compile(device_or_compiler='fock')
-=======
             new_prog = prog.compile(compiler='fock')
->>>>>>> 54490931
 
     def test_incorrect_modes(self):
         """Test that an exception is raised if the compiler
@@ -399,11 +391,7 @@
             primitives = {'S2gate', 'Interferometer'}
             decompositions = set()
 
-<<<<<<< HEAD
-        device_dict = {"modes": 2, "layout": None, "gate_parameters": None, "compiler": None}
-=======
         device_dict = {"modes": 2, "layout": None, "gate_parameters": None, "compiler": [None]}
->>>>>>> 54490931
         spec = sf.api.DeviceSpec(target=None, connection=None, spec=device_dict)
 
         prog = sf.Program(3)
@@ -412,21 +400,13 @@
             ops.S2gate(0.6) | [q[1], q[2]]
 
         with pytest.raises(program.CircuitError, match="program contains 3 modes, but the device 'None' only supports a 2-mode program"):
-<<<<<<< HEAD
-            new_prog = prog.compile(device_or_compiler=spec, force_compiler=DummyCircuit())
-=======
             new_prog = prog.compile(device=spec, compiler=DummyCircuit())
->>>>>>> 54490931
 
     def test_no_default_compiler(self):
         """Test that an exception is raised if the DeviceSpec has no compilers
         specified (and thus no default compiler)"""
 
-<<<<<<< HEAD
-        device_dict = {"modes": 3, "layout": None, "gate_parameters": None, "compiler": None}
-=======
         device_dict = {"modes": 3, "layout": None, "gate_parameters": None, "compiler": [None]}
->>>>>>> 54490931
         spec = sf.api.DeviceSpec(target="dummy_target", connection=None, spec=device_dict)
 
         prog = sf.Program(3)
@@ -435,11 +415,7 @@
             ops.S2gate(0.6) | [q[1], q[2]]
 
         with pytest.raises(program.CircuitError, match="does not specify a compiler."):
-<<<<<<< HEAD
-            new_prog = prog.compile(device_or_compiler=spec)
-=======
             new_prog = prog.compile(device=spec)
->>>>>>> 54490931
 
     def test_run_optimizations(self):
         """Test that circuit is optimized when optimize is True"""
@@ -450,11 +426,7 @@
             primitives = {'Rgate'}
             decompositions = set()
 
-<<<<<<< HEAD
-        device_dict = {"modes": 3, "layout": None, "gate_parameters": None, "compiler": None}
-=======
         device_dict = {"modes": 3, "layout": None, "gate_parameters": None, "compiler": [None]}
->>>>>>> 54490931
         spec = sf.api.DeviceSpec(target="dummy_target", connection=None, spec=device_dict)
 
         prog = sf.Program(3)
@@ -463,11 +435,7 @@
             ops.Rgate(0.4) | q[0]
 
         new_prog = prog.compile(
-<<<<<<< HEAD
-            device_or_compiler=DummyCircuit(),
-=======
             compiler=DummyCircuit(),
->>>>>>> 54490931
             optimize=True,
         )
         assert new_prog.circuit[0].__str__() == "Rgate(0.7) | (q[0])"
@@ -506,13 +474,8 @@
 
         with pytest.raises(ValueError, match="has invalid value"):
             new_prog = prog.compile(
-<<<<<<< HEAD
-                device_or_compiler=spec,
-                force_compiler=DummyCircuit(),
-=======
                 device=spec,
                 compiler=DummyCircuit(),
->>>>>>> 54490931
             )
 
 
@@ -535,11 +498,7 @@
             ops.S2gate(0.6) | [q[0], q[1]]
             ops.Interferometer(U) | [q[0], q[1]]
 
-<<<<<<< HEAD
-        new_prog = prog.compile(device_or_compiler=DummyCircuit())
-=======
         new_prog = prog.compile(compiler=DummyCircuit())
->>>>>>> 54490931
 
         # check compiled program only has two gates
         assert len(new_prog) == 2
@@ -567,11 +526,7 @@
             ops.S2gate(0.6) | [q[0], q[1]]
             ops.Interferometer(U) | [q[0], q[1]]
 
-<<<<<<< HEAD
-        new_prog = prog.compile(device_or_compiler=DummyCircuit())
-=======
         new_prog = prog.compile(compiler=DummyCircuit())
->>>>>>> 54490931
 
         # check compiled program now has 5 gates
         # the S2gate should decompose into two BS and two Sgates
@@ -604,11 +559,7 @@
             ops.Interferometer(U) | [q[0], q[1]]
 
         with pytest.raises(NotImplementedError, match="No decomposition available: Rgate"):
-<<<<<<< HEAD
-            new_prog = prog.compile(device_or_compiler=DummyCircuit())
-=======
             new_prog = prog.compile(compiler=DummyCircuit())
->>>>>>> 54490931
 
     def test_invalid_primitive(self):
         """Test that an exception is raised if the program
@@ -622,11 +573,7 @@
             ops.Kgate(0.6) | q[0]
 
         with pytest.raises(program.CircuitError, match="Kgate cannot be used with the compiler"):
-<<<<<<< HEAD
-            new_prog = prog.compile(device_or_compiler='gaussian')
-=======
             new_prog = prog.compile(compiler='gaussian')
->>>>>>> 54490931
 
     def test_user_defined_decomposition_false(self):
         """Test that an operation that is both a primitive AND
@@ -641,22 +588,14 @@
         with prog.context as q:
             ops.Gaussian(cov, r, decomp=False) | q
 
-<<<<<<< HEAD
-        prog = prog.compile(device_or_compiler='gaussian')
-=======
         prog = prog.compile(compiler='gaussian')
->>>>>>> 54490931
         assert len(prog) == 1
         circuit = prog.circuit
         assert circuit[0].op.__class__.__name__ == "Gaussian"
 
         # test compilation against multiple targets in sequence
         with pytest.raises(program.CircuitError, match="The operation Gaussian is not a primitive for the compiler 'fock'"):
-<<<<<<< HEAD
-            prog = prog.compile(device_or_compiler='fock')
-=======
             prog = prog.compile(compiler='fock')
->>>>>>> 54490931
 
     def test_user_defined_decomposition_true(self):
         """Test that an operation that is both a primitive AND
@@ -672,11 +611,7 @@
         with prog.context:
             ops.Gaussian(cov, decomp=True) | 0
 
-<<<<<<< HEAD
-        new_prog = prog.compile(device_or_compiler='gaussian')
-=======
         new_prog = prog.compile(compiler='gaussian')
->>>>>>> 54490931
 
         assert len(new_prog) == 1
 
@@ -719,11 +654,7 @@
             ops.BSgate(-0.32) | (q[0], q[1])
             ops.MeasureFock() | q[0]
 
-<<<<<<< HEAD
-        new_prog = prog.compile(device_or_compiler=DummyCircuit())
-=======
         new_prog = prog.compile(compiler=DummyCircuit())
->>>>>>> 54490931
 
         # no exception should be raised; topology correctly validated
         assert len(new_prog) == 5
@@ -765,11 +696,7 @@
             ops.MeasureFock() | q[0]
 
         with pytest.raises(program.CircuitError, match="incompatible topology"):
-<<<<<<< HEAD
-            new_prog = prog.compile(device_or_compiler=DummyCircuit())
-=======
             new_prog = prog.compile(compiler=DummyCircuit())
->>>>>>> 54490931
 
 
 class TestGBS:
