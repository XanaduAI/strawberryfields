# Copyright 2019-2020 Xanadu Quantum Technologies Inc.

# Licensed under the Apache License, Version 2.0 (the "License");
# you may not use this file except in compliance with the License.
# You may obtain a copy of the License at

#     http://www.apache.org/licenses/LICENSE-2.0

# Unless required by applicable law or agreed to in writing, software
# distributed under the License is distributed on an "AS IS" BASIS,
# WITHOUT WARRANTIES OR CONDITIONS OF ANY KIND, either express or implied.
# See the License for the specific language governing permissions and
# limitations under the License.
r"""Unit tests for the Xunitary compiler"""
import textwrap

import pytest
import numpy as np
import networkx as nx

import blackbird

import strawberryfields as sf
import strawberryfields.ops as ops

from strawberryfields.parameters import par_evaluate
from strawberryfields.program_utils import CircuitError, list_to_DAG
from strawberryfields.io import to_program
from strawberryfields.utils import random_interferometer
from strawberryfields.compilers import Compiler

from thewalrus.symplectic import two_mode_squeezing, expand

pytestmark = pytest.mark.frontend

np.random.seed(42)

SQ_AMPLITUDE = 1
"""float: the allowed squeezing amplitude"""


def program_equivalence(prog1, prog2, compare_params=True, atol=1e-6, rtol=0):
    r"""Checks if two programs are equivalent.

    This function converts the program lists into directed acyclic graphs,
    and runs the NetworkX `is_isomorphic` graph function in order
    to determine if the two programs are equivalent.

    Note: when checking for parameter equality between two parameters
    :math:`a` and :math:`b`, we use the following formula:

    .. math:: |a - b| \leq (\texttt{atol} + \texttt{rtol}\times|b|)

    Args:
        prog1 (strawberryfields.program.Program): quantum program
        prog2 (strawberryfields.program.Program): quantum program
        compare_params (bool): Set to ``False`` to turn of comparing
            program parameters; equivalency will only take into
            account the operation order.
        atol (float): the absolute tolerance parameter for checking
            quantum operation parameter equality
        rtol (float): the relative tolerance parameter for checking
            quantum operation parameter equality

    Returns:
        bool: returns ``True`` if two quantum programs are equivalent
    """
    DAG1 = list_to_DAG(prog1.circuit)
    DAG2 = list_to_DAG(prog2.circuit)

    circuit = []
    for G in [DAG1, DAG2]:
        # relabel the DAG nodes to integers
        circuit.append(nx.convert_node_labels_to_integers(G))

        # add node attributes to store the operation name and parameters
        name_mapping = {i: n.op.__class__.__name__ for i, n in enumerate(G.nodes())}
        parameter_mapping = {i: par_evaluate(n.op.p) for i, n in enumerate(G.nodes())}

        # CXgate and BSgate are not symmetric wrt permuting the order of the two
        # modes it acts on; i.e., the order of the wires matter
        wire_mapping = {}
        for i, n in enumerate(G.nodes()):
            if n.op.__class__.__name__ == "CXgate":
                if np.allclose(n.op.p[0], 0):
                    # if the CXgate parameter is 0, wire order doesn't matter
                    wire_mapping[i] = 0
                else:
                    # if the CXgate parameter is not 0, order matters
                    wire_mapping[i] = [j.ind for j in n.reg]

            elif n.op.__class__.__name__ == "BSgate":
                if np.allclose([j % np.pi for j in par_evaluate(n.op.p)], [np.pi / 4, np.pi / 2]):
                    # if the beamsplitter is *symmetric*, then the order of the
                    # wires does not matter.
                    wire_mapping[i] = 0
                else:
                    # beamsplitter is not symmetric, order matters
                    wire_mapping[i] = [j.ind for j in n.reg]

            else:
                # not a CXgate or a BSgate, order of wires doesn't matter
                wire_mapping[i] = 0

        # TODO: at the moment, we do not check for whether an empty
        # wire will match an operation with trivial parameters.
        # Maybe we can do this in future, but this is a subgraph
        # isomorphism problem and much harder.

        nx.set_node_attributes(circuit[-1], name_mapping, name="name")
        nx.set_node_attributes(circuit[-1], parameter_mapping, name="p")
        nx.set_node_attributes(circuit[-1], wire_mapping, name="w")

    def node_match(n1, n2):
        """Returns True if both nodes have the same name and
        same parameters, within a certain tolerance"""
        name_match = n1["name"] == n2["name"]
        p_match = np.allclose(n1["p"], n2["p"], atol=atol, rtol=rtol)
        wire_match = n1["w"] == n2["w"]

        if compare_params:
            return name_match and p_match and wire_match

        return name_match and wire_match

    # check if circuits are equivalent
    return nx.is_isomorphic(circuit[0], circuit[1], node_match)


class DummyCircuit(Compiler):
    """Dummy circuit used to instantiate
    the abstract base class"""

    modes = 8
    remote = False
    local = True
    interactive = True
    primitives = {"S2gate", "MeasureFock", "Rgate", "BSgate", "MZgate"}
    decompositions = {"Interferometer": {}}


X8_CIRCUIT = textwrap.dedent(
    """\
    name template_4x2_X8
    version 1.0
    target X8_01 (shots=1)
    # for n spatial degrees, first n signal modes, then n idler modes, all phases zero
    S2gate({squeezing_amplitude_0}, 0.0) | [0, 4]
    S2gate({squeezing_amplitude_1}, 0.0) | [1, 5]
    S2gate({squeezing_amplitude_2}, 0.0) | [2, 6]
    S2gate({squeezing_amplitude_3}, 0.0) | [3, 7]
    # standard 4x4 interferometer for the signal modes (the lower ones in frequency)
    # even phase indices correspond to internal Mach-Zehnder interferometer phases
    # odd phase indices correspond to external Mach-Zehnder interferometer phases
    MZgate({phase_0}, {phase_1}) | [0, 1]
    MZgate({phase_2}, {phase_3}) | [2, 3]
    MZgate({phase_4}, {phase_5}) | [1, 2]
    MZgate({phase_6}, {phase_7}) | [0, 1]
    MZgate({phase_8}, {phase_9}) | [2, 3]
    MZgate({phase_10}, {phase_11}) | [1, 2]
    # duplicate the interferometer for the idler modes (the higher ones in frequency)
    MZgate({phase_0}, {phase_1}) | [4, 5]
    MZgate({phase_2}, {phase_3}) | [6, 7]
    MZgate({phase_4}, {phase_5}) | [5, 6]
    MZgate({phase_6}, {phase_7}) | [4, 5]
    MZgate({phase_8}, {phase_9}) | [6, 7]
    MZgate({phase_10}, {phase_11}) | [5, 6]
    # add final dummy phases to allow mapping any unitary to this template (these do not
    # affect the photon number measurement)
    Rgate({final_phase_0}) | [0]
    Rgate({final_phase_1}) | [1]
    Rgate({final_phase_2}) | [2]
    Rgate({final_phase_3}) | [3]
    Rgate({final_phase_4}) | [4]
    Rgate({final_phase_5}) | [5]
    Rgate({final_phase_6}) | [6]
    Rgate({final_phase_7}) | [7]
    # measurement in Fock basis
    MeasureFock() | [0, 1, 2, 3, 4, 5, 6, 7]
    """
)



class TestXCompilation:
    """Tests for compilation using the X8_01 circuit specification"""

    def test_exact_template(self, tol):
        """Test compilation works for the exact circuit"""
        bb = blackbird.loads(X8_CIRCUIT)
        bb = bb(
            squeezing_amplitude_0=SQ_AMPLITUDE,
            squeezing_amplitude_1=SQ_AMPLITUDE,
            squeezing_amplitude_2=SQ_AMPLITUDE,
            squeezing_amplitude_3=SQ_AMPLITUDE,
            phase_0=0,
            phase_1=1,
            phase_2=2,
            phase_3=3,
            phase_4=4,
            phase_5=5,
            phase_6=6,
            phase_7=7,
            phase_8=8,
            phase_9=9,
            phase_10=10,
            phase_11=11,
            final_phase_0=1.24,
            final_phase_1=-0.54,
            final_phase_2=4.12,
            final_phase_3=0,
            final_phase_4=1.24,
            final_phase_5=-0.54,
            final_phase_6=4.12,
            final_phase_7=0,
        )

        expected = to_program(bb)
        res = expected.compile(compiler="Xunitary")
        print("hello")
        assert program_equivalence(res, expected, atol=tol, compare_params=False)

    @pytest.mark.parametrize("num_pairs", [4, 5, 6, 7])
    def test_not_all_modes_measured(self, num_pairs):
        """Test exceptions raised if not all modes are measured"""
        prog = sf.Program(2 * num_pairs)
        U = random_interferometer(num_pairs)
        with prog.context as q:
            for i in range(num_pairs):
                ops.S2gate(SQ_AMPLITUDE) | (q[i], q[i + num_pairs])
            ops.Interferometer(U) | tuple(q[i] for i in range(num_pairs))
            ops.Interferometer(U) | tuple(q[i] for i in range(num_pairs, 2 * num_pairs))
            ops.MeasureFock() | (q[0], q[num_pairs])
        with pytest.raises(CircuitError, match="All modes must be measured"):
            prog.compile(compiler="Xunitary")

    @pytest.mark.parametrize("num_pairs", [4, 5, 6, 7])
    def test_no_s2gates(self, num_pairs, tol):
        """Test identity S2gates are inserted when no S2gates
        are provided."""
        prog = sf.Program(2 * num_pairs)
        U = random_interferometer(num_pairs)

        with prog.context as q:
            ops.Interferometer(U) | tuple(q[i] for i in range(num_pairs))
            ops.Interferometer(U) | tuple(q[i] for i in range(num_pairs, 2 * num_pairs))
            ops.MeasureFock() | q

        expected = sf.Program(2 * num_pairs)

        with expected.context as q:
            for i in range(num_pairs):
                ops.S2gate(0) | (q[i], q[i + num_pairs])
            ops.Interferometer(U) | tuple(q[i] for i in range(num_pairs))
            ops.Interferometer(U) | tuple(q[i] for i in range(num_pairs, 2 * num_pairs))
            ops.MeasureFock() | q

        # with pytest.raises(CircuitError, match="There can be no operations before the S2gates."):
        res = prog.compile(compiler="Xunitary")
        # with pytest.raises(CircuitError, match="There can be no operations before the S2gates."):
        expected = expected.compile(compiler="Xunitary")
        assert program_equivalence(res, expected, atol=tol)

    @pytest.mark.parametrize("num_pairs", [4, 5, 6, 7])
    def test_missing_s2gates(self, num_pairs, tol):
        """Test identity S2gates are inserted when some (but not all)
        S2gates are included."""
        prog = sf.Program(2 * num_pairs)
        U = random_interferometer(num_pairs)
        assert num_pairs > 3
        with prog.context as q:
            ops.S2gate(SQ_AMPLITUDE) | (q[1], q[num_pairs + 1])
            ops.S2gate(SQ_AMPLITUDE) | (q[3], q[num_pairs + 3])
            ops.Interferometer(U) | tuple(q[i] for i in range(num_pairs))
            ops.Interferometer(U) | tuple(q[i] for i in range(num_pairs, 2 * num_pairs))
            ops.MeasureFock() | q

        expected = sf.Program(2 * num_pairs)

        with expected.context as q:
            ops.S2gate(SQ_AMPLITUDE) | (q[1], q[num_pairs + 1])
            ops.S2gate(0) | (q[0], q[num_pairs + 0])
            ops.S2gate(SQ_AMPLITUDE) | (q[3], q[num_pairs + 3])
            ops.S2gate(0) | (q[2], q[num_pairs + 2])
            ops.Interferometer(U) | tuple(q[i] for i in range(num_pairs))
            ops.Interferometer(U) | tuple(q[i] for i in range(num_pairs, 2 * num_pairs))
            ops.MeasureFock() | q

        res = prog.compile(compiler="Xunitary")
        expected = expected.compile(compiler="Xunitary")
        assert program_equivalence(res, expected, atol=tol)

    @pytest.mark.parametrize("num_pairs", [4, 5, 6, 7])
    def test_incorrect_s2gate_modes(self, num_pairs):
        """Test exceptions raised if S2gates do not appear on correct modes"""
        prog = sf.Program(2 * num_pairs)
        U = random_interferometer(num_pairs)
        n_modes = 2 * num_pairs
        half_n_modes = n_modes // 2
        with prog.context as q:
            for i in range(num_pairs):
                ops.S2gate(SQ_AMPLITUDE) | (q[2 * i], q[2 * i + 1])
            ops.Interferometer(U) | tuple(q[i] for i in range(num_pairs))
            ops.Interferometer(U) | tuple(q[i] for i in range(num_pairs, 2 * num_pairs))
            ops.MeasureFock() | q

        with pytest.raises(CircuitError, match="S2gates do not appear on the correct modes."):
            res = prog.compile(compiler="Xunitary")

    @pytest.mark.parametrize("num_pairs", [4,5,6,7])
    def test_s2gate_repeated_modes_half_squeezing(self, num_pairs):
        """Test that squeezing gates are correctly merged"""
        prog = sf.Program(2 * num_pairs)
        U = random_interferometer(num_pairs)

<<<<<<< HEAD
        with pytest.raises(CircuitError, match=r"Incorrect squeezing val"):
            res = prog.compile(compiler="Xunitary")

    @pytest.mark.parametrize("num_pairs", [4, 5, 6, 7])
    def test_s2gate_repeated_modes(self, num_pairs):
        """Test exceptions raised if S2gates are repeated"""
        prog = sf.Program(2 * num_pairs)
        U = random_interferometer(num_pairs)
=======
>>>>>>> f8015579
        with prog.context as q:

            ops.S2gate(SQ_AMPLITUDE/2) | (q[0], q[0 + num_pairs])
            for i in range(1, num_pairs):
                ops.S2gate(SQ_AMPLITUDE) | (q[i], q[i + num_pairs])
            ops.S2gate(SQ_AMPLITUDE/2) | (q[0], q[0 + num_pairs])
            ops.Interferometer(U) | tuple(q[i] for i in range(num_pairs))
            ops.Interferometer(U) | tuple(q[i] for i in range(num_pairs, 2 * num_pairs))
            ops.MeasureFock() | q

<<<<<<< HEAD
        with pytest.raises(CircuitError, match=r"Incorrect squeezing val"):
            prog.compile(compiler="Xunitary")
=======
        res = prog.compile("Xunitary")
        assert np.allclose(res.circuit[0].op.p[0], SQ_AMPLITUDE)
>>>>>>> f8015579

    @pytest.mark.parametrize("num_pairs", [4,5,6,7])
    def test_s2gate_repeated_modes_wrong_phase(self, num_pairs):
        """Test that an error is raised if there is an attempt to merge squeezing gates
        with different phase values"""
        prog = sf.Program(2 * num_pairs)
        U = random_interferometer(num_pairs)

        with prog.context as q:

            ops.S2gate(SQ_AMPLITUDE) | (q[0], q[0 + num_pairs])
            for i in range(1, num_pairs):
                ops.S2gate(SQ_AMPLITUDE) | (q[i], q[i + num_pairs])
            ops.S2gate(SQ_AMPLITUDE/2, 0.5) | (q[0], q[0 + num_pairs])
            ops.Interferometer(U) | tuple(q[i] for i in range(num_pairs))
            ops.Interferometer(U) | tuple(q[i] for i in range(num_pairs, 2 * num_pairs))
            ops.MeasureFock() | q

<<<<<<< HEAD
        res = prog.compile(compiler="Xunitary")
        assert np.allclose(res.circuit[0].op.p[0], SQ_AMPLITUDE)
    '''
=======
        with pytest.raises(CircuitError, match="Cannot merge S2gates with different phase values"):
            prog.compile("Xunitary")
>>>>>>> f8015579

    def test_gates_compile(self):
        """Test that combinations of MZgates, Rgates, and BSgates
        correctly compile."""
        prog = sf.Program(8)

        def unitary(q):
            ops.MZgate(0.5, 0.1) | (q[0], q[1])
            ops.BSgate(0.1, 0.2) | (q[1], q[2])
            ops.Rgate(0.4) | q[0]

        with prog.context as q:
            ops.S2gate(SQ_AMPLITUDE) | (q[0], q[4])
            ops.S2gate(SQ_AMPLITUDE) | (q[1], q[5])
            ops.S2gate(SQ_AMPLITUDE) | (q[2], q[6])
            ops.S2gate(SQ_AMPLITUDE) | (q[3], q[7])

            unitary(q[:4])
            unitary(q[4:])
            ops.MeasureFock() | q

        prog.compile(compiler="Xunitary")

    def test_no_unitary(self, tol):
        """Test compilation works with no unitary provided"""
        prog = sf.Program(8)

        with prog.context as q:
            ops.S2gate(SQ_AMPLITUDE) | (q[0], q[4])
            ops.S2gate(SQ_AMPLITUDE) | (q[1], q[5])
            ops.S2gate(SQ_AMPLITUDE) | (q[2], q[6])
            ops.S2gate(SQ_AMPLITUDE) | (q[3], q[7])
            ops.MeasureFock() | q

        res = prog.compile(compiler="Xunitary")
        expected = sf.Program(8)

        with expected.context as q:
            ops.S2gate(SQ_AMPLITUDE, 0) | (q[0], q[4])
            ops.S2gate(SQ_AMPLITUDE, 0) | (q[1], q[5])
            ops.S2gate(SQ_AMPLITUDE, 0) | (q[2], q[6])
            ops.S2gate(SQ_AMPLITUDE, 0) | (q[3], q[7])

            # corresponds to an identity on modes [0, 1, 2, 3]
            # This can be easily seen from below by noting that:
            # MZ(pi, pi) = R(0) = I
            # MZ(pi, 0) @ MZ(pi, 0) = I
            # [R(pi) \otimes I] @ MZ(pi, 0) = I
            ops.MZgate(np.pi, 0) | (q[0], q[1])
            ops.MZgate(np.pi, 0) | (q[2], q[3])
            ops.MZgate(np.pi, np.pi) | (q[1], q[2])
            ops.MZgate(np.pi, np.pi) | (q[0], q[1])
            ops.MZgate(np.pi, 0) | (q[2], q[3])
            ops.MZgate(np.pi, np.pi) | (q[1], q[2])
            ops.Rgate(np.pi) | (q[0])
            ops.Rgate(0) | (q[1])
            ops.Rgate(0) | (q[2])
            ops.Rgate(0) | (q[3])

            # corresponds to an identity on modes [4, 5, 6, 7]
            ops.MZgate(np.pi, 0) | (q[4], q[5])
            ops.MZgate(np.pi, 0) | (q[6], q[7])
            ops.MZgate(np.pi, np.pi) | (q[5], q[6])
            ops.MZgate(np.pi, np.pi) | (q[4], q[5])
            ops.MZgate(np.pi, 0) | (q[6], q[7])
            ops.MZgate(np.pi, np.pi) | (q[5], q[6])
            ops.Rgate(np.pi) | (q[4])
            ops.Rgate(0) | (q[5])
            ops.Rgate(0) | (q[6])
            ops.Rgate(0) | (q[7])

            ops.MeasureFock() | q

        assert program_equivalence(res, expected, atol=tol, compare_params=False)

        # double check that the applied symplectic is correct

        # remove the Fock measurements
        res.circuit = res.circuit[:-1]

        # extract the Gaussian symplectic matrix
        O = res.compile(compiler="gaussian_unitary").circuit[0].op.p[0]

        # construct the expected symplectic matrix corresponding
        # to just the initial two mode squeeze gates
        S = two_mode_squeezing(SQ_AMPLITUDE, 0)
        num_modes = 8
        expected = np.identity(2 * num_modes)
        for i in range(num_modes // 2):
            expected = expand(S, [i, i + num_modes // 2], num_modes) @ expected
        # Note that the comparison has to be made at the level of covariance matrices
        # Not at the level of symplectic matrices
        assert np.allclose(O @ O.T, expected @ expected.T, atol=tol)

    @pytest.mark.parametrize("num_pairs", [4])
    def test_interferometers(self, num_pairs, tol):
        """Test that the compilation correctly decomposes the interferometer using
        the rectangular_symmetric mesh"""
        prog = sf.Program(2 * num_pairs)
        U = random_interferometer(num_pairs)

        with prog.context as q:
            for i in range(0, num_pairs):
                ops.S2gate(SQ_AMPLITUDE) | (q[i], q[i + num_pairs])
            ops.Interferometer(U) | tuple(q[i] for i in range(num_pairs))
            ops.Interferometer(U) | tuple(q[i] for i in range(num_pairs, 2 * num_pairs))
            ops.MeasureFock() | q

        res = prog.compile(compiler="Xunitary")

        expected = sf.Program(2 * num_pairs)

        with expected.context as q:
            for i in range(0, num_pairs):
                ops.S2gate(SQ_AMPLITUDE) | (q[i], q[i + num_pairs])
            ops.Interferometer(U, mesh="rectangular_symmetric", drop_identity=False) | tuple(
                q[i] for i in range(num_pairs)
            )
            ops.Interferometer(U, mesh="rectangular_symmetric", drop_identity=False) | tuple(
                q[i] for i in range(num_pairs, 2 * num_pairs)
            )
            ops.MeasureFock() | q

        expected = expected.compile(compiler=DummyCircuit())
        # Note that since DummyCircuit() has a hard coded limit of 8 modes we only check for this number
        assert program_equivalence(res, expected, atol=tol, compare_params=False)

    @pytest.mark.parametrize("num_pairs", [4, 5, 6, 7])
    def test_unitaries_do_not_match(self, num_pairs):
        """Test exception raised if the unitary applied to modes [0, 1, 2, 3] is
        different to the unitary applied to modes [4, 5, 6, 7]"""
        prog = sf.Program(2 * num_pairs)
        U = random_interferometer(num_pairs)

        with prog.context as q:
            for i in range(0, num_pairs):
                ops.S2gate(SQ_AMPLITUDE) | (q[i], q[i + num_pairs])
            ops.Interferometer(U) | tuple(q[i] for i in range(num_pairs))
            ops.Interferometer(U) | tuple(q[i] for i in range(num_pairs, 2 * num_pairs))
            ops.BSgate() | (q[2], q[3])
            ops.MeasureFock() | q

        with pytest.raises(CircuitError, match="The applied unitary on modes"):
            prog.compile(compiler="Xunitary")

    @pytest.mark.parametrize("num_pairs", [4, 5, 6, 7])
    def test_unitary_too_large(self, num_pairs):
        """Test exception raised if the unitary is applied to more
        than just modes [0, 1, 2, 3, ..., num_pairs-1] and [num_pairs, num_pairs+1, ..., 2*num_pairs-1]."""
        prog = sf.Program(2 * num_pairs)
        U = random_interferometer(2 * num_pairs)

        with prog.context as q:
            for i in range(0, num_pairs):
                ops.S2gate(SQ_AMPLITUDE) | (q[i], q[i + num_pairs])
            ops.Interferometer(U) | q
            ops.MeasureFock() | q

        with pytest.raises(CircuitError, match="The applied unitary cannot mix between the modes"):
            res = prog.compile(compiler="Xunitary")

    def test_odd_number_of_modes(self):
        """Test error is raised when xstrict is called with odd number of modes"""
        prog = sf.Program(1)

        with pytest.raises(
            CircuitError, match="The X series only supports programs with an even number of modes."
        ):
            res = prog.compile(compiler="Xunitary")

    def test_operation_before_squeezing(self):
        """Test error is raised when an operation is passed before the S2gates"""
        prog = sf.Program(2)
        with prog.context as q:
            ops.BSgate() | (q[0], q[1])
            ops.S2gate(SQ_AMPLITUDE) | (q[0], q[1])
            ops.MeasureFock() | q

        with pytest.raises(CircuitError, match="There can be no operations before the S2gates."):
            prog.compile(compiler="Xunitary")

    def test_identity_program(self, tol):
        """Test that compilation correctly works if the gate consists only of measurements"""
        prog = sf.Program(4)

        with prog.context as q:
            ops.MeasureFock() | q

<<<<<<< HEAD
        with pytest.raises(CircuitError, match="Incorrect phase value"):
            res = prog.compile(compiler="Xunitary")
=======
        res = prog.compile("Xunitary")

        # remove the Fock measurements
        res.circuit = res.circuit[:-1]

        # extract the Gaussian symplectic matrix
        res = res.compile("gaussian_unitary")
        assert not res.circuit
>>>>>>> f8015579
<|MERGE_RESOLUTION|>--- conflicted
+++ resolved
@@ -313,17 +313,6 @@
         prog = sf.Program(2 * num_pairs)
         U = random_interferometer(num_pairs)
 
-<<<<<<< HEAD
-        with pytest.raises(CircuitError, match=r"Incorrect squeezing val"):
-            res = prog.compile(compiler="Xunitary")
-
-    @pytest.mark.parametrize("num_pairs", [4, 5, 6, 7])
-    def test_s2gate_repeated_modes(self, num_pairs):
-        """Test exceptions raised if S2gates are repeated"""
-        prog = sf.Program(2 * num_pairs)
-        U = random_interferometer(num_pairs)
-=======
->>>>>>> f8015579
         with prog.context as q:
 
             ops.S2gate(SQ_AMPLITUDE/2) | (q[0], q[0 + num_pairs])
@@ -334,13 +323,8 @@
             ops.Interferometer(U) | tuple(q[i] for i in range(num_pairs, 2 * num_pairs))
             ops.MeasureFock() | q
 
-<<<<<<< HEAD
-        with pytest.raises(CircuitError, match=r"Incorrect squeezing val"):
-            prog.compile(compiler="Xunitary")
-=======
-        res = prog.compile("Xunitary")
+        res = prog.compile(compiler="Xunitary")
         assert np.allclose(res.circuit[0].op.p[0], SQ_AMPLITUDE)
->>>>>>> f8015579
 
     @pytest.mark.parametrize("num_pairs", [4,5,6,7])
     def test_s2gate_repeated_modes_wrong_phase(self, num_pairs):
@@ -359,14 +343,8 @@
             ops.Interferometer(U) | tuple(q[i] for i in range(num_pairs, 2 * num_pairs))
             ops.MeasureFock() | q
 
-<<<<<<< HEAD
-        res = prog.compile(compiler="Xunitary")
-        assert np.allclose(res.circuit[0].op.p[0], SQ_AMPLITUDE)
-    '''
-=======
         with pytest.raises(CircuitError, match="Cannot merge S2gates with different phase values"):
-            prog.compile("Xunitary")
->>>>>>> f8015579
+            prog.compile(compiler="Xunitary")
 
     def test_gates_compile(self):
         """Test that combinations of MZgates, Rgates, and BSgates
@@ -555,16 +533,11 @@
         with prog.context as q:
             ops.MeasureFock() | q
 
-<<<<<<< HEAD
-        with pytest.raises(CircuitError, match="Incorrect phase value"):
-            res = prog.compile(compiler="Xunitary")
-=======
-        res = prog.compile("Xunitary")
+        res = prog.compile(compiler="Xunitary")
 
         # remove the Fock measurements
         res.circuit = res.circuit[:-1]
 
         # extract the Gaussian symplectic matrix
-        res = res.compile("gaussian_unitary")
-        assert not res.circuit
->>>>>>> f8015579
+        res = res.compile(compiler="gaussian_unitary")
+        assert not res.circuit