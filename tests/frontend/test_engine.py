# Copyright 2019-2020 Xanadu Quantum Technologies Inc.

# Licensed under the Apache License, Version 2.0 (the "License");
# you may not use this file except in compliance with the License.
# You may obtain a copy of the License at

#     http://www.apache.org/licenses/LICENSE-2.0

# Unless required by applicable law or agreed to in writing, software
# distributed under the License is distributed on an "AS IS" BASIS,
# WITHOUT WARRANTIES OR CONDITIONS OF ANY KIND, either express or implied.
# See the License for the specific language governing permissions and
# limitations under the License.
r"""Unit tests for engine.py"""
import pytest

import strawberryfields as sf
from strawberryfields import ops
from strawberryfields.backends.base import BaseBackend

pytestmark = pytest.mark.frontend

# pylint: disable=redefined-outer-name,no-self-use,bad-continuation,expression-not-assigned,pointless-statement


@pytest.fixture
def eng(backend):
    """Engine fixture."""
    return sf.LocalEngine(backend)


@pytest.fixture
def prog():
    """Program fixture."""
    prog = sf.Program(2)
    with prog.context as q:
        ops.Dgate(0.5) | q[0]
    return prog


batch_engines = [
    sf.Engine("gaussian", backend_options={"batch_size": 2, "cutoff_dim": 6}),
    sf.Engine("fock", backend_options={"batch_size": 2, "cutoff_dim": 6}),
    sf.Engine("tf", backend_options={"batch_size": 2, "cutoff_dim": 6}),
]

engines = [
    sf.Engine("gaussian", backend_options={"cutoff_dim": 6}),
    sf.Engine("fock", backend_options={"cutoff_dim": 6}),
    sf.Engine("tf", backend_options={"cutoff_dim": 6}),
]


<<<<<<< HEAD
=======
@pytest.fixture
def starship_engine(monkeypatch):
    """
    Create a reusable StarshipEngine fixture without a real APIClient.
    """
    mock_api_client = MagicMock()
    monkeypatch.setattr("strawberryfields.engine.APIClient", mock_api_client)
    engine = StarshipEngine("chip2", polling_delay_seconds=0)
    return engine


>>>>>>> 6f813e0c
class TestEngine:
    """Test basic engine functionality"""

    def test_load_backend(self):
        """Backend can be correctly loaded via strings"""
        eng = sf.LocalEngine("base")
        assert isinstance(eng.backend, BaseBackend)

    def test_bad_backend(self):
        """Backend must be a string or a BaseBackend instance."""
        with pytest.raises(
            TypeError, match="backend must be a string or a BaseBackend instance"
        ):
            _ = sf.LocalEngine(0)


class TestEngineProgramInteraction:
    """Test the Engine class and its interaction with Program instances."""

    def test_history(self, eng, prog):
        """Engine history."""
        # no programs have been run
        assert not eng.run_progs
        eng.run(prog)
        # one program has been run
        assert len(eng.run_progs) == 1
        assert eng.run_progs[-1] == prog  # no compilation required with BaseBackend

    def test_reset(self, eng, prog):
        """Running independent programs with an engine reset in between."""
        assert not eng.run_progs
        eng.run(prog)
        assert len(eng.run_progs) == 1

        eng.reset()
        assert not eng.run_progs
        p2 = sf.Program(3)
        with p2.context as q:
            ops.Rgate(1.0) | q[2]
        eng.run(p2)
        assert len(eng.run_progs) == 1

    def test_regref_mismatch(self, eng):
        """Running incompatible programs sequentially gives an error."""
        p1 = sf.Program(3)
        p2 = sf.Program(p1)
        p1.locked = False
        with p1.context as q:
            ops.Del | q[0]

        with pytest.raises(RuntimeError, match="Register mismatch"):
            eng.run([p1, p2])

    def test_sequential_programs(self, eng):
        """Running several program segments sequentially."""
        D = ops.Dgate(0.2)
        p1 = sf.Program(3)
        with p1.context as q:
            D | q[1]
            ops.Del | q[0]
        assert not eng.run_progs
        eng.run(p1)
        assert len(eng.run_progs) == 1

        # p2 succeeds p1
        p2 = sf.Program(p1)
        with p2.context as q:
            D | q[1]
        eng.run(p2)
        assert len(eng.run_progs) == 2

        # p2 does not alter the register so it can be repeated
        eng.run([p2] * 3)
        assert len(eng.run_progs) == 5

        eng.reset()
        assert not eng.run_progs

    def test_print_applied(self, eng):
        """Tests the printing of executed programs."""
        a = 0.23
        r = 0.1

        def inspect():
            res = []
            print_fn = lambda x: res.append(x.__str__())
            eng.print_applied(print_fn)
            return res

        p1 = sf.Program(2)
        with p1.context as q:
            ops.Dgate(a) | q[1]
            ops.Sgate(r) | q[1]

        eng.run(p1)
        expected1 = [
            "Run 0:",
            "Dgate({}, 0) | (q[1])".format(a),
            "Sgate({}, 0) | (q[1])".format(r),
        ]
        assert inspect() == expected1

        # run the program again
        eng.reset()
        eng.run(p1)
        assert inspect() == expected1

        # apply more commands to the same backend
        p2 = sf.Program(2)
        with p2.context as q:
            ops.Rgate(r) | q[1]

        eng.run(p2)
        expected2 = expected1 + ["Run 1:", "Rgate({}) | (q[1])".format(r)]
        assert inspect() == expected2

        # reapply history
        eng.reset()
        eng.run([p1, p2])
<<<<<<< HEAD
        assert inspect() == expected2
=======
        assert inspect() == expected2


class TestStarshipEngine:
    """
    Tests various methods on the remote engine StarshipEngine.
    """

    def test_init(self, monkeypatch):
        """
        Tests that a StarshipEngine instance is correctly initialized when additional APIClient
        parameters are passed.
        """
        mock_api_client = MagicMock()
        monkeypatch.setattr("strawberryfields.engine.APIClient", mock_api_client)
        engine = StarshipEngine("chip2")
        assert engine.client == mock_api_client()
        assert engine.jobs == []
        assert engine.REMOTE == True

    def test_reset(self, starship_engine):
        """
        Tests that StarshipEngine.jobs is correctly cleared when callling StarshipEngine.reset.
        """
        starship_engine.jobs.append(MagicMock())
        assert len(starship_engine.jobs) == 1
        starship_engine.reset()
        assert len(starship_engine.jobs) == 0

    def test__get_blackbird(self, starship_engine, monkeypatch):
        """
        Tests that StarshipEngine._get_blackbird returns the correct string given name,
        shots, and program parameters.
        """
        methods = MagicMock()
        inputs = MagicMock()

        monkeypatch.setattr("strawberryfields.engine.to_blackbird", methods.to_blackbird)

        output = starship_engine._get_blackbird(inputs.shots, inputs.program)

        methods.to_blackbird.assert_called_once_with(inputs.program, version="1.0")
        assert len(output._target.__setitem__.call_args_list) == 2
        assert output._target.__setitem__.call_args_list[0] == call(
            "name", starship_engine.backend_name
        )
        assert output._target.__setitem__.call_args_list[1] == call(
            "options", {"shots": inputs.shots}
        )

    def test_queue_job(self, starship_engine, monkeypatch):
        mock_job = MagicMock()
        monkeypatch.setattr("strawberryfields.engine.Job", mock_job)
        mock_job_content = MagicMock()

        result = starship_engine._queue_job(mock_job_content)
        mock_job.assert_called_once_with(client=starship_engine.client)
        result.manager.create.assert_called_once_with(circuit=mock_job_content)
        assert starship_engine.jobs == [result]

    def test__run_program(self, starship_engine, monkeypatch):
        """
        Tests StarshipEngine._run_program. Asserts that a program is converted to blackbird code,
        compiled into a job content string and that the job is queued. Also asserts that a
        completed job's result samples are returned.
        """
        mock_to_blackbird = MagicMock()
        mock__get_blackbird = MagicMock()
        program = MagicMock()
        mock_job = MagicMock()
        mock_job.is_complete = True
        mock_job.is_failed = False

        monkeypatch.setattr("strawberryfields.engine.to_blackbird", mock_to_blackbird)
        monkeypatch.setattr(starship_engine, "_get_blackbird", mock__get_blackbird)
        monkeypatch.setattr(starship_engine, "_queue_job", lambda job_content: mock_job)

        some_params = {"param": MagicMock()}
        result = starship_engine._run_program(program, args={}, compile_options={}, **some_params)

        mock__get_blackbird.assert_called_once_with(program=program, param=some_params["param"],
                args={}, compile_options={})

        assert result == mock_job.result.result.value

    def test__run_program_fails(self, starship_engine, monkeypatch):
        """
        Tests that an Exception is raised when a job has failed.
        """
        mock_to_blackbird = MagicMock()
        mock__get_blackbird = MagicMock()
        program = MagicMock()
        mock_job = MagicMock()
        mock_job.is_complete = False
        mock_job.is_failed = True

        monkeypatch.setattr("strawberryfields.engine.to_blackbird", mock_to_blackbird)
        monkeypatch.setattr(starship_engine, "_get_blackbird", mock__get_blackbird)
        monkeypatch.setattr(starship_engine, "_queue_job", lambda job_content: mock_job)

        some_params = {"param": MagicMock()}

        with pytest.raises(JobExecutionError) as e:
            starship_engine._run_program(program, **some_params)
        assert e.value.args[0] == str(mock_job.manager.http_response_data['meta'])

    def test__run(self, starship_engine, monkeypatch):
        """
        Tests StarshipEngine._run, with the assumption that the backend is a hardware backend
        that supports running only a single program. This test ensures that a program is compiled
        for the hardware backend, is locked, is added to self.run_progs, that it is run and that
        a Result object is returned populated with the result samples.
        """

        inputs = MagicMock()
        inputs.shots = 5
        outputs = MagicMock()
        methods = MagicMock()

        monkeypatch.setattr(starship_engine, "backend_name", str(inputs.mock_backend))
        monkeypatch.setattr(starship_engine, "_run_program", methods._run_program)
        monkeypatch.setattr("strawberryfields.engine.Result", outputs.result)
        monkeypatch.setattr(starship_engine, "backend", inputs.mock_backend)

        result = starship_engine._run(inputs.program, shots=inputs.shots, args={},
                compile_options={})

        inputs.program.compile.assert_called_once_with(starship_engine.backend.circuit_spec)
        mock_compiled_program = inputs.program.compile(starship_engine.backend_name)
        mock_compiled_program.lock.assert_called_once()
        methods._run_program.assert_called_once_with(mock_compiled_program, shots=inputs.shots)
        assert starship_engine.samples == starship_engine._run_program(
            mock_compiled_program, shots=inputs.shots
        )
        assert starship_engine.run_progs == []
        assert result == outputs.result(starship_engine.samples)

    def test_run(self, starship_engine, monkeypatch):
        """
        Tests StarshipEngine.run. It is expected that StarshipEngine._run is called with the correct
        parameters.
        """
        mock__run = MagicMock()
        monkeypatch.setattr("strawberryfields.engine.BaseEngine._run", mock__run)

        inputs = MagicMock()
        inputs.params = {"param": MagicMock()}

        starship_engine.run(inputs.program, inputs.shots, **inputs.params)
        mock__run.assert_called_once_with(
            inputs.program, shots=inputs.shots, param=inputs.params["param"], args={},
            compile_options={}
        )

    @pytest.mark.xfail
    def test_engine_with_mocked_api_client_sample_job(self, monkeypatch):
        """
        This is an integration test that tests and actual program being submitted to a mock API, and
        how the engine handles a successful response from the server (first by queuing a job then by
        fetching the result.)
        """

        # NOTE: this is currently more of an integration test, currently a WIP / under development.

        api_client_params = {"hostname": "localhost"}
        engine = StarshipEngine("chip2", polling_delay_seconds=0, **api_client_params)

        # We don't want to actually send any requests, though we should make sure POST was called
        mock_api_client_post = MagicMock()
        mock_get = MagicMock()
        mock_get_response = MagicMock()
        mock_get_response.status_code = 200

        # Including "result" here is a little hacky, but it is here as this response is returned
        # for both job.get() and job.result.get()
        mock_get_response.json.return_value = {"status": "COMPLETE", "id": 1234, "result": {1: []}}
        mock_get.return_value = mock_get_response

        mock_post_response = MagicMock()
        mock_post_response.status_code = 201
        mock_post_response.json.return_value = {"status": "QUEUED", "id": 1234}
        mock_api_client_post.return_value = mock_post_response

        monkeypatch.setattr(APIClient, "post", mock_api_client_post)
        monkeypatch.setattr(APIClient, "get", mock_get)

        prog = sf.Program(8)

        phi0 = 0.574
        phi1 = 1.33
        pi = 3.14

        with prog.context as q:
            ops.S2gate(1, 0) | (q[0], q[4])
            ops.S2gate(1, 0) | (q[1], q[5])
            ops.S2gate(1, 0) | (q[2], q[6])
            ops.S2gate(1, 0) | (q[3], q[7])
            ops.Rgate(phi0) | q[0]
            ops.BSgate(pi / 4, pi / 2) | (q[0], q[1])
            ops.Rgate(phi0) | q[4]
            ops.BSgate(pi / 4, pi / 2) | (q[4], q[5])
            ops.MeasureFock() | q

        engine.run(prog)

        mock_api_client_post.assert_called_once()


class TestMultipleShotsErrors:
    """Test if errors are raised correctly when using multiple shots."""

    @pytest.mark.parametrize("meng", batch_engines)
    def test_batching_error(self, meng, prog):
        """Check that correct error is raised with batching and shots > 1."""
        with pytest.raises(NotImplementedError,
                           match="Batching cannot be used together with multiple shots."):
            meng.run(prog, run_options={"shots": 2})

    @pytest.mark.parametrize("meng", engines)
    def test_postselection_error(self, meng):
        """Check that correct error is raised with post-selection and shots > 1."""
        prog = sf.Program(2)
        with prog.context as q:
            ops.MeasureFock(select=0) | q[0]

        with pytest.raises(NotImplementedError,
                           match="Post-selection cannot be used together with multiple shots."):
            meng.run(prog, run_options={"shots": 2})

    @pytest.mark.parametrize("meng", engines)
    def test_feedforward_error(self, meng):
        """Check that correct error is raised with feed-forwarding and shots > 1."""
        prog = sf.Program(2)
        with prog.context as q:
            ops.MeasureFock() | q[0]
            ops.Dgate(q[0].par) | q[1]

        with pytest.raises(NotImplementedError,
                           match="Feed-forwarding of measurements cannot be used together with multiple shots."):
            meng.run(prog, run_options={"shots": 2})
>>>>>>> 6f813e0c
<|MERGE_RESOLUTION|>--- conflicted
+++ resolved
@@ -51,20 +51,6 @@
 ]
 
 
-<<<<<<< HEAD
-=======
-@pytest.fixture
-def starship_engine(monkeypatch):
-    """
-    Create a reusable StarshipEngine fixture without a real APIClient.
-    """
-    mock_api_client = MagicMock()
-    monkeypatch.setattr("strawberryfields.engine.APIClient", mock_api_client)
-    engine = StarshipEngine("chip2", polling_delay_seconds=0)
-    return engine
-
-
->>>>>>> 6f813e0c
 class TestEngine:
     """Test basic engine functionality"""
 
@@ -75,9 +61,7 @@
 
     def test_bad_backend(self):
         """Backend must be a string or a BaseBackend instance."""
-        with pytest.raises(
-            TypeError, match="backend must be a string or a BaseBackend instance"
-        ):
+        with pytest.raises(TypeError, match="backend must be a string or a BaseBackend instance"):
             _ = sf.LocalEngine(0)
 
 
@@ -184,215 +168,7 @@
         # reapply history
         eng.reset()
         eng.run([p1, p2])
-<<<<<<< HEAD
         assert inspect() == expected2
-=======
-        assert inspect() == expected2
-
-
-class TestStarshipEngine:
-    """
-    Tests various methods on the remote engine StarshipEngine.
-    """
-
-    def test_init(self, monkeypatch):
-        """
-        Tests that a StarshipEngine instance is correctly initialized when additional APIClient
-        parameters are passed.
-        """
-        mock_api_client = MagicMock()
-        monkeypatch.setattr("strawberryfields.engine.APIClient", mock_api_client)
-        engine = StarshipEngine("chip2")
-        assert engine.client == mock_api_client()
-        assert engine.jobs == []
-        assert engine.REMOTE == True
-
-    def test_reset(self, starship_engine):
-        """
-        Tests that StarshipEngine.jobs is correctly cleared when callling StarshipEngine.reset.
-        """
-        starship_engine.jobs.append(MagicMock())
-        assert len(starship_engine.jobs) == 1
-        starship_engine.reset()
-        assert len(starship_engine.jobs) == 0
-
-    def test__get_blackbird(self, starship_engine, monkeypatch):
-        """
-        Tests that StarshipEngine._get_blackbird returns the correct string given name,
-        shots, and program parameters.
-        """
-        methods = MagicMock()
-        inputs = MagicMock()
-
-        monkeypatch.setattr("strawberryfields.engine.to_blackbird", methods.to_blackbird)
-
-        output = starship_engine._get_blackbird(inputs.shots, inputs.program)
-
-        methods.to_blackbird.assert_called_once_with(inputs.program, version="1.0")
-        assert len(output._target.__setitem__.call_args_list) == 2
-        assert output._target.__setitem__.call_args_list[0] == call(
-            "name", starship_engine.backend_name
-        )
-        assert output._target.__setitem__.call_args_list[1] == call(
-            "options", {"shots": inputs.shots}
-        )
-
-    def test_queue_job(self, starship_engine, monkeypatch):
-        mock_job = MagicMock()
-        monkeypatch.setattr("strawberryfields.engine.Job", mock_job)
-        mock_job_content = MagicMock()
-
-        result = starship_engine._queue_job(mock_job_content)
-        mock_job.assert_called_once_with(client=starship_engine.client)
-        result.manager.create.assert_called_once_with(circuit=mock_job_content)
-        assert starship_engine.jobs == [result]
-
-    def test__run_program(self, starship_engine, monkeypatch):
-        """
-        Tests StarshipEngine._run_program. Asserts that a program is converted to blackbird code,
-        compiled into a job content string and that the job is queued. Also asserts that a
-        completed job's result samples are returned.
-        """
-        mock_to_blackbird = MagicMock()
-        mock__get_blackbird = MagicMock()
-        program = MagicMock()
-        mock_job = MagicMock()
-        mock_job.is_complete = True
-        mock_job.is_failed = False
-
-        monkeypatch.setattr("strawberryfields.engine.to_blackbird", mock_to_blackbird)
-        monkeypatch.setattr(starship_engine, "_get_blackbird", mock__get_blackbird)
-        monkeypatch.setattr(starship_engine, "_queue_job", lambda job_content: mock_job)
-
-        some_params = {"param": MagicMock()}
-        result = starship_engine._run_program(program, args={}, compile_options={}, **some_params)
-
-        mock__get_blackbird.assert_called_once_with(program=program, param=some_params["param"],
-                args={}, compile_options={})
-
-        assert result == mock_job.result.result.value
-
-    def test__run_program_fails(self, starship_engine, monkeypatch):
-        """
-        Tests that an Exception is raised when a job has failed.
-        """
-        mock_to_blackbird = MagicMock()
-        mock__get_blackbird = MagicMock()
-        program = MagicMock()
-        mock_job = MagicMock()
-        mock_job.is_complete = False
-        mock_job.is_failed = True
-
-        monkeypatch.setattr("strawberryfields.engine.to_blackbird", mock_to_blackbird)
-        monkeypatch.setattr(starship_engine, "_get_blackbird", mock__get_blackbird)
-        monkeypatch.setattr(starship_engine, "_queue_job", lambda job_content: mock_job)
-
-        some_params = {"param": MagicMock()}
-
-        with pytest.raises(JobExecutionError) as e:
-            starship_engine._run_program(program, **some_params)
-        assert e.value.args[0] == str(mock_job.manager.http_response_data['meta'])
-
-    def test__run(self, starship_engine, monkeypatch):
-        """
-        Tests StarshipEngine._run, with the assumption that the backend is a hardware backend
-        that supports running only a single program. This test ensures that a program is compiled
-        for the hardware backend, is locked, is added to self.run_progs, that it is run and that
-        a Result object is returned populated with the result samples.
-        """
-
-        inputs = MagicMock()
-        inputs.shots = 5
-        outputs = MagicMock()
-        methods = MagicMock()
-
-        monkeypatch.setattr(starship_engine, "backend_name", str(inputs.mock_backend))
-        monkeypatch.setattr(starship_engine, "_run_program", methods._run_program)
-        monkeypatch.setattr("strawberryfields.engine.Result", outputs.result)
-        monkeypatch.setattr(starship_engine, "backend", inputs.mock_backend)
-
-        result = starship_engine._run(inputs.program, shots=inputs.shots, args={},
-                compile_options={})
-
-        inputs.program.compile.assert_called_once_with(starship_engine.backend.circuit_spec)
-        mock_compiled_program = inputs.program.compile(starship_engine.backend_name)
-        mock_compiled_program.lock.assert_called_once()
-        methods._run_program.assert_called_once_with(mock_compiled_program, shots=inputs.shots)
-        assert starship_engine.samples == starship_engine._run_program(
-            mock_compiled_program, shots=inputs.shots
-        )
-        assert starship_engine.run_progs == []
-        assert result == outputs.result(starship_engine.samples)
-
-    def test_run(self, starship_engine, monkeypatch):
-        """
-        Tests StarshipEngine.run. It is expected that StarshipEngine._run is called with the correct
-        parameters.
-        """
-        mock__run = MagicMock()
-        monkeypatch.setattr("strawberryfields.engine.BaseEngine._run", mock__run)
-
-        inputs = MagicMock()
-        inputs.params = {"param": MagicMock()}
-
-        starship_engine.run(inputs.program, inputs.shots, **inputs.params)
-        mock__run.assert_called_once_with(
-            inputs.program, shots=inputs.shots, param=inputs.params["param"], args={},
-            compile_options={}
-        )
-
-    @pytest.mark.xfail
-    def test_engine_with_mocked_api_client_sample_job(self, monkeypatch):
-        """
-        This is an integration test that tests and actual program being submitted to a mock API, and
-        how the engine handles a successful response from the server (first by queuing a job then by
-        fetching the result.)
-        """
-
-        # NOTE: this is currently more of an integration test, currently a WIP / under development.
-
-        api_client_params = {"hostname": "localhost"}
-        engine = StarshipEngine("chip2", polling_delay_seconds=0, **api_client_params)
-
-        # We don't want to actually send any requests, though we should make sure POST was called
-        mock_api_client_post = MagicMock()
-        mock_get = MagicMock()
-        mock_get_response = MagicMock()
-        mock_get_response.status_code = 200
-
-        # Including "result" here is a little hacky, but it is here as this response is returned
-        # for both job.get() and job.result.get()
-        mock_get_response.json.return_value = {"status": "COMPLETE", "id": 1234, "result": {1: []}}
-        mock_get.return_value = mock_get_response
-
-        mock_post_response = MagicMock()
-        mock_post_response.status_code = 201
-        mock_post_response.json.return_value = {"status": "QUEUED", "id": 1234}
-        mock_api_client_post.return_value = mock_post_response
-
-        monkeypatch.setattr(APIClient, "post", mock_api_client_post)
-        monkeypatch.setattr(APIClient, "get", mock_get)
-
-        prog = sf.Program(8)
-
-        phi0 = 0.574
-        phi1 = 1.33
-        pi = 3.14
-
-        with prog.context as q:
-            ops.S2gate(1, 0) | (q[0], q[4])
-            ops.S2gate(1, 0) | (q[1], q[5])
-            ops.S2gate(1, 0) | (q[2], q[6])
-            ops.S2gate(1, 0) | (q[3], q[7])
-            ops.Rgate(phi0) | q[0]
-            ops.BSgate(pi / 4, pi / 2) | (q[0], q[1])
-            ops.Rgate(phi0) | q[4]
-            ops.BSgate(pi / 4, pi / 2) | (q[4], q[5])
-            ops.MeasureFock() | q
-
-        engine.run(prog)
-
-        mock_api_client_post.assert_called_once()
 
 
 class TestMultipleShotsErrors:
@@ -401,8 +177,9 @@
     @pytest.mark.parametrize("meng", batch_engines)
     def test_batching_error(self, meng, prog):
         """Check that correct error is raised with batching and shots > 1."""
-        with pytest.raises(NotImplementedError,
-                           match="Batching cannot be used together with multiple shots."):
+        with pytest.raises(
+            NotImplementedError, match="Batching cannot be used together with multiple shots."
+        ):
             meng.run(prog, run_options={"shots": 2})
 
     @pytest.mark.parametrize("meng", engines)
@@ -412,8 +189,9 @@
         with prog.context as q:
             ops.MeasureFock(select=0) | q[0]
 
-        with pytest.raises(NotImplementedError,
-                           match="Post-selection cannot be used together with multiple shots."):
+        with pytest.raises(
+            NotImplementedError, match="Post-selection cannot be used together with multiple shots."
+        ):
             meng.run(prog, run_options={"shots": 2})
 
     @pytest.mark.parametrize("meng", engines)
@@ -424,7 +202,8 @@
             ops.MeasureFock() | q[0]
             ops.Dgate(q[0].par) | q[1]
 
-        with pytest.raises(NotImplementedError,
-                           match="Feed-forwarding of measurements cannot be used together with multiple shots."):
-            meng.run(prog, run_options={"shots": 2})
->>>>>>> 6f813e0c
+        with pytest.raises(
+            NotImplementedError,
+            match="Feed-forwarding of measurements cannot be used together with multiple shots.",
+        ):
+            meng.run(prog, run_options={"shots": 2})