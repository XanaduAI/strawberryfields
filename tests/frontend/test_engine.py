--- conflicted
+++ resolved
@@ -178,7 +178,6 @@
         assert inspect() == expected2
 
 
-<<<<<<< HEAD
 class TestStarshipEngine:
     """
     Tests various methods on the remote engine StarshipEngine.
@@ -386,7 +385,8 @@
         engine.run(prog)
 
         mock_api_client_post.assert_called_once()
-=======
+
+
 class TestMultipleShotsErrors:
     """Test if errors are raised correctly when using multiple shots."""
 
@@ -418,5 +418,4 @@
 
         with pytest.raises(NotImplementedError,
                            match="Feed-forwarding of measurements cannot be used together with multiple shots."):
-            meng.run(prog, run_options={"shots": 2})
->>>>>>> 96a28210
+            meng.run(prog, run_options={"shots": 2})