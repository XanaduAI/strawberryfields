# Copyright 2020 Xanadu Quantum Technologies Inc.

# Licensed under the Apache License, Version 2.0 (the "License");
# you may not use this file except in compliance with the License.
# You may obtain a copy of the License at

#     http://www.apache.org/licenses/LICENSE-2.0

# Unless required by applicable law or agreed to in writing, software
# distributed under the License is distributed on an "AS IS" BASIS,
# WITHOUT WARRANTIES OR CONDITIONS OF ANY KIND, either express or implied.
# See the License for the specific language governing permissions and
# limitations under the License.
r"""Unit tests for tdmprogram.py"""
import copy
import pytest
import numpy as np
import blackbird as bb
import strawberryfields as sf
from strawberryfields import ops
from strawberryfields.tdm import tdmprogram
from strawberryfields.api.devicespec import DeviceSpec

pytestmark = pytest.mark.frontend

# make test deterministic
np.random.seed(42)


def singleloop(r, alpha, phi, theta, copies, shift="default"):
    """Single delay loop with program.

    Args:
        r (float): squeezing parameter
        alpha (Sequence[float]): beamsplitter angles
        phi (Sequence[float]): rotation angles
        theta (Sequence[float]): homodyne measurement angles
        copies (int): number of copies in the tdm program
        shift (string): type of shift used in the program
    Returns:
        (list): homodyne samples from the single loop simulation
    """
    prog = tdmprogram.TDMProgram(N=2)
    with prog.context(alpha, phi, theta, copies=copies, shift=shift) as (p, q):
        ops.Sgate(r, 0) | q[1]
        ops.BSgate(p[0]) | (q[0], q[1])
        ops.Rgate(p[1]) | q[1]
        ops.MeasureHomodyne(p[2]) | q[0]
    eng = sf.Engine("gaussian")
    result = eng.run(prog)

    return result.samples[0]


class TestTDMErrorRaising:
    """Test that the correct error messages are raised when a TDMProgram is created"""

    def test_number_of_copies_must_be_integer(self):
        """Checks number of copies is an integer"""
        sq_r = 1.0
        N = 3
        c = 4
        copies = 1 / 137
        alpha = [0, np.pi / 4] * c
        phi = [np.pi / 2, 0] * c
        theta = [0, 0] + [0, np.pi / 2] + [np.pi / 2, 0] + [np.pi / 2, np.pi / 2]
        with pytest.raises(TypeError, match="Number of copies must be a positive integer"):
            singleloop(sq_r, alpha, phi, theta, copies)

    def test_gates_equal_length(self):
        """Checks gate list parameters have same length"""
        sq_r = 1.0
        N = 3
        c = 4
        copies = 10
        alpha = [0, np.pi / 4] * c
        phi = [np.pi / 2, 0] * c
        theta = [0, 0] + [0, np.pi / 2] + [np.pi / 2, 0] + [np.pi / 2]
        with pytest.raises(ValueError, match="Gate-parameter lists must be of equal length."):
            singleloop(sq_r, alpha, phi, theta, copies)

    def test_at_least_one_measurement(self):
        """Checks circuit has at least one measurement operator"""
        sq_r = 1.0
        N = 3
        copies = 1
        alpha = [0] * 4
        phi = [0] * 4
        prog = tdmprogram.TDMProgram(N=3)
        with pytest.raises(ValueError, match="Must be at least one measurement."):
            with prog.context(alpha, phi, copies=copies, shift="default") as (p, q):
                ops.Sgate(sq_r, 0) | q[2]
                ops.BSgate(p[0]) | (q[1], q[2])
                ops.Rgate(p[1]) | q[2]
            eng = sf.Engine("gaussian")
            result = eng.run(prog)

    def test_spatial_modes_number_of_measurements_match(self):
        """Checks number of spatial modes matches number of measurements"""
        sq_r = 1.0
        N = 3
        copies = 1
        alpha = [0] * 4
        phi = [0] * 4
        theta = [0] * 4
        with pytest.raises(
            ValueError, match="Number of measurement operators must match number of spatial modes."
        ):
            prog = tdmprogram.TDMProgram(N=[3, 3])
            with prog.context(alpha, phi, theta, copies=copies) as (p, q):
                ops.Sgate(sq_r, 0) | q[2]
                ops.BSgate(p[0]) | (q[1], q[2])
                ops.Rgate(p[1]) | q[2]
                ops.MeasureHomodyne(p[2]) | q[0]
            eng = sf.Engine("gaussian")
            result = eng.run(prog)


def test_shift_by_specified_amount():
    """Checks that shifting by 1 is equivalent to shift='end' for a program
    with one spatial mode"""
    np.random.seed(42)
    sq_r = 1.0
    N = 3
    copies = 1
    alpha = [0] * 4
    phi = [0] * 4
    theta = [0] * 4
    np.random.seed(42)
    x = singleloop(sq_r, alpha, phi, theta, copies)
    np.random.seed(42)
    y = singleloop(sq_r, alpha, phi, theta, copies, shift=1)
    assert np.allclose(x, y)


def test_str_tdm_method():
    """Testing the string method"""
    prog = tdmprogram.TDMProgram(N=1)
    assert prog.__str__() == "<TDMProgram: concurrent modes=1, time bins=0, spatial modes=0>"


class TestSingleLoopNullifier:
    """Groups tests where a nullifier associated with a state generated by a oneloop setup is checked."""

    def test_epr(self):
        """Generates an EPR state and checks that the correct correlations (noise reductions) are observed
        from the samples"""
        np.random.seed(42)
        sq_r = 1.0
        c = 2
        copies = 200

        # This will generate c EPRstates per copy. I chose c = 4 because it allows us to make 4 EPR pairs per copy that can each be measured in different basis permutations.
        alpha = [np.pi / 4, 0] * c
        phi = [0, np.pi / 2] * c

        # Measurement of 2 subsequent EPR states in XX, PP to investigate nearest-neighbour correlations in all basis permutations
        theta = [0, 0] + [np.pi / 2, np.pi / 2]  #
        x = singleloop(sq_r, alpha, phi, theta, copies)

        X0 = x[0::8]
        X1 = x[1::8]
        P2 = x[2::8]
        P3 = x[3::8]
        rtol = 5 / np.sqrt(copies)
        minusstdX1X0 = (X1 - X0).var()
        plusstdX1X0 = (X1 + X0).var()
        squeezed_std = np.exp(-2 * sq_r)
        expected_minus = sf.hbar * squeezed_std
        expected_plus = sf.hbar / squeezed_std
        assert np.allclose(minusstdX1X0, expected_minus, rtol=rtol)
        assert np.allclose(plusstdX1X0, expected_plus, rtol=rtol)

        minusstdP2P3 = (P2 - P3).var()
        plusstdP2P3 = (P2 + P3).var()
        assert np.allclose(minusstdP2P3, expected_plus, rtol=rtol)
        assert np.allclose(plusstdP2P3, expected_minus, rtol=rtol)

    def test_ghz(self):
        """Generates a GHZ state and checks that the correct correlations (noise reductions) are observed
        from the samples
        See Eq. 5 of https://advances.sciencemag.org/content/5/5/eaaw4530
        """
        # Set up the circuit
        np.random.seed(42)
        n = 10
        vac_modes = 1
        copies = 1000
        sq_r = 5
        alpha = [
            np.arccos(np.sqrt(1 / (n - i + 1))) if i != n + 1 else 0 for i in range(n + vac_modes)
        ]
        alpha[0] = 0.0
        phi = [0] * (n + vac_modes)
        phi[0] = np.pi / 2

        # Measuring X nullifier
        theta = [0] * (n + vac_modes)
        samples_X = singleloop(sq_r, alpha, phi, theta, copies)
        reshaped_samples_X = np.array(samples_X).reshape([copies, n + vac_modes])

        # We will check that the x of all the modes equal the x of the last one
        nullifier_X = lambda sample: (sample - sample[-1])[vac_modes:-1]
        val_nullifier_X = np.var([nullifier_X(x) for x in reshaped_samples_X], axis=0)
        assert np.allclose(val_nullifier_X, sf.hbar * np.exp(-2 * sq_r), rtol=5 / np.sqrt(copies))

        # Measuring P nullifier
        theta = [np.pi / 2] * (n + vac_modes)
        samples_P = singleloop(sq_r, alpha, phi, theta, copies)

        # We will check that the sum of all the p is equal to zero
        reshaped_samples_P = np.array(samples_P).reshape([copies, n + vac_modes])
        nullifier_P = lambda sample: np.sum(sample[vac_modes:])
        val_nullifier_P = np.var([nullifier_P(p) for p in reshaped_samples_P], axis=0)
        assert np.allclose(
            val_nullifier_P, 0.5 * sf.hbar * n * np.exp(-2 * sq_r), rtol=5 / np.sqrt(copies)
        )

    def test_one_dimensional_cluster(self):
        """Test that the nullifier have the correct value in the experiment described in
        See Eq. 10 of https://advances.sciencemag.org/content/5/5/eaaw4530
        """
        np.random.seed(42)
        n = 20
        copies = 1000
        sq_r = 3
        alpha_c = np.arccos(np.sqrt((np.sqrt(5) - 1) / 2))
        alpha = [alpha_c] * n
        alpha[0] = 0.0
        phi = [np.pi / 2] * n
        theta = [0, np.pi / 2] * (
            n // 2
        )  # Note that we measure x for mode i and the p for mode i+1.
        reshaped_samples = np.array(singleloop(sq_r, alpha, phi, theta, copies)).reshape(copies, n)
        nullifier = lambda x: np.array(
            [-x[i - 2] + x[i - 1] - x[i] for i in range(2, len(x) - 2, 2)]
        )[1:]
        nullifier_samples = np.array([nullifier(y) for y in reshaped_samples])
        delta = np.var(nullifier_samples, axis=0)
        assert np.allclose(delta, 1.5 * sf.hbar * np.exp(-2 * sq_r), rtol=5 / np.sqrt(copies))


def test_one_dimensional_cluster_tokyo():
    """
    One-dimensional temporal-mode cluster state as demonstrated in
    https://aip.scitation.org/doi/pdf/10.1063/1.4962732
    """
    np.random.seed(42)
    sq_r = 5
    N = 3  # concurrent modes

    n = 500  # for an n-mode cluster state
    copies = 1

    # first half of cluster state measured in X, second half in P
    theta1 = [0] * int(n / 2) + [np.pi / 2] * int(n / 2)  # measurement angles for detector A
    theta2 = theta1  # measurement angles for detector B
    prog = tdmprogram.TDMProgram(N=[1, 2])
    with prog.context(theta1, theta2, copies=copies, shift="default") as (p, q):
        ops.Sgate(sq_r, 0) | q[0]
        ops.Sgate(sq_r, 0) | q[2]
        ops.Rgate(np.pi / 2) | q[0]
        ops.BSgate(np.pi / 4) | (q[0], q[2])
        ops.BSgate(np.pi / 4) | (q[0], q[1])
        ops.MeasureHomodyne(p[0]) | q[0]
        ops.MeasureHomodyne(p[1]) | q[1]
    eng = sf.Engine("gaussian")
    result = eng.run(prog)

    xA = result.all_samples[0]
    xB = result.all_samples[1]

    X_A = xA[: n // 2]  # X samples from detector A
    P_A = xA[n // 2 :]  # P samples from detector A
    X_B = xB[: n // 2]  # X samples from detector B
    P_B = xB[n // 2 :]  # P samples from detector B

    # nullifiers defined in https://aip.scitation.org/doi/pdf/10.1063/1.4962732, Eqs. (1a) and (1b)
    ntot = len(X_A) - 1
    nX = np.array([X_A[i] + X_B[i] + X_A[i + 1] - X_B[i + 1] for i in range(ntot)])
    nP = np.array([P_A[i] + P_B[i] - P_A[i + 1] + P_B[i + 1] for i in range(ntot)])

    nXvar = np.var(nX)
    nPvar = np.var(nP)

    assert np.allclose(nXvar, 2 * sf.hbar * np.exp(-2 * sq_r), rtol=5 / np.sqrt(n))
    assert np.allclose(nPvar, 2 * sf.hbar * np.exp(-2 * sq_r), rtol=5 / np.sqrt(n))


def test_two_dimensional_cluster_denmark():
    """
    Two-dimensional temporal-mode cluster state as demonstrated in https://arxiv.org/pdf/1906.08709
    """
    np.random.seed(42)
    sq_r = 3
    delay1 = 1  # number of timebins in the short delay line
    delay2 = 12  # number of timebins in the long delay line
    n = 400  # number of timebins
    # Size of cluste is n x delay2
    # first half of cluster state measured in X, second half in P
    theta_A = [0] * int(n / 2) + [np.pi / 2] * int(n / 2)  # measurement angles for detector A
    theta_B = theta_A  # measurement angles for detector B
    # 2D cluster
    prog = tdmprogram.TDMProgram([1, delay2 + delay1 + 1])
    with prog.context(theta_A, theta_B, shift="default") as (p, q):
        ops.Sgate(sq_r, 0) | q[0]
        ops.Sgate(sq_r, 0) | q[delay2 + delay1 + 1]
        ops.Rgate(np.pi / 2) | q[delay2 + delay1 + 1]
        ops.BSgate(np.pi / 4, np.pi) | (q[delay2 + delay1 + 1], q[0])
        ops.BSgate(np.pi / 4, np.pi) | (q[delay2 + delay1], q[0])
        ops.BSgate(np.pi / 4, np.pi) | (q[delay1], q[0])
        ops.MeasureHomodyne(p[1]) | q[0]
        ops.MeasureHomodyne(p[0]) | q[delay1]
    eng = sf.Engine("gaussian")
    result = eng.run(prog)
    samples = result.all_samples

    xA = result.all_samples[0]
    xB = result.all_samples[1]

    X_A = xA[: n // 2]  # X samples from detector A
    P_A = xA[n // 2 :]  # P samples from detector A
    X_B = xB[: n // 2]  # X samples from detector B
    P_B = xB[n // 2 :]  # P samples from detector B

    # nullifiers defined in https://arxiv.org/pdf/1906.08709.pdf, Eqs. (1) and (2)
    N = delay2
    ntot = len(X_A) - delay2 - 1
    nX = np.array(
        [
            X_A[k]
            + X_B[k]
            - X_A[k + 1]
            - X_B[k + 1]
            - X_A[k + N]
            + X_B[k + N]
            - X_A[k + N + 1]
            + X_B[k + N + 1]
            for k in range(ntot)
        ]
    )
    nP = np.array(
        [
            P_A[k]
            + P_B[k]
            + P_A[k + 1]
            + P_B[k + 1]
            - P_A[k + N]
            + P_B[k + N]
            + P_A[k + N + 1]
            - P_B[k + N + 1]
            for k in range(ntot)
        ]
    )
    nXvar = np.var(nX)
    nPvar = np.var(nP)

    assert np.allclose(nXvar, 4 * sf.hbar * np.exp(-2 * sq_r), rtol=5 / np.sqrt(ntot))
    assert np.allclose(nPvar, 4 * sf.hbar * np.exp(-2 * sq_r), rtol=5 / np.sqrt(ntot))


def test_two_dimensional_cluster_tokyo():
    """
    Two-dimensional temporal-mode cluster state as demonstrated by Universtiy of Tokyo. See: https://arxiv.org/pdf/1903.03918.pdf
    """
    # temporal delay in timebins for each spatial mode
    delayA = 0
    delayB = 1
    delayC = 5
    delayD = 0
    # concurrent modes in each spatial mode
    concurrA = 1 + delayA
    concurrB = 1 + delayB
    concurrC = 1 + delayC
    concurrD = 1 + delayD

    N = [concurrA, concurrB, concurrC, concurrD]

    sq_r = 5

    # first half of cluster state measured in X, second half in P
    n = 400  # number of timebins
    theta_A = [0] * int(n / 2) + [np.pi / 2] * int(n / 2)  # measurement angles for detector A
    theta_B = theta_A  # measurement angles for detector B
    theta_C = theta_A
    theta_D = theta_A

    # 2D cluster
    prog = tdmprogram.TDMProgram(N)
    with prog.context(theta_A, theta_B, theta_C, theta_D, shift="default") as (p, q):

        ops.Sgate(sq_r, 0) | q[0]
        ops.Sgate(sq_r, 0) | q[2]
        ops.Sgate(sq_r, 0) | q[8]
        ops.Sgate(sq_r, 0) | q[9]

        ops.Rgate(np.pi / 2) | q[0]
        ops.Rgate(np.pi / 2) | q[8]

        ops.BSgate(np.pi / 4) | (q[0], q[2])
        ops.BSgate(np.pi / 4) | (q[8], q[9])
        ops.BSgate(np.pi / 4) | (q[2], q[8])
        ops.BSgate(np.pi / 4) | (q[0], q[1])
        ops.BSgate(np.pi / 4) | (q[3], q[9])

        ops.MeasureHomodyne(p[0]) | q[0]
        ops.MeasureHomodyne(p[1]) | q[1]
        ops.MeasureHomodyne(p[2]) | q[3]
        ops.MeasureHomodyne(p[3]) | q[9]

    eng = sf.Engine("gaussian")
    result = eng.run(prog)
    samples = result.all_samples

    xA = result.all_samples[0]
    xB = result.all_samples[1]
    xC = result.all_samples[3]
    xD = result.all_samples[9]

    X_A = xA[: n // 2]  # X samples from detector A
    P_A = xA[n // 2 :]  # P samples from detector A

    X_B = xB[: n // 2]  # X samples from detector B
    P_B = xB[n // 2 :]  # P samples from detector B

    X_C = xC[: n // 2]  # X samples from detector C
    P_C = xC[n // 2 :]  # P samples from detector C

    X_D = xD[: n // 2]  # X samples from detector D
    P_D = xD[n // 2 :]  # P samples from detector D

    N = delayC
    # nullifiers defined in https://arxiv.org/pdf/1903.03918.pdf, Fig. S5
    ntot = len(X_A) - N - 1
    nX1 = np.array(
        [
            X_A[k] + X_B[k] - np.sqrt(1 / 2) * (-X_A[k + 1] + X_B[k + 1] + X_C[k + N] + X_D[k + N])
            for k in range(ntot)
        ]
    )
    nX2 = np.array(
        [
            X_C[k] - X_D[k] - np.sqrt(1 / 2) * (-X_A[k + 1] + X_B[k + 1] - X_C[k + N] - X_D[k + N])
            for k in range(ntot)
        ]
    )
    nP1 = np.array(
        [
            P_A[k] + P_B[k] + np.sqrt(1 / 2) * (-P_A[k + 1] + P_B[k + 1] + P_C[k + N] + P_D[k + N])
            for k in range(ntot)
        ]
    )
    nP2 = np.array(
        [
            P_C[k] - P_D[k] + np.sqrt(1 / 2) * (-P_A[k + 1] + P_B[k + 1] - P_C[k + N] - P_D[k + N])
            for k in range(ntot)
        ]
    )

    nX1var = np.var(nX1)
    nX2var = np.var(nX2)
    nP1var = np.var(nP1)
    nP2var = np.var(nP2)

    assert np.allclose(nX1var, 2 * sf.hbar * np.exp(-2 * sq_r), rtol=5 / np.sqrt(ntot))
    assert np.allclose(nX2var, 2 * sf.hbar * np.exp(-2 * sq_r), rtol=5 / np.sqrt(ntot))
    assert np.allclose(nP1var, 2 * sf.hbar * np.exp(-2 * sq_r), rtol=5 / np.sqrt(ntot))
    assert np.allclose(nP2var, 2 * sf.hbar * np.exp(-2 * sq_r), rtol=5 / np.sqrt(ntot))


def singleloop_program(r, alpha, phi, theta, copies):
    """Single delay loop with program.

    Args:
        r (float): squeezing parameter
        alpha (Sequence[float]): beamsplitter angles
        phi (Sequence[float]): rotation angles
        theta (Sequence[float]): homodyne measurement angles
        copies (int): number of copies in the tdm program
    Returns:
        (list): homodyne samples from the single loop simulation
    """
    prog = tdmprogram.TDMProgram(N=2)
    with prog.context(alpha, phi, theta, copies=copies) as (p, q):
        ops.Sgate(r, 0) | q[1]
        ops.BSgate(p[0]) | (q[1], q[0])
        ops.Rgate(p[1]) | q[1]
        ops.MeasureHomodyne(p[2]) | q[0]
    return prog


target = "TD2"
tm = 4
device_spec = {
<<<<<<< HEAD
    "layout": "name template_tdm\nversion 1.0\ntarget {target} (shots=1)\ntype tdm (temporal_modes={tm}, copies=1)\nfloat array p0[1, {tm}] =\n    {{rs_array}}\nfloat array p1[1, {tm}] =\n    {{bs_array}}\nfloat array p2[1, {tm}] =\n    {{r_array}}\nfloat array p3[1, {tm}] =\n    {{m_array}}\n\nSgate(p0) | 1\nBSgate(p1) | (1, 0)\nRgate(p2) | 1\nMeasureHomodyne(p3) | 0\n",
    "modes": {"concurrent": 2, "spatial": 1, "temporal": {"max": 100}},
    "compiler": ["TD2"],
    "gate_parameters": {
        "p0": [0.5643],
=======
    "layout": "name template_tdm\nversion 1.0\ntarget {target} (shots=1)\ntype tdm (temporal_modes={tm}, copies=1)\nfloat array p1[1, {tm}] =\n    {{bs_array}}\nfloat array p2[1, {tm}] =\n    {{r_array}}\nfloat array p3[1, {tm}] =\n    {{m_array}}\n\nSgate(0.5643) | 1\nBSgate(p1) | (1, 0)\nRgate(p2) | 1\nMeasureHomodyne(p3) | 0\n",
    "modes": {"concurrent": 2, "spatial": 1, "temporal": {"max": 100}},
    "compiler": ["TD2"],
    "gate_parameters": {
>>>>>>> 3bf2bb6d
        "p1": [0, [0, 6.283185307179586]],
        "p2": [0, [0, 3.141592653589793], 3.141592653589793],
        "p3": [0, [0, 6.283185307179586]],
    },
}
device_spec["layout"] = device_spec["layout"].format(target=target, tm=tm)
device = DeviceSpec("TD2", device_spec, connection=None)

<<<<<<< HEAD

=======
>>>>>>> 3bf2bb6d
class TestTDMcompiler:
    """Test class for checking error messages from the compiler"""
    def test_tdm_wrong_layout(self):
        """Test the correct error is raised when the tdm circuit gates don't match the device spec"""
        sq_r = 0.5643
        c = 2
        copies = 10
        alpha = [np.pi / 4, 0] * c
        phi = [0, np.pi / 2] * c
        theta = [0, 0] + [np.pi / 2, np.pi / 2]
        prog = tdmprogram.TDMProgram(N=2)
        with prog.context(alpha, phi, theta, copies=copies) as (p, q):
            ops.Dgate(sq_r) | q[1]  # Here one should have an Sgate
            ops.BSgate(p[0]) | (q[1], q[0])
            ops.Rgate(p[1]) | q[1]
            ops.MeasureHomodyne(p[2]) | q[0]
        eng = sf.Engine("gaussian")
        with pytest.raises(
            sf.program_utils.CircuitError,
            match="The gates or the order of gates used in the Program",
        ):
            prog.compile(device=device, compiler="TD2")

    def test_tdm_wrong_modes(self):
        """Test the correct error is raised when the tdm circuit registers don't match the device spec"""
        sq_r = 0.5643
        c = 2
        copies = 10
        alpha = [np.pi / 4, 0] * c
        phi = [0, np.pi / 2] * c
        theta = [0, 0] + [np.pi / 2, np.pi / 2]
        prog = tdmprogram.TDMProgram(N=2)
        with prog.context(alpha, phi, theta, copies=copies) as (p, q):
            ops.Sgate(sq_r) | q[1]
            ops.BSgate(p[0]) | (q[0], q[1])  # The order should be (q[1], q[0])
            ops.Rgate(p[1]) | q[1]
            ops.MeasureHomodyne(p[2]) | q[0]
        eng = sf.Engine("gaussian")
        with pytest.raises(
            sf.program_utils.CircuitError, match="due to incompatible mode ordering."
        ):
            prog.compile(device=device, compiler="TD2")

    def test_tdm_wrong_parameters_explicit(self):
        """Test the correct error is raised when the tdm circuit explicit parameters are not within the allowed ranges"""
        sq_r = 2  # This squeezing is not in the allowed range of squeezing parameters
        c = 2
        copies = 10
        alpha = [np.pi / 4, 0] * c
        phi = [0, np.pi / 2] * c
        theta = [0, 0] + [np.pi / 2, np.pi / 2]
        prog = singleloop_program(sq_r, alpha, phi, theta, copies)
        with pytest.raises(sf.program_utils.CircuitError, match="due to incompatible parameter."):
            prog.compile(device=device, compiler="TD2")

<<<<<<< HEAD
=======
    def test_tdm_wrong_parameters_explicit_in_list(self):
        """Test the correct error is raised when the tdm circuit explicit parameters are not within the allowed ranges"""
        sq_r = 0.5643
        c = 2
        copies = 10
        alpha = [np.pi / 4, 27] * c # This beamsplitter phase is not in the allowed range of squeezing parameters
        phi = [0, np.pi / 2] * c
        theta = [0, 0] + [np.pi / 2, np.pi / 2]
        prog = singleloop_program(sq_r, alpha, phi, theta, copies)
        with pytest.raises(sf.program_utils.CircuitError, match="due to incompatible parameter."):
            prog.compile(device=device, compiler="TD2")

>>>>>>> 3bf2bb6d
    def test_tdm_wrong_parameter_second_argument(self):
        """Test the correct error is raised when the tdm circuit explicit parameters are not within the allowed ranges"""
        sq_r = 0.5643
        c = 2
        copies = 10
        alpha = [np.pi / 4, 0] * c
        phi = [0, np.pi / 2] * c
        theta = [0, 0] + [np.pi / 2, np.pi / 2]
        prog = tdmprogram.TDMProgram(N=2)
        with prog.context(alpha, phi, theta, copies=copies) as (p, q):
            ops.Sgate(sq_r, 0.4) | q[
                1
            ]  # Note that the Sgate has a second parameter that is non-zero
            ops.BSgate(p[0]) | (q[1], q[0])
            ops.Rgate(p[1]) | q[1]
            ops.MeasureHomodyne(p[2]) | q[0]
        eng = sf.Engine("gaussian")
        with pytest.raises(sf.program_utils.CircuitError, match="due to incompatible parameter."):
            prog.compile(device=device, compiler="TD2")

    def test_tdm_wrong_parameters_symbolic(self):
        """Test the correct error is raised when the tdm circuit symbolic parameters are not within the allowed ranges"""
        sq_r = 0.5643
        c = 2
        copies = 200
        alpha = [137, 0] * c  # Note that alpha is outside the allowed range
        phi = [0, np.pi / 2] * c
        theta = [0, 0] + [np.pi / 2, np.pi / 2]
        prog = singleloop_program(sq_r, alpha, phi, theta, copies)
        with pytest.raises(sf.program_utils.CircuitError, match="due to incompatible parameter."):
            prog.compile(device=device, compiler="TD2")

    def test_tdm_inconsistent_temporal_modes(self):
        """Test the correct error is raised when the tdm circuit has too many temporal modes"""
        sq_r = 0.5643
        c = 100  # Note that we are requesting more temporal modes (2*c = 200) than what is allowed.
        copies = 1
        alpha = [0.5, 0] * c
        phi = [0, np.pi / 2] * c
        theta = [0, 0] * c
        prog = singleloop_program(sq_r, alpha, phi, theta, copies)
        with pytest.raises(sf.program_utils.CircuitError, match="temporal modes, but the device"):
            prog.compile(device=device, compiler="TD2")

    def test_tdm_inconsistent_concurrent_modes(self):
        """Test the correct error is raised when the tdm circuit has too many concurrent modes"""
        device_spec1 = copy.deepcopy(device_spec)
        device_spec1["modes"][
            "concurrent"
        ] = 100  # Note that singleloop_program has only two concurrent modes
        device1 = DeviceSpec("x", device_spec1, connection=None)
        c = 1
        copies = 1
        sq_r = 0.5643
        alpha = [0.5, 0] * c
        phi = [0, np.pi / 2] * c
        theta = [0, 0] * c
        prog = singleloop_program(sq_r, alpha, phi, theta, copies)
        with pytest.raises(sf.program_utils.CircuitError, match="concurrent modes, but the device"):
            prog.compile(device=device1, compiler="TD2")

    def test_tdm_inconsistent_spatial_modes(self):
        """Test the correct error is raised when the tdm circuit has too many spatial modes"""
        device_spec1 = copy.deepcopy(device_spec)
        device_spec1["modes"][
            "spatial"
        ] = 100  # Note that singleloop_program has only one spatial mode
        device1 = DeviceSpec("x", device_spec1, connection=None)
        c = 1
        copies = 1
        sq_r = 0.5643
        alpha = [0.5, 0] * c
        phi = [0, np.pi / 2] * c
        theta = [0, 0] * c
        prog = singleloop_program(sq_r, alpha, phi, theta, copies)
        with pytest.raises(sf.program_utils.CircuitError, match="spatial modes, but the device"):
            prog.compile(device=device1, compiler="TD2")<|MERGE_RESOLUTION|>--- conflicted
+++ resolved
@@ -492,18 +492,10 @@
 target = "TD2"
 tm = 4
 device_spec = {
-<<<<<<< HEAD
-    "layout": "name template_tdm\nversion 1.0\ntarget {target} (shots=1)\ntype tdm (temporal_modes={tm}, copies=1)\nfloat array p0[1, {tm}] =\n    {{rs_array}}\nfloat array p1[1, {tm}] =\n    {{bs_array}}\nfloat array p2[1, {tm}] =\n    {{r_array}}\nfloat array p3[1, {tm}] =\n    {{m_array}}\n\nSgate(p0) | 1\nBSgate(p1) | (1, 0)\nRgate(p2) | 1\nMeasureHomodyne(p3) | 0\n",
-    "modes": {"concurrent": 2, "spatial": 1, "temporal": {"max": 100}},
-    "compiler": ["TD2"],
-    "gate_parameters": {
-        "p0": [0.5643],
-=======
     "layout": "name template_tdm\nversion 1.0\ntarget {target} (shots=1)\ntype tdm (temporal_modes={tm}, copies=1)\nfloat array p1[1, {tm}] =\n    {{bs_array}}\nfloat array p2[1, {tm}] =\n    {{r_array}}\nfloat array p3[1, {tm}] =\n    {{m_array}}\n\nSgate(0.5643) | 1\nBSgate(p1) | (1, 0)\nRgate(p2) | 1\nMeasureHomodyne(p3) | 0\n",
     "modes": {"concurrent": 2, "spatial": 1, "temporal": {"max": 100}},
     "compiler": ["TD2"],
     "gate_parameters": {
->>>>>>> 3bf2bb6d
         "p1": [0, [0, 6.283185307179586]],
         "p2": [0, [0, 3.141592653589793], 3.141592653589793],
         "p3": [0, [0, 6.283185307179586]],
@@ -512,10 +504,6 @@
 device_spec["layout"] = device_spec["layout"].format(target=target, tm=tm)
 device = DeviceSpec("TD2", device_spec, connection=None)
 
-<<<<<<< HEAD
-
-=======
->>>>>>> 3bf2bb6d
 class TestTDMcompiler:
     """Test class for checking error messages from the compiler"""
     def test_tdm_wrong_layout(self):
@@ -571,8 +559,6 @@
         with pytest.raises(sf.program_utils.CircuitError, match="due to incompatible parameter."):
             prog.compile(device=device, compiler="TD2")
 
-<<<<<<< HEAD
-=======
     def test_tdm_wrong_parameters_explicit_in_list(self):
         """Test the correct error is raised when the tdm circuit explicit parameters are not within the allowed ranges"""
         sq_r = 0.5643
@@ -585,7 +571,6 @@
         with pytest.raises(sf.program_utils.CircuitError, match="due to incompatible parameter."):
             prog.compile(device=device, compiler="TD2")
 
->>>>>>> 3bf2bb6d
     def test_tdm_wrong_parameter_second_argument(self):
         """Test the correct error is raised when the tdm circuit explicit parameters are not within the allowed ranges"""
         sq_r = 0.5643
