--- conflicted
+++ resolved
@@ -419,12 +419,8 @@
         assert np.allclose(final_state, expected_state, atol=tol, rtol=0)
 
     def test_extract_arbitrary_unitary_two_modes_vectorized(
-<<<<<<< HEAD
-            self, setup_eng, cutoff, batch_size, tol):
-=======
             self, setup_eng, cutoff, batch_size, tol
     ):
->>>>>>> 70e5cf3f
         """Test that arbitrary unitary extraction works for 2 mode when vectorized"""
         bsize = 1
         if batch_size is not None:
