--- conflicted
+++ resolved
@@ -58,13 +58,8 @@
 
 @pytest.mark.usefixtures("is_undirected")
 @pytest.mark.parametrize("dim", [4])
-<<<<<<< HEAD
 class TestSample:
     """Tests for the function ``strawberryfields.gbs.sample.sample``"""
-=======
-class TestQuantumSampler:
-    """Tests for the function ``strawberryfields.gbs.sample.quantum_sampler``"""
->>>>>>> 90eabce7
 
     def test_invalid_adjacency(self, adj, monkeypatch):
         """Test if function raises a ``ValueError`` for a matrix that fails
@@ -193,13 +188,8 @@
 
 
 @pytest.mark.parametrize("dim", adj_dim_range)
-<<<<<<< HEAD
 class TestSampleIntegration:
     """Integration tests for the function ``strawberryfields.gbs.sample.sample``"""
-=======
-class TestQuantumSamplerIntegration:
-    """Integration tests for the function ``strawberryfields.gbs.sample.quantum_sampler``"""
->>>>>>> 90eabce7
 
     def test_pnr_nopostselect_integration(self, adj):
         """Integration test to check if function returns samples of correct form, i.e., correct
@@ -334,13 +324,8 @@
         assert (samples >= 0).all()
 
 
-<<<<<<< HEAD
 class TestUniform:
     """Tests for the function ``strawberryfields.gbs.sample.uniform``"""
-=======
-class TestUniformSampler:
-    """Tests for the function ``strawberryfields.gbs.sample.uniform_sampler``"""
->>>>>>> 90eabce7
 
     def test_insufficient_modes(self):
         """Tests if function returns ``ValueError`` when user specifies a number of ``modes``
@@ -390,15 +375,9 @@
 
 
 @pytest.mark.parametrize("dim", [4])
-<<<<<<< HEAD
 def test_seed(dim, adj):
     """Test for the function ``strawberryfields.gbs.sample.seed``. Checks that samples are identical
     after repeated initialization of ``seed``."""
-=======
-def test_random_seed(dim, adj):
-    """Test for the function ``strawberryfields.gbs.sample.random_seed``. Checks that samples are identical
-    after repeated initialization of ``random_seed``."""
->>>>>>> 90eabce7
 
     sample.seed(1968)
     q_s_1 = sample.sample(A=adj, n_mean=2, samples=10, backend_options={"threshold": False})
@@ -412,7 +391,6 @@
     assert np.array_equal(u_s_1, u_s_2)
 
 
-<<<<<<< HEAD
 @pytest.mark.parametrize("dim", [6])
 def test_subgraphs_invalid_distribution(graph):
     """Tests if function ``sample.subgraphs`` raises a ``ValueError`` for an
@@ -493,7 +471,9 @@
             strawberryfields.gbs.sample.to_subgraphs(graph, samples=self.quantum_samples)
             == subgraphs_mapped
         )
-=======
+
+
+
 def test_modes_from_counts():
     """Test if the function ``strawberryfields.gbs.sample.modes_from_counts`` returns the correct
     mode samples when input a set of photon count samples."""
@@ -502,5 +482,4 @@
 
     modes = [[], [0, 3, 3], [0, 1, 2], [0, 1, 1, 2], [1, 3, 3, 4, 4, 4, 4]]
 
-    assert [sample.modes_from_counts(s) for s in counts] == modes
->>>>>>> 90eabce7
+    assert [sample.modes_from_counts(s) for s in counts] == modes