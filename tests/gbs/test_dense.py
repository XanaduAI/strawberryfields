--- conflicted
+++ resolved
@@ -19,12 +19,7 @@
 import numpy as np
 import pytest
 
-<<<<<<< HEAD
-from strawberryfields.gbs import dense, resize, sample
-=======
-import strawberryfields.gbs
-from strawberryfields.gbs import dense, g_sample, utils
->>>>>>> 843f77f9
+from strawberryfields.gbs import dense, sample, utils
 
 pytestmark = pytest.mark.gbs
 
