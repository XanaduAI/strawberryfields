#!/usr/bin/env python3
# -*- coding: utf-8 -*-
#
# Strawberry Fields documentation build configuration file, created by
# sphinx-quickstart on Fri Sep  8 14:44:21 2017.
#
# This file is execfile()d with the current directory set to its
# containing dir.
#
# Note that not all possible configuration values are present in this
# autogenerated file.
#
# All configuration values have a default; values that are commented out
# serve to show the default.

import sys, os, re
from unittest.mock import MagicMock, PropertyMock

# If extensions (or modules to document with autodoc) are in another directory,
# add these directories to sys.path here. If the directory is relative to the
# documentation root, use os.path.abspath to make it absolute, like shown here.
sys.path.insert(0, os.path.abspath('..'))
sys.path.insert(0, os.path.abspath('_ext'))
<<<<<<< HEAD

#-------------------------------------------------------------------------
# Mock out all modules that aren't required for compiling of documentation
class Mock(MagicMock):
    __name__ = 'foo'

    @classmethod
    def __getattr__(cls, name):
        return MagicMock()

class TypeMock(type):
    pass

MOCK_MODULES = [
    'numpy',
    'numpy.random',
    'numpy.polynomial.hermite',
    'numpy.linalg',
    'scipy',
    'scipy.special',
    'scipy.stats',
    'scipy.linalg',
    'tensorflow',
    'networkx',
    'networkx.algorithms',
    'numbers',
    'blackbird',
    'blackbird.utils',
    'thewalrus',
    'thewalrus.libwalrus',
    'thewalrus.samples',
    'thewalrus.quantum',
    'thewalrus.csamples',
    ]

np_math_fns = ['abs',
    'sign',
    'sin',
    'cos',
    'cosh',
    'tanh',
    'exp',
    'log',
    'sqrt',
    'arctan',
    'arctan2',
    'arcsinh',
    'arccosh',
    'matmul',
    'expand_dims',
    'squeeze',
    'transpose',
    'reshape'
    ]

mock_math_fn = Mock(__name__='foo')
mock_fns = {i : mock_math_fn for i in np_math_fns}
mock_fns.update({"pi": MagicMock(),
                 "Number": int,
                 "Tensor": list,
                 "Variable": list,
                 # The following line is to 'trick' Strawberry Fields into
                 # letting Sphinx import the tf backend without TensorFlow being installed.
                 "__version__": "1.3",
                 "ndarray": MagicMock})

mock = Mock(**mock_fns)
for mod_name in MOCK_MODULES:
    sys.modules[mod_name] = mock
=======
sys.path.insert(0, os.path.join(os.path.dirname(os.path.abspath('.')), 'doc'))
>>>>>>> ffeb107b

# -- General configuration ------------------------------------------------

# If your documentation needs a minimal Sphinx version, state it here.
needs_sphinx = '1.5'

# Add any Sphinx extension module names here, as strings. They can be
# extensions coming with Sphinx (named 'sphinx.ext.*') or your custom
# ones.
extensions = [
    'sphinx.ext.autodoc',
    'sphinx.ext.autosummary',
    'sphinx.ext.todo',
    'sphinx.ext.coverage',
    'sphinx.ext.mathjax',
    # 'sphinx.ext.imgmath',
    'sphinx.ext.napoleon',
    'sphinx.ext.inheritance_diagram',
    'sphinx.ext.viewcode',
    'sphinxcontrib.bibtex',
    'edit_on_github',
    'sphinx_autodoc_typehints',
    'nbsphinx',
    'sphinx_gallery.gen_gallery'
]

from glob import glob
import shutil
import warnings

mathjax_path = "https://cdn.mathjax.org/mathjax/latest/MathJax.js?config=TeX-AMS-MML_HTMLorMML"

# nbsphinx settings

exclude_patterns = ['_build', '**.ipynb_checkpoints']
nbsphinx_execute = 'never'
nbsphinx_epilog = """
.. note:: :download:`Click here <../../{{env.docname}}.ipynb>` to download this gallery page as an interactive Jupyter notebook.
"""

sphinx_gallery_conf = {
    # path to your example scripts
    'examples_dirs': '../examples_gbs',
    # path where to save gallery generated examples
    'gallery_dirs': 'tutorials_gbs',
    # execute files that match the following filename pattern,
    # and skip those that don't. If the following option is not provided,
    # all example scripts in the 'examples_dirs' folder will be skiped.
    'filename_pattern': r'run',
    # first notebook cell in generated Jupyter notebooks
    'first_notebook_cell': ("# This cell is added by sphinx-gallery\n"
                            "# It can be customized to whatever you like\n"
                            "%matplotlib inline"),
    # thumbnail size
    'thumbnail_size': (400, 400),
}

# Remove warnings that occur when generating the the tutorials
warnings.filterwarnings("ignore", category=UserWarning, message=r"Matplotlib is currently using agg")
warnings.filterwarnings("ignore", category=FutureWarning, message=r"Passing \(type, 1\) or '1type' as a synonym of type is deprecated.+")

# Add any paths that contain templates here, relative to this directory.
templates_path = ['_templates', 'xanadu_theme']

# The suffix(es) of source filenames.
# You can specify multiple suffix as a list of string:
# source_suffix = ['.rst', '.md']
source_suffix = '.rst'

# The master toctree document.
master_doc = 'index'

# General information about the project.
project = 'Strawberry Fields'
copyright = """Nathan Killoran, Josh Izaac, Nicolás Quesada, Ville Bergholm, Matthew Amy, and Christian Weedbrook. <br>
"Strawberry Fields: A Software Platform for Photonic Quantum Computing", Quantum, 3, 129 (2019).<br>
&copy; Copyright 2019, Xanadu Quantum Technologies Inc."""
author = 'Xanadu Inc.'

# The version info for the project you're documenting, acts as replacement for
# |version| and |release|, also used in various other places throughout the
# built documents.
#
# The full version, including alpha/beta/rc tags.
import strawberryfields as sf
release = sf.__version__

# The short X.Y version.
version = re.match(r'^(\d+\.\d+)', release).expand(r'\1')

# The language for content autogenerated by Sphinx. Refer to documentation
# for a list of supported languages.
#
# This is also used if you do content translation via gettext catalogs.
# Usually you set "language" from the command line for these cases.
language = None

# There are two options for replacing |today|: either, you set today to some
# non-false value, then it is used:
#today = ''
# Else, today_fmt is used as the format for a strftime call.
today_fmt = '%Y-%m-%d'

# List of patterns, relative to source directory, that match files and
# directories to ignore when looking for source files.
exclude_patterns = ['_build']

# The reST default role (used for this markup: `text`) to use for all
# documents.
#default_role = None

# If true, '()' will be appended to :func: etc. cross-reference text.
#add_function_parentheses = True

# If true, the current module name will be prepended to all description
# unit titles (such as .. function::).
#add_module_names = True

# If true, sectionauthor and moduleauthor directives will be shown in the
# output. They are ignored by default.
show_authors = True

# The name of the Pygments (syntax highlighting) style to use.
pygments_style = 'sphinx'

# A list of ignored prefixes for module index sorting.
#modindex_common_prefix = []

# If true, keep warnings as "system message" paragraphs in the built documents.
#keep_warnings = False

# If true, `todo` and `todoList` produce output, else they produce nothing.
todo_include_todos = True


# -- Options for HTML output ----------------------------------------------

# The theme to use for HTML and HTML Help pages.  See the documentation for
# a list of builtin themes.
# html_theme = 'nature'

# Theme options are theme-specific and customize the look and feel of a theme
# further.  For a list of options available for each theme, see the
# documentation.
#html_theme_options = {}

# Add any paths that contain custom themes here, relative to this directory.
#html_theme_path = []

# The name for this set of Sphinx documents.  If None, it defaults to
# "<project> v<release> documentation".
#html_title = None

# A shorter title for the navigation bar.  Default is the same as html_title.
#html_short_title = None

# The name of an image file (relative to this directory) to place at the top
# of the sidebar.
#html_logo = None

# The name of an image file (relative to this directory) to use as a favicon of
# the docs.  This file should be a Windows icon file (.ico) being 16x16 or 32x32
# pixels large.
html_favicon = '_static/favicon.ico'

# Add any paths that contain custom static files (such as style sheets) here,
# relative to this directory. They are copied after the builtin static files,
# so a file named "default.css" will overwrite the builtin "default.css".
html_static_path = ['_static']

# Add any extra paths that contain custom files (such as robots.txt or
# .htaccess) here, relative to this directory. These files are copied
# directly to the root of the documentation.
#html_extra_path = []

# If not '', a 'Last updated on:' timestamp is inserted at every page bottom,
# using the given strftime format.
#html_last_updated_fmt = '%b %d, %Y'

# If true, SmartyPants will be used to convert quotes and dashes to
# typographically correct entities.
#html_use_smartypants = True

# Custom sidebar templates, must be a dictionary that maps document names
# to template names.
#
# This is required for the alabaster theme
# refs: http://alabaster.readthedocs.io/en/latest/installation.html#sidebars
#html_sidebars = {
#    '**': [
#        'about.html',
#        'navigation.html',
#        'relations.html',  # needs 'show_related': True theme option to display
#        'searchbox.html',
#        'donate.html',
#    ]
#}
html_sidebars = {
    '**' : [
        'logo-text.html',
        'searchbox.html',
        'globaltoc.html',
        # 'sourcelink.html'
    ]
}

# Additional templates that should be rendered to pages, maps page names to
# template names.
#html_additional_pages = {}

# If false, no module index is generated.
#html_domain_indices = True

# If false, no index is generated.
#html_use_index = True

# If true, the index is split into individual pages for each letter.
#html_split_index = False

# If true, links to the reST sources are added to the pages.
#html_show_sourcelink = True

# If true, "Created using Sphinx" is shown in the HTML footer. Default is True.
#html_show_sphinx = True

# If true, "(C) Copyright ..." is shown in the HTML footer. Default is True.
#html_show_copyright = True

# If true, an OpenSearch description file will be output, and all pages will
# contain a <link> tag referring to it.  The value of this option must be the
# base URL from which the finished HTML is served.
#html_use_opensearch = ''

# This is the file name suffix for HTML files (e.g. ".xhtml").
#html_file_suffix = None

# Language to be used for generating the HTML full-text search index.
# Sphinx supports the following languages:
#   'da', 'de', 'en', 'es', 'fi', 'fr', 'h', 'it', 'ja'
#   'nl', 'no', 'pt', 'ro', 'r', 'sv', 'tr'
#html_search_language = 'en'

# A dictionary with options for the search language support, empty by default.
# Now only 'ja' uses this config value
#html_search_options = {'type': 'default'}

# The name of a javascript file (relative to the configuration directory) that
# implements a search results scorer. If empty, the default will be used.
#html_search_scorer = 'scorer.js'

# Output file base name for HTML help builder.
htmlhelp_basename = 'Strawberryfieldsdoc'

# # -- Xanadu theme ---------------------------------------------------------
html_theme = 'xanadu_theme'
html_theme_path = ['.']

# Register the theme as an extension to generate a sitemap.xml
# extensions.append("guzzle_sphinx_theme")

# xanadu theme options (see theme.conf for more information)
html_theme_options = {
    # Set the path to a special layout to include for the homepage
    # "homepage": "special_index.html",

    # Set the name of the project to appear in the left sidebar.
    "project_nav_name": "Strawberry Fields",
    "project_logo": "_static/strawberry_fields.png",
    "touch_icon": "_static/logo_new.png",
    "touch_icon_small": "_static/logo_new_small.png",
    "large_toc": True,

    # Set GA account ID to enable tracking
    "google_analytics_account": "UA-116279123-2",

    # colors
    "navigation_button": "#b13a59",
    "navigation_button_hover": "#712b3d",
    "toc_caption": "#b13a59",
    "toc_hover": "#b13a59",
    "table_header_bg": "#ffdce5",
    "table_header_border": "#b13a59",
    "download_button": "#b13a59",

    # gallery options
    "github_repo": "XanaduAI/strawberryfields",
    "gallery_dirs": sphinx_gallery_conf['gallery_dirs']
}

edit_on_github_project = 'XanaduAI/strawberryfields'
edit_on_github_branch = 'master/doc'


# the order in which autodoc lists the documented members
autodoc_member_order = 'bysource'

# inheritance_diagram graphviz attributes
inheritance_node_attrs = dict(color='lightskyblue1', style='filled')


from custom_directives import IncludeDirective, GalleryItemDirective, CustomGalleryItemDirective

def setup(app):
    app.add_directive('includenodoc', IncludeDirective)
    app.add_directive('galleryitem', GalleryItemDirective)
    app.add_directive('customgalleryitem', CustomGalleryItemDirective)
    app.add_stylesheet('xanadu_gallery.css')<|MERGE_RESOLUTION|>--- conflicted
+++ resolved
@@ -21,79 +21,7 @@
 # documentation root, use os.path.abspath to make it absolute, like shown here.
 sys.path.insert(0, os.path.abspath('..'))
 sys.path.insert(0, os.path.abspath('_ext'))
-<<<<<<< HEAD
-
-#-------------------------------------------------------------------------
-# Mock out all modules that aren't required for compiling of documentation
-class Mock(MagicMock):
-    __name__ = 'foo'
-
-    @classmethod
-    def __getattr__(cls, name):
-        return MagicMock()
-
-class TypeMock(type):
-    pass
-
-MOCK_MODULES = [
-    'numpy',
-    'numpy.random',
-    'numpy.polynomial.hermite',
-    'numpy.linalg',
-    'scipy',
-    'scipy.special',
-    'scipy.stats',
-    'scipy.linalg',
-    'tensorflow',
-    'networkx',
-    'networkx.algorithms',
-    'numbers',
-    'blackbird',
-    'blackbird.utils',
-    'thewalrus',
-    'thewalrus.libwalrus',
-    'thewalrus.samples',
-    'thewalrus.quantum',
-    'thewalrus.csamples',
-    ]
-
-np_math_fns = ['abs',
-    'sign',
-    'sin',
-    'cos',
-    'cosh',
-    'tanh',
-    'exp',
-    'log',
-    'sqrt',
-    'arctan',
-    'arctan2',
-    'arcsinh',
-    'arccosh',
-    'matmul',
-    'expand_dims',
-    'squeeze',
-    'transpose',
-    'reshape'
-    ]
-
-mock_math_fn = Mock(__name__='foo')
-mock_fns = {i : mock_math_fn for i in np_math_fns}
-mock_fns.update({"pi": MagicMock(),
-                 "Number": int,
-                 "Tensor": list,
-                 "Variable": list,
-                 # The following line is to 'trick' Strawberry Fields into
-                 # letting Sphinx import the tf backend without TensorFlow being installed.
-                 "__version__": "1.3",
-                 "ndarray": MagicMock})
-
-mock = Mock(**mock_fns)
-for mod_name in MOCK_MODULES:
-    sys.modules[mod_name] = mock
-=======
 sys.path.insert(0, os.path.join(os.path.dirname(os.path.abspath('.')), 'doc'))
->>>>>>> ffeb107b
 
 # -- General configuration ------------------------------------------------
 
