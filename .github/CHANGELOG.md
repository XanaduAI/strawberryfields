--- conflicted
+++ resolved
@@ -50,11 +50,7 @@
 
 This release contains contributions from (in alphabetical order):
 
-<<<<<<< HEAD
-Ville Bergholm, Jack Ceroni, Antal Száva
-=======
-Ville Bergholm, Jack Ceroni, Theodor Isacsson
->>>>>>> 0cf03692
+Ville Bergholm, Jack Ceroni, Theodor Isacsson, Antal Száva
 
 ---
 
