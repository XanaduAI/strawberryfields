<<<<<<< HEAD
=======
#  Release 0.11.dev

### New features

- The functionality of the `Engine` class has been divided into two new classes: `Program`, which represents a quantum circuit or a fragment thereof, and `Engine`, which executes `Program` instances.
- Introduced the `BaseEngine` abstract base class and the `LocalEngine` child class. `Engine` is kept as an alias for `LocalEngine`.
- The Engine API has been changed slightly:
    - `LocalEngine.run()` returns a `Result` object that contains both a state object and measurement samples.
    - The way kwargs were used has been simplified by introducing the new kwargs-like arguments `backend_options` and `state_options`. `LocalEngine.run()` passes the actual kwargs only to `Operation.apply()`.
- The Gaussian backend now officially supports Fock-basis measurements (`MeasureFock`/`Measure`/`measure_fock`), but does not update the quantum state.
- New `shots` keyword argument added to `Engine.run()`, enabling multi-shot sampling. Supported only in the Gaussian backend, and only for Fock measurements.
- Added the ability to compile quantum programs to match a desired circuit target.
- Included a number of compilation targets, including Gaussian Boson Sampling circuits.
- Added a frontend validation database, the `devicespecs` submodule, for validating that quantum programs can be executed on certain backends and providing compilation methods.
- Added the `sf.io` module, which is used to save/load standalone Blackbird scripts from/into Strawberry Fields. Note that the Blackbird DSL has been spun off as an independent package and is now a dependency of Strawberry Fields.
- Added a new decomposition `mach_zehnder` to the decompositions module. 
- Added a `Configuration` class, which is used to load, store, save, and modify configuration options for Strawberry Fields.
- The way hbar is handled has been simplified:
    - The backend API is now entirely hbar-independent, i.e., every backend API method is defined in terms of a and a^\dagger only, not x and p.
    - The backends always explicitly use `hbar=2` internally.
    - `hbar` is now a global, frontend-only variable that the user can set at the beginning of the session. It is used at the `Operation.apply()` level to scale the inputs and outputs of the backend API calls as needed, and inside the `State` objects.
    - The only backend API calls that need to do hbar scaling for the input parameters are the X, Z, and V gates, the Gaussian state decomposition, and homodyne measurements (both the returned value and postselection argument are scaled).
- Added the ability to generate random real (orthogonal) interferometers and random block diagonal symplectic and covariance matrices.
- Added two top-level functions:
    - `about()`, which prints human-readable system info including installed versions of various Python packages.
    - `cite()`, which prints a bibtex citation for SF.
- Added a glossary to the documentation


### Improvements

- Removed TensorFlow as an explicit dependency of Strawberry Fields. This was causing complicated dependency issues due to version mismatches between TensorFlow, Strawberry Fields, and Python 3, which made installing difficult for new users. Advanced users can still install TensorFlow manually using `pip install tensorflow==1.3` and use as before.
- Remove the unused `Command.decomp` instance attribute.
- Better error messages for the `New` operation when used outside of a circuit.
- Bugfix in `Gate.merge()`
- Docstrings updated in the decompositions module.
- Docstrings for Fock backend reformatted and cleaned up.
- Cleaning up of citations and `references.bib` file.
- Typos in documentation fixed.

## Bug fixes

- Fixed a bug with installation on Windows for certain locales.
- Fixed a bug in the `New` operation.
- Fixed bugs in `measure_fock` in the TensorFlow backend which caused samples to be evaluated independently and for conditional states to be potentially decoupled from the measurement results.
- Fixed a latent bug in `graph_embed`.
- Bugfix for Bloch-Messiah returning non-symplectic matrices when input is passive.

### Contributors

This release contains contributions from (in alphabetical order):

Ville Bergholm, Tom Bromley, Ish Dhand, Karel Dumon, Xueshi Guo, Josh Izaac, Nathan Killoran, Leonhard Neuhaus, Nicolás Quesada.


>>>>>>> eb3cdea4
# Release 0.10

### New features

- Added two new utility functions to extract a numerical representation of a circuit from an Engine object: `extract_unitary` and `extract_channel`.

- Added a LaTeX quantum circuit drawer, that outputs the engine queue or the applied operations as a qcircuit compatible circuit diagram.

- Added support for an alternative form of Clements decomposition, where the local phases occur at the end rather than in the middle of the beamsplitter array. This decomposition is more symmetric than the intermediate one, which could make it more robust. This form also makes it easier to implement a tensor-network simulation of linear optics.

- Adds the `GraphEmbed` quantum operation/decomposition to the Strawberry Fields frontend. This allows the embedding of an arbitrary (complex-valued) weighted adjacency matrix into a Gaussian boson sampler.

- Adds support for the Reck decomposition

- Added documentation to the Quantum Algorithms section on CV quantum neural networks

### Improvements

- Test suite has been ported to pytest

- Linting improvements

- Made corrections to the Clements decomposition documentation and docstring, and fixed the Clements unit tests to ensure they are deterministic.

## Bug fixes

- Fixed Bloch-Messiah bug arising when singular values were degenerate. Previously, the Bloch-Messiah decomposition did not return matrices in the canonical symplectic form if one or more of the Bloch-Messiah singular values were degenerate.

### Contributors

This release contains contributions from (in alphabetical order):

Shahnawaz Ahmed, Thomas R. Bromley, Ish Dhand, Marcus Edwards, Christian Gogolin, Josh Izaac, Nathan Killoran, Filippo Miatto, Nicolás Quesada.


# Release 0.9

## Summary of changes from 0.8

### New features

- Updated the [Strawberry Fields gallery](https://strawberryfields.readthedocs.io/en/latest/gallery/gallery.html), featuring community-submitted content (tutorials, notebooks, repositories, blog posts, research papers, etc.) using Strawberry Fields

- Added the `@operation` decorator, which allows commonly-used algorithms and subroutines to be declared in blackbird code as one-liner operations

- Added a `ThermalLossChannel` to the Strawberry Fields API (currently supported by the Gaussian backend)

- Added a `poly_quad_expectation` method to the `state` objects for Gaussian and Fock backends

### Improvements

- New and improved tests

- Fixed typos in code/documentation

### Contributors

This release contains contributions from:

Juan Leni, Arthur Pesah, Brianna Gopaul, Nicolás Quesada, Josh Izaac, and Nathan Killoran.


# Release 0.8

## Summary of changes from 0.7

### New features
* You can now prepare multimode states in all backends, via the following new quantum operations in `strawberryfields.ops`:
    - `Ket`
    - `DensityMatrix`
    - `Gaussian`

  Both `Ket` and `DensityMatrix` work with the Fock backends, while `Gaussian` works with all three, applying the Williamson decomposition or, optionally, directly preparing the Gaussian backend with the provided Gaussian state.
* Added Gaussian decompositions to the front-end; these can be accessed via the new quantum operations `Interferometer`, `GaussianTransform`, `Gaussian`. These allow you to apply interferometers, Gaussian symplectic transformations, and prepare a state based on a covariance matrix respectively. You can also query the engine to determine the CV gate decompositions applied.
* Added the cross-Kerr interaction, accessible via the quantum operation `CKgate()`.
* Added utilities for creating random covariance, symplectic, and Gaussian unitary matrices in `strawberryfields.utils`.
* States can now be compared directly for equality - this is defined separately for Gaussian states and Fock basis states.


### Improvements
* The engine logic and behaviour has been overhauled, making it simpler to use and understand.
    - `eng.run()` and `eng.reset()` now allow the user to alter parameters such as `cutoff_dim` between runs.
    - `eng.reset_backend()` has been renamed to `eng.reset()`, and now also implicitly resets the queue.
    - The engine can now be reset even in the case of modes having being added/deleted, with no side effects. This is due to the presence of register checkpoints, allowing the engine to keep track of register changes.
    - `eng.print_applied()` keeps track of multiple simulation runs, by using nested lists.
* A new parameter class is introduced - this is a developmental change, and does not affect the user-facing parts of Strawberry Fields. All parameters passed to quantum operations are 'wrapped' in this parameter class, which also contains several high level mathematical and array/tensor manipulation functions and methods.


### Contributors
This release contains contributions from:

Ville Bergholm, Christian Gogolin, Nicolás Quesada, Josh Izaac, and Nathan Killoran.


---


# Release 0.7.3

## New features
* Added Gaussian decompositions to the front-end; these can be accessed via the new quantum operations `Interferometer`, `GaussianTransform`, `CovarianceState`. These allow you to apply interferometers, Gaussian symplectic transformations, and prepare a state based on a covariance matrix respectively. You can also query the engine to determine the CV gate decompositions applied.
* Added utilities for creating random covariance, symplectic, and gaussian unitary matrices in `strawberryfields.utils`.

## Improvements
* Created a separate package `strawberryfields-gpu` that requires `tensorflow-gpu`.
* Modified TFBackend to cache non-variable parts of the beamsplitter, to speed up computation.
* Minor performance improvement in `fock_prob()` by avoiding inverting a matrix twice.

## Bug fixes
* Fixed bug #10 by adding the ability to reset the Fock modeMap and GaussianCircuit class
* Fixed bug #11 by reshaping the Fock probabilities if the state happens to be pure states
* Fixed Clements decomposition bug where some phase angles weren't applied
* Fixed typo in displaced squeezed formula in documentation
* Fix to prevent beamsplitter prefactor cache from breaking things if using two graphs
* Fix bug #13, GaussianBackend.state() raises an IndexError if all modes in the state have been deleted.

---

# Release 0.7.2

## Bug fixes
* Fixed Tensorflow requirements in `setup.py`, so that installation will now work for versions of tensorflow>=1.3,<1.7

## Known issues
* Tensorflow version 1.7 introduces some breaking API changes, so is currently not supported by Strawberry Fields.

---

# Release 0.7.1

Initial public release.

### Contributors
This release contains contributions from:

Nathan Killoran, Josh Izaac, Nicolás Quesada, Matthew Amy, and Ville Bergholm.<|MERGE_RESOLUTION|>--- conflicted
+++ resolved
@@ -1,5 +1,3 @@
-<<<<<<< HEAD
-=======
 #  Release 0.11.dev
 
 ### New features
@@ -55,7 +53,6 @@
 Ville Bergholm, Tom Bromley, Ish Dhand, Karel Dumon, Xueshi Guo, Josh Izaac, Nathan Killoran, Leonhard Neuhaus, Nicolás Quesada.
 
 
->>>>>>> eb3cdea4
 # Release 0.10
 
 ### New features
