--- conflicted
+++ resolved
@@ -81,11 +81,7 @@
 This release contains contributions from (in alphabetical order):
 
 Juan Miguel Arrazola, Tom Bromley, Jack Ceroni, Aroosa Ijaz, Theodor Isacsson, Josh Izaac, Soran
-<<<<<<< HEAD
-Jahangiri, Shreya P. Kumar, Nicolás Quesada, Antal Száva
-=======
-Jahangiri, Shreya P. Kumar, Filippo Miatto, Nicolás Quesada
->>>>>>> 6acc5077
+Jahangiri, Shreya P. Kumar, Filippo Miatto, Nicolás Quesada, Antal Száva
 
 
 # Release 0.14.0 (current release)
