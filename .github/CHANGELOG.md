--- conflicted
+++ resolved
@@ -106,7 +106,6 @@
 
 <h3>Improvements</h3>
 
-<<<<<<< HEAD
 * Program compilation has been modified to support the XQC simulation service,
   Simulon.
   [(#545)](https://github.com/XanaduAI/strawberryfields/pull/545)
@@ -121,13 +120,10 @@
 * Sample processing in the `TDMProgram` is now more efficient, by replacing
   calls to `pop` with fancy indexing.
   [(#548)](https://github.com/XanaduAI/strawberryfields/pull/548)
-=======
+
 * No `VisibleDeprecationWarning` is raised when using the state `wigner`
   method.
   [(#564)](https://github.com/XanaduAI/strawberryfields/pull/564)
-
-<h3>Breaking Changes</h3>
->>>>>>> adb0f991
 
 <h3>Bug fixes</h3>
 
