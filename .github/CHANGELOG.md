--- conflicted
+++ resolved
@@ -123,15 +123,10 @@
   method.
   [(#564)](https://github.com/XanaduAI/strawberryfields/pull/564)
 
-<<<<<<< HEAD
 * The backend utility module `shared_ops.py` has been removed, with all of its
   functionality now provided by The Walrus.
   [(#573)](https://github.com/XanaduAI/strawberryfields/pull/573)
 
-<h3>Breaking Changes</h3>
-
-=======
->>>>>>> b2d2f33e
 <h3>Bug fixes</h3>
 
 * `Connection` objects now send requests to the platform API at version `0.2.0`
