--- conflicted
+++ resolved
@@ -2,23 +2,26 @@
 
 ### New features
 
-### Improvements
-
-### Bug fixes
-
-### Contributors
-
-This release contains contributions from (in alphabetical order):
-
----
-
-# Release 0.12.1
-
-### New features
-
-* Adds the `x_quad_values` and `p_quad_values` functions. This allows calculation of x and p quadrature
+* Adds the `x_quad_values` and `p_quad_values` methods to the `state` class.
+  This allows calculation of x and p quadrature
   probability distributions by integrating across the Wigner function.
   [#270](https://github.com/XanaduAI/strawberryfields/pull/270)
+  
+### Improvements
+
+### Bug fixes
+
+### Contributors
+
+This release contains contributions from (in alphabetical order):
+
+Jack Ceroni
+
+---
+
+# Release 0.12.1
+
+### New features
 
 * A new `gaussian_unitary` circuitspec that can be used to compile any sequency of Gaussian
   transformations into a single `GaussianTransform` gate and a sequence of single mode `Dgate`s.
@@ -40,17 +43,15 @@
 
 * Correct URL for image in `README`
   [#273](https://github.com/XanaduAI/strawberryfields/pull/273)
-
-<<<<<<< HEAD
-### Contributors
-
-This release contains contributions from (in alphabetical order):
-
-Jack Ceroni, Nicolás Quesada
-=======
+ 
 * Add applications data to `MANIFEST.in`
   [#278](https://github.com/XanaduAI/strawberryfields/pull/278)
->>>>>>> ddd2ca1b
+
+### Contributors
+
+This release contains contributions from (in alphabetical order):
+
+Ville Bergholm, Tom Bromley, Nicolás Quesada, Paul Tan
 
 ---
 
