# Release 0.19.0 (development release)

<h3>New features since last release</h3>

* Compact decompositions as described in <https://arxiv.org/abs/2104.07561>,
 (``rectangular_compact`` and ``triangular_compact``) are now available in
 the ``sf.decompositions`` module, and as options in the ``Interferometer`` operation.
 [(#584)](https://github.com/XanaduAI/strawberryfields/pull/584)

 This decomposition allows for lower depth photonic circuits in physical devices by applying two
 independent phase shifts in parallel inside each Mach-Zehnder interferometer.
 ``rectangular_compact`` reduces the layers of phase shifters from 2N+1 to N+2
 for an N mode interferometer when compared to e.g. ``rectangular_MZ``.

 Example:

 ```python
  import numpy as np
  from strawberryfields import Program
  from strawberryfields.ops import Interferometer
  from scipy.stats import unitary_group

  M = 10

  # generate a 10x10 Haar random unitary
  U = unitary_group.rvs(M)

  prog = Program(M)

  with prog.context as q:
      Interferometer(U, mesh='rectangular_compact') | q

  # check that applied unitary is correct
  compiled_circuit = prog.compile(compiler="gaussian_unitary")
  commands = compiled_circuit.circuit
  S = commands[0].op.p[0] # symplectic transformation
  Uout = S[:M,:M] + 1j * S[M:,:M] # unitary transformation

  print(np.allclose(U, Uout))
 ```

* A new compiler, ``GaussianMerge``, has been added. It is aimed at reducing calculation
  overhead for non-Gaussian circuits by minimizing the amount of Gaussian operations
  in a circuit, while retaining the same functionality.
  [(#591)](https://github.com/XanaduAI/strawberryfields/pull/591)

  ``GaussianMerge`` merges Gaussian operations, where allowed, into ``GaussianTransform``
  and ``Dgate`` operations. It utilizes the existing ``GaussianUnitary`` compiler to
  merge operations and Directed Acyclic Graphs to determine which operations can be merged.

  ```python
  modes = 4
  cutoff_dim = 6

  # prepare an intial state with 4 photons in as many modes
  initial_state = np.zeros([cutoff_dim] * modes, dtype=complex)
  initial_state[1, 1, 1, 1] = 1

  prog = sf.Program(4)

  with prog.context as q:
      ops.Ket(initial_state) | q  # Initial state preparation
      # Gaussian Layer
      ops.S2gate(0.01, 0.01) | (q[0], q[1])
      ops.BSgate(1.9, 1.7) | (q[1], q[2])
      ops.BSgate(0.9, 0.2) | (q[0], q[1])
      # Non-Gaussian Layer
      ops.Kgate(0.5) | q[3]
      ops.CKgate(0.7) | (q[2], q[3])
      # Gaussian Layer
      ops.BSgate(1.0, 0.4) | (q[0], q[1])
      ops.BSgate(2.0, 1.5) | (q[1], q[2])
      ops.Dgate(0.01) | q[0]
      ops.Dgate(0.01) | q[0]
      ops.Sgate(0.01, 0.01) | q[1]
      # Non-Gaussian Layer
      ops.Vgate(0.5) | q[2]

  prog_merged = prog.compile(compiler="gaussian_merge")
  ```

* A new operation, ``PassiveChannel`` has been added. It allows for arbitrary linear/passive transformations
  (i.e., any operation which is linear in creation operators). Currently only supported by the ``gaussian``
  backend. [(#600)](https://github.com/XanaduAI/strawberryfields/pull/600)

  ```python
  from strawberryfields.ops import PassiveChannel, Sgate
  import strawberryfields as sf
  from scipy.stats import unitary_group
  import numpy as np

  M = 4

  circuit = sf.Program(M)
  U1 = unitary_group.rvs(M)
  U2 = unitary_group.rvs(M)
  losses = np.random.random(M)

  T = U2 @ np.diag(losses) @ U1

  eng = sf.Engine(backend='gaussian')
  circuit = sf.Program(M)
  with circuit.context as q:
      for i in range(M):
          ops.Sgate(1) | q[i]
      ops.PassiveChannel(T) | q

  cov = eng.run(circuit).state.cov()
  ```

* A new compiler, ``passive``, allows for a circuit which only consists of passive
  elements to be compiled into a single ``PassiveChannel``.
  [(#600)](https://github.com/XanaduAI/strawberryfields/pull/600)

  ```python
  from strawberryfields.ops import BSgate, LossChannel, Rgate
  import strawberryfields as sf

  circuit = sf.Program(2)
  with circuit.context as q:
      Rgate(np.pi) | q[0]
      BSgate(0.25 * np.pi, 0) | (q[0], q[1])
      LossChannel(0.9) | q[1]

  compiled_circuit = circuit.compile(compiler="passive")
  ```
  ```pycon
  >>> print(compiled_circuit)
     PassiveChannel([[-0.7071+8.6596e-17j -0.7071+0.0000e+00j]
     [-0.6708+8.2152e-17j  0.6708+0.0000e+00j]]) | (q[0], q[1])
  ```


<h3>Improvements</h3>

* Cleanup `backends/tfbackend/ops.py` to reduce line count, clarify function
  similarity across backend ops, and replace `tensorflow.tensordot` with
  broadcasting.
  [(#567)](https://github.com/XanaduAI/strawberryfields/pull/567)

* `measure_threshold` in the `gaussian` backend now supports displaced Gaussian states.
  [(#615)](https://github.com/XanaduAI/strawberryfields/pull/615)
  
* Speed improvements to ``gaussian_unitary`` compiler
  [(#603)](https://github.com/XanaduAI/strawberryfields/pull/603)

<<<<<<< HEAD
* Added native support in the Fock backends for the MZgate.
  [#610](https://github.com/XanaduAI/strawberryfields/issues/610)
=======
>>>>>>> 81686127

<h3>Breaking Changes</h3>

<h3>Bug fixes</h3>

* Fixed an unexpected behaviour that can result in increasing memory usage due
  to ``sympy.lambdify`` caching too much data using ``linecache``.
  [(#579)](https://github.com/XanaduAI/strawberryfields/pull/579)

* Keep symbolic expressions when converting a Strawberry Fields circuit to a Blackbird program
  by storing them as `blackbird.RegRefTransforms` in the resulting Blackbird program.
  [(#596)](https://github.com/XanaduAI/strawberryfields/pull/596)

* Fixed a bug in the validation step of `strawberryfields.tdm.TdmProgram.compile` which almost always
  used the wrong set of allowed gate parameter ranges to validate the parameters in a program.
  [(#605)](https://github.com/XanaduAI/strawberryfields/pull/605)

* The correct samples are now returned when running a TDMProgram with several shots, where
  `timebins % concurrent_modes != 0`.
  [(#611)](https://github.com/XanaduAI/strawberryfields/pull/611)

<h3>Documentation</h3>

* References to the ``simulon`` simulator target have been rewritten to
  ``simulon_gaussian`` to reflect changes made on the Xanadu Quantum Cloud. The
  language has been modified to imply that multiple simulators could be
  available on XQC.
  [(#576)](https://github.com/XanaduAI/strawberryfields/pull/576)

<h3>Contributors</h3>

This release contains contributions from (in alphabetical order):

Jake Bulmer, Sebastian Duque, Theodor Isacsson, Aaron Robertson, Jeremy Swinarton, Antal Száva, Federico Rueda, Yuan Yao.

# Release 0.18.0 (current release)

<h3>New features since last release</h3>

* Adds the Bosonic backend, which can simulate states represented as linear
  combinations of Gaussian functions in phase space.
  [(#533)](https://github.com/XanaduAI/strawberryfields/pull/533)
  [(#538)](https://github.com/XanaduAI/strawberryfields/pull/538)
  [(#539)](https://github.com/XanaduAI/strawberryfields/pull/539)
  [(#541)](https://github.com/XanaduAI/strawberryfields/pull/541)
  [(#546)](https://github.com/XanaduAI/strawberryfields/pull/546)
  [(#549)](https://github.com/XanaduAI/strawberryfields/pull/549)

  It can be regarded as a generalization of the Gaussian backend, since
  transformations on states correspond to modifications of the means and
  covariances of each Gaussian in the linear combination, along with changes to
  the coefficients of the linear combination. Example states that can be
  expressed using the new backend include all Gaussian, Gottesman-Kitaev-Preskill,
  cat and Fock states.

  ```python
  prog = sf.Program(1)
  eng = sf.Engine('bosonic')

  with prog.context as q:
      sf.ops.GKP(epsilon=0.1) | q
      sf.ops.MeasureX | q

  results = eng.run(prog, shots=200)
  samples = results.samples[:, 0]

  plt.hist(samples, bins=100)
  plt.show()
  ```

* Adds the `sf.ops.GKP` operation, which allows the Gottesman-Kitaev-Preskill
  state to be initialized on both the Bosonic and Fock backends.
  [(#553)](https://github.com/XanaduAI/strawberryfields/pull/553)
  [(#546)](https://github.com/XanaduAI/strawberryfields/pull/546)

  GKP states are qubits, with the qubit state defined by:

  .. math:: \ket{\psi}\_{gkp} = \cos\frac{\theta}{2}\ket{0}\_{gkp} + e^{-i\phi}\sin\frac{\theta}{2}\ket{1}\_{gkp},

  where the computational basis states are :math:`\ket{\mu}_{gkp} = \sum_{n} \ket{(2n+\mu)\sqrt{\pi\hbar}}_{q}`.

* Adds the measurement-based squeezing gate `MSgate`; a new front-end operation
  for the Bosonic backend.
  [(#538)](https://github.com/XanaduAI/strawberryfields/pull/538)
  [(#539)](https://github.com/XanaduAI/strawberryfields/pull/539)
  [(#541)](https://github.com/XanaduAI/strawberryfields/pull/541)

  `MSgate` is an implementation of inline squeezing that can be performed by
  interacting the target state with an ancillary squeezed vacuum state at a
  beamsplitter, measuring the ancillary mode with homodyne, and then applying
  a feed-forward displacement. The channel is implemented either on average
  (as a Gaussian CPTP map) or in the single-shot implementation. If the
  single-shot implementation is used, the measurement outcome of the ancillary
  mode is stored in the results object.

  ```python
  prog = sf.Program(1)
  eng = sf.Engine('bosonic')

  with prog.context as q:
      sf.ops.Catstate(alpha=2) | q
      r = 0.3
      # Average map
      sf.ops.MSgate(r, phi=0, r_anc=1.2, eta_anc=1, avg=True) | q
      # Single-shot map
      sf.ops.MSgate(r, phi=0, r_anc=1.2, eta_anc=1, avg=False) | q

  results = eng.run(prog)
  ancilla_samples = results.ancilla_samples

  xvec = np.arange(-5, 5, 0.01)
  pvec = np.arange(-5, 5, 0.01)
  wigner = results.state.wigner(0, xvec, pvec)

  plt.contourf(xvec, pvec, wigner)
  plt.show()
  ```

* The `tf` backend now accepts the Tensor DType as argument.
  [(#562)](https://github.com/XanaduAI/strawberryfields/pull/562)

  Allows high cutoff dimension to give numerically correct calculations:

  ```python
  prog = sf.Program(2)
  eng  = sf.Engine("tf", backend_options={"cutoff_dim": 50, "dtype": tf.complex128})
  with prog.context as q:
      Sgate(0.8) | q[0]
      Sgate(0.8) | q[1]
      BSgate(0.5,0.5) | (q[0], q[1])
      BSgate(0.5,0.5) | (q[0], q[1])
  state = eng.run(prog).state
  N0, N0var = state.mean_photon(0)
  N1, N1var = state.mean_photon(1)
  print(N0)
  print(N1)
  print("analytical:", np.sinh(0.8)**2)
  ```

<h3>Improvements</h3>

* Program compilation has been modified to support the XQC simulation service,
  Simulon.
  [(#545)](https://github.com/XanaduAI/strawberryfields/pull/545)

* The `sympmat`, `rotation_matrix`, and `haar_measure` functions have been removed from
  `backends/shared_ops.py`. These functions are now imported from The Walrus.
  In addition, various outdated functionality from the `shared_ops.py` file has been removed,
  including the caching of beamsplitter and squeezing pre-factors.
  [(#560)](https://github.com/XanaduAI/strawberryfields/pull/560)
  [(#558)](https://github.com/XanaduAI/strawberryfields/pull/558)

* Sample processing in the `TDMProgram` is now more efficient, by replacing
  calls to `pop` with fancy indexing.
  [(#548)](https://github.com/XanaduAI/strawberryfields/pull/548)

* No `VisibleDeprecationWarning` is raised when using the state `wigner`
  method.
  [(#564)](https://github.com/XanaduAI/strawberryfields/pull/564)

* The backend utility module `shared_ops.py` has been removed, with all of its
  functionality now provided by The Walrus.
  [(#573)](https://github.com/XanaduAI/strawberryfields/pull/573)

<h3>Breaking changes</h3>

* Removes support for Python 3.6.
  [(#573)](https://github.com/XanaduAI/strawberryfields/pull/573)

<h3>Bug fixes</h3>

* `Connection` objects now send requests to the platform API at version `0.2.0`
  instead of the incorrect version number `1.0.0`.
  [(#540)](https://github.com/XanaduAI/strawberryfields/pull/540)

* TDM programs now expect a flat (not nested) dictionary of `modes` in device
  specifications obtained from the XQC platform API.
  [(#566)](https://github.com/XanaduAI/strawberryfields/pull/566)

* Fixes a bug in the `CatState` operation, whereby the operation would return incorrect
  results for a high cutoff value.
  [(#557)](https://github.com/XanaduAI/strawberryfields/pull/557)
  [(#556)](https://github.com/XanaduAI/strawberryfields/pull/556)

<h3>Documentation</h3>

* The "Hardware" quickstart page has been renamed to "Xanadu Quantum Cloud" to encompass both hardware
  and cloud simulators. A new "Cloud simulator" entry has been added, describing how to submit
  programs to be executed via the XQC simulator.
  [(#547)](https://github.com/XanaduAI/strawberryfields/pull/547)

* Cleanup docs to make contribution easier.
  [(#561)](https://github.com/XanaduAI/strawberryfields/pull/561)

* Add development requirements and format script to make contribution easier.
  [(#563)](https://github.com/XanaduAI/strawberryfields/pull/563)

<h3>Contributors</h3>

This release contains contributions from (in alphabetical order):

J. Eli Bourassa, Guillaume Dauphinais, Ish Dhand, Theodor Isacsson, Josh Izaac,
Leonhard Neuhaus, Nicolás Quesada, Aaron Robertson, Krishna Kumar Sabapathy,
Jeremy Swinarton, Antal Száva, Ilan Tzitrin.

# Release 0.17.0

<h3>New features since last release</h3>

* `TDMProgram` objects can now be compiled and submitted via the API.
  [(#476)](https://github.com/XanaduAI/strawberryfields/pull/476)

* Wigner functions can be plotted directly via Strawberry Fields using Plot.ly.
  [(#495)](https://github.com/XanaduAI/strawberryfields/pull/495)

  ```python
  prog = sf.Program(1)
  eng = sf.Engine('fock', backend_options={"cutoff_dim": 10})

  with prog.context as q:
      gamma = 2
      Vgate(gamma) | q[0]

  state = eng.run(prog).state

  xvec = np.arange(-4, 4, 0.01)
  pvec = np.arange(-4, 4, 0.01)
  mode = 0

  sf.plot_wigner(state, mode, xvec, pvec, renderer="browser")
  ```

* Fock state marginal probabilities can be plotted directly via Strawberry
  Fields using Plot.ly.
  [(#510)](https://github.com/XanaduAI/strawberryfields/pull/510)

  ```python
  prog = sf.Program(1)
  eng = sf.Engine('fock', backend_options={"cutoff_dim":5})

  with prog.context as q:
      Sgate(0.5) | q[0]

  state = eng.run(prog).state
  state.all_fock_probs()

  modes = [0]

  sf.plot_fock(state, modes, cutoff=5, renderer="browser")
  ```

* Position and momentum quadrature probabilities can be plotted directly via
  Strawberry Fields using Plot.ly.
  [(#510)](https://github.com/XanaduAI/strawberryfields/pull/510)

  ```python
  prog = sf.Program(1)
  eng = sf.Engine('fock', backend_options={"cutoff_dim":5})

  with prog.context as q:
      Sgate(0.5) | q[0]

  state = eng.run(prog).state

  modes = [0]
  xvec = np.arange(-4, 4, 0.1)
  pvec = np.arange(-4, 4, 0.1)

  sf.plot_quad(state, modes, xvec, pvec, renderer="browser")
  ```

* Strawberry Fields code can be generated from a program (and an engine) by
  calling `sf.io.generate_code(program, eng=engine)`.
  [(#496)](https://github.com/XanaduAI/strawberryfields/pull/496)

<h3>Improvements</h3>

* `Connection` objects now send versioned requests to the platform API.
  [(#512)](https://github.com/XanaduAI/strawberryfields/pull/512)

* `TDMProgram` allows application of gates with more than one symbolic parameter.
  [#492](https://github.com/XanaduAI/strawberryfields/pull/492)

* The `copies` option, when constructing a `TDMProgram`, has been removed. Instead, the number of
  copies of a TDM algorithm can now be set by passing the `shots` keyword argument to
  the `eng.run()` method.
  [(#489)](https://github.com/XanaduAI/strawberryfields/pull/489)

  ```pycon
  >>> with prog.context([1, 2], [3, 4]) as (p, q):
  ...     ops.Sgate(0.7, 0) | q[1]
  ...     ops.BSgate(p[0]) | (q[0], q[1])
  ...     ops.MeasureHomodyne(p[1]) | q[0]
  >>> eng = sf.Engine("gaussian")
  >>> results = eng.run(prog, shots=3)
  ```

  Furthermore, the `TDMProgram.unrolled_circuit` attribute now only contains the single-shot
  unrolled circuit. Unrolling with multiple shots can still be specified via the `unroll` method:
  `TDMProgram.unroll(shots=60)`.

* The `Result.samples` returned by TDM programs has been updated to return
  samples of shape `(shots, spatial modes, timebins)` instead of `(shots, spatial
  modes * timebins)`.
  [(#489)](https://github.com/XanaduAI/strawberryfields/pull/489)

* A sample post-processing function is added that allows users to move
  vacuum mode measurements from the first shots to the last shots, and
  potentially crop out the final shots containing these measurements.
  [(#489)](https://github.com/XanaduAI/strawberryfields/pull/489)

* `pytest-randomly` is added to the SF tests.
  [(#480)](https://github.com/XanaduAI/strawberryfields/pull/480)

* `TDMProgram` objects can now be serialized into Blackbird scripts, and vice versa.
  [(#476)](https://github.com/XanaduAI/strawberryfields/pull/476)

<h3>Breaking Changes</h3>

* Jobs are submitted to the Xanadu Quantum Cloud through a new OAuth based
  authentication flow using offline refresh tokens and access tokens.
  [(#520)](https://github.com/XanaduAI/strawberryfields/pull/520)

<h3>Bug fixes</h3>

* Fixes a bug where `Dgate`, `Coherent`, and `DisplacedSqueezed` do not support TensorFlow tensors
  if the tensor has an added dimension due to the existence of batching.
  [(#507)](https://github.com/XanaduAI/strawberryfields/pull/507)

* Fixes an issue with `reshape_samples` where the samples were sometimes
  reshaped in the wrong way.
  [(#489)](https://github.com/XanaduAI/strawberryfields/pull/489)

* The list of modes is now correctly added to the Blackbird program when using the
  `io.to_blackbird` function.
  [(#476)](https://github.com/XanaduAI/strawberryfields/pull/476)

* Fixes a bug where printing the `Result` object containing samples from a time-domain
  job would result in an error. Printing the result object now correctly displays
  information about the results.
  [(#493)](https://github.com/XanaduAI/strawberryfields/pull/493)

* Removes the `antlr4` requirement due to version conflicts.
  [(#494)](https://github.com/XanaduAI/strawberryfields/pull/494)

* `TDMProgram.run_options` is now correctly used when running a TDM program.
  [(#500)](https://github.com/XanaduAI/strawberryfields/pull/500)

* Fixes a bug where a single parameter list passed to the `TDMProgram`
  context results in an error.
  [(#503)](https://github.com/XanaduAI/strawberryfields/pull/503)

<h3>Documentation</h3>

* `TDMProgram` docstring is updated to make it clear that only Gaussian programs are allowed.
  [(#519)](https://github.com/XanaduAI/strawberryfields/pull/519)

* Clarifies special cases for the `MZgate` in the docstring.
  [(#479)](https://github.com/XanaduAI/strawberryfields/pull/479)

<h3>Contributors</h3>

This release contains contributions from (in alphabetical order):

Tom Bromley, Jack Brown, Theodor Isacsson, Josh Izaac, Fabian Laudenbach, Tim Leisti,
Nicolas Quesada, Antal Száva.

# Release 0.16.0

<h3>New features since last release</h3>

* Moves the chemistry utility functions `prob` and `marginals` to the `apps.qchem.utils` module of
  Applications layer of Strawberry Fields. These functions were initially created as utility
  functions to help simulating vibrational dynamics. However, they can also be used in other
  applications and therefore should be moved to the `apps.qchem.utils` module which hosts
  general-purpose utility functions for chemistry applications.
  [(#487)](https://github.com/XanaduAI/strawberryfields/pull/487)

* Adds the ability to construct time domain multiplexing algorithms via the new
  `sf.TDMProgram` class, for highly scalable simulation of Gaussian states.
  [(#440)](https://github.com/XanaduAI/strawberryfields/pull/440)

  For example, creating and simulating a time domain program with 2 concurrent modes:

  ```pycon
  >>> import strawberryfields as sf
  >>> from strawberryfields import ops
  >>> prog = sf.TDMProgram(N=2)
  >>> with prog.context([1, 2], [3, 4], copies=3) as (p, q):
  ...     ops.Sgate(0.7, 0) | q[1]
  ...     ops.BSgate(p[0]) | (q[0], q[1])
  ...     ops.MeasureHomodyne(p[1]) | q[0]
  >>> eng = sf.Engine("gaussian")
  >>> results = eng.run(prog)
  >>> print(results.all_samples)
  {0: [array([1.26208025]), array([1.53910032]), array([-1.29648336]),
  array([0.75743215]), array([-0.17850101]), array([-1.44751996])]}
  ```

  For more details, see the [code
  documentation](https://strawberryfields.readthedocs.io/en/stable/code/api/strawberryfields.TDMProgram.html).

* Adds the function `VibronicTransition` to the `apps.qchem.vibronic` module. This function generates a
  custom Strawberry Fields operation for applying the Doktorov operator on a given state.
  [(#451)](https://github.com/XanaduAI/strawberryfields/pull/451)

  ```pycon
  >>> from strawberryfields.apps.qchem.vibronic import VibronicTransition
  >>> modes = 2
  >>> p = sf.Program(modes)
  >>> with p.context as q:
  ...     VibronicTransition(U1, r, U2, alpha) | q
  ```

* Adds the `TimeEvolution` function to the `apps.qchem.dynamics` module. This function
  generates a custom Strawberry Fields operation for applying a time evolution operator on a given state.
  [(#455)](https://github.com/XanaduAI/strawberryfields/pull/455)

  ```pycon
  >>> modes = 2
  >>> p = sf.Program(modes)
  >>> with p.context as q:
  ...     sf.ops.Fock(1) | q[0]
  ...     sf.ops.Interferometer(Ul.T) | q
  ...     TimeEvolution(w, t) | q
  ...     sf.ops.Interferometer(Ul) | q
  ```

  where `w` is the normal mode frequencies, and `t` the time in femtoseconds.

* Molecular data and pre-generated samples for water and pyrrole have been added to the data module
  of the Applications layer of Strawberry Fields. For more details, please see the [data module
  documentation](https://strawberryfields.readthedocs.io/en/stable/introduction/data.html#molecules)
  [(#463)](https://github.com/XanaduAI/strawberryfields/pull/463)

* Adds the function `read_gamess` to the qchem module to extract the atomic coordinates, atomic
  masses, vibrational frequencies, and normal modes of a molecule from the output file of a
  vibrational frequency calculation performed with the GAMESS quantum chemistry package.
  [(#460)](https://github.com/XanaduAI/strawberryfields/pull/460)

  ```pycon
  >>> r, m, w, l = read_gamess('../BH_data.out')
  >>> r # atomic coordinates
  array([[0.0000000, 0.0000000, 0.0000000],
         [1.2536039, 0.0000000, 0.0000000]])
  >>> m # atomic masses
  array([11.00931,  1.00782])
  >>> w # vibrational frequencies
  array([19.74, 19.73, 0.00, 0.00, 0.00, 2320.32])
  >>> l # normal modes
  array([[-0.0000000e+00, -7.5322000e-04, -8.7276210e-02,  0.0000000e+00,
       8.2280900e-03,  9.5339055e-01],
     [-0.0000000e+00, -8.7276210e-02,  7.5322000e-04,  0.0000000e+00,
       9.5339055e-01, -8.2280900e-03],
     [ 2.8846925e-01, -2.0000000e-08,  2.0000000e-08,  2.8846925e-01,
      -2.0000000e-08,  2.0000000e-08],
     [ 2.0000000e-08,  2.8846925e-01, -2.0000000e-08,  2.0000000e-08,
       2.8846925e-01, -2.0000000e-08],
     [-2.0000000e-08,  2.0000000e-08,  2.8846925e-01, -2.0000000e-08,
       2.0000000e-08,  2.8846925e-01],
     [-8.7279460e-02,  0.0000000e+00,  0.0000000e+00,  9.5342606e-01,
      -0.0000000e+00, -0.0000000e+00]])
  ```

<h3>Improvements</h3>

* When jobs submitted to the Xanadu Quantum Cloud are canceled, they will now display a
  `cancel_pending` JobStatus until the cancellation is confirmed.
  [(#456)](https://github.com/XanaduAI/strawberryfields/pull/456)

<h3>Bug fixes</h3>

* Fixed a bug where the function `reduced_dm` in `backends/tfbackend/states.py` gives the
  wrong output when passing it several modes.
  [(#471)](https://github.com/XanaduAI/strawberryfields/pull/471)

* Fixed a bug in the function `reduced_density_matrix` in `backends/tfbackend/ops.py` which caused the
  wrong subsystems to be traced out.
  [(#467)](https://github.com/XanaduAI/strawberryfields/issues/467)
  [(#470)](https://github.com/XanaduAI/strawberryfields/pull/470)

* Fixed a bug where decompositions to Mach-Zehnder interferometers would return
  incorrect results on NumPy 1.19.
  [(#473)](https://github.com/XanaduAI/strawberryfields/pull/473)

* The Walrus version 0.14 introduced modified function names. Affected functions have been updated
  in Strawberry Fields to avoid deprecation warnings.
  [(#472)](https://github.com/XanaduAI/strawberryfields/pull/472)

<h3>Documentation</h3>

* Adds further testing and coverage descriptions to the developer documentation.
  This includes details regarding the Strawberry Fields test structure and test decorators.
  [(#461)](https://github.com/XanaduAI/strawberryfields/pull/461)

* Updates the minimum required version of TensorFlow in the development guide.
  [(#468)](https://github.com/XanaduAI/strawberryfields/pull/468)

<h3>Contributors</h3>

This release contains contributions from (in alphabetical order):

Juan Miguel Arrazola, Tom Bromley, Theodor Isacsson, Josh Izaac, Soran Jahangiri, Nathan Killoran,
Fabian Laudenbach, Nicolás Quesada, Antal Száva, ‪Ilan Tzitrin.

# Release 0.15.1

<h3>Improvements</h3>

* Adds the ability to bypass recompilation of programs if they have been
  compiled already to the target device.
  [(#447)](https://github.com/XanaduAI/strawberryfields/pull/447)

<h3>Breaking Changes</h3>

* Changes the default compiler for devices that don't specify a default from `"Xcov"` to `"Xunitary"`.
  This compiler is slightly more strict and only compiles the unitary, not the initial squeezers,
  however avoids any unintentional permutations.
  [(#445)](https://github.com/XanaduAI/strawberryfields/pull/445)

<h3>Bug fixes</h3>

* Fixes a bug where a program that amounts to the identity operation would cause an error when
  compiled using the `xcov` compiler.
  [(#444)](https://github.com/XanaduAI/strawberryfields/pull/444)

<h3>Documentation</h3>

* Updates the `README.rst` file and hardware access links.
  [(#448)](https://github.com/XanaduAI/strawberryfields/pull/448)

<h3>Contributors</h3>

This release contains contributions from (in alphabetical order):

Theodor Isacsson, Josh Izaac, Nathan Killoran, Nicolás Quesada, Antal Száva

# Release 0.15.0

<h3>New features since last release</h3>

* Adds the ability to train variational GBS circuits in the applications layer.
  [(#387)](https://github.com/XanaduAI/strawberryfields/pull/387)
  [(#388)](https://github.com/XanaduAI/strawberryfields/pull/388)
  [(#391)](https://github.com/XanaduAI/strawberryfields/pull/391)
  [(#393)](https://github.com/XanaduAI/strawberryfields/pull/393)
  [(#414)](https://github.com/XanaduAI/strawberryfields/pull/414)
  [(#415)](https://github.com/XanaduAI/strawberryfields/pull/415)

  Trainable parameters can be embedded into a VGBS class:

  ```python
  from strawberryfields.apps import data, train

  d = data.Mutag0()
  embedding = train.Exp(d.modes)
  n_mean = 5

  vgbs = train.VGBS(d.adj, 5, embedding, threshold=False, samples=np.array(d[:1000]))
  ```

  Properties of the variational GBS distribution for different choices of
  trainable parameters can then be inspected:

  ```pycon
  >>> params = 0.1 * np.ones(d.modes)
  >>> vgbs.n_mean(params)
  3.6776094165797364
  ```

  A cost function can then be created and its value and gradient accessed:

  ```pycon
  >>> h = lambda x: np.sum(x)
  >>> cost = train.Stochastic(h, vgbs)
  >>> cost(params, n_samples=1000)
  3.940396998165503
  >>> cost.grad(params, n_samples=1000)
  array([-0.54988876, -0.49270263, -0.6628071 , -1.13057762, -1.13568456,
       -0.70180571, -0.6266806 , -0.68803539, -1.11032533, -1.12853718,
       -0.59172261, -0.47830748, -0.96901676, -0.66938217, -0.85162006,
       -0.27188134, -0.26955011])
  ```

  For more details, see the [VGBS training
  demo](https://strawberryfields.ai/photonics/apps/run_tutorial_training.html).

* Feature vectors of graphs can now be calculated exactly in the `apps.similarity` module of the
  applications layer. Datasets of pre-calculated feature vectors are available in `apps.data`.
  [(#390)](https://github.com/XanaduAI/strawberryfields/pull/390)
  [(#401)](https://github.com/XanaduAI/strawberryfields/pull/401)

  ```pycon
  >>> from strawberryfields.apps import data
  >>> from strawberryfields.apps.similarity import feature_vector_sampling
  >>> samples = data.Mutag0()
  >>> feature_vector_sampling(samples, [2, 4, 6])
  [0.19035, 0.2047, 0.1539]
  ```

  For more details, see the [graph similarlity
  demo](https://strawberryfields.ai/photonics/apps/run_tutorial_similarity.html).

* A new `strawberryfields.apps.qchem` module has been introduced, centralizing all quantum chemistry
  applications. This includes various new features and improvements:

  * Adds the `apps.qchem.duschinsky()` function for generation of the
    Duschinsky rotation matrix and displacement vector which are needed to simulate a vibronic process
    with Strawberry Fields.
    [(#434)](https://github.com/XanaduAI/strawberryfields/pull/434)

  * Adds the `apps.qchem.dynamics` module for simulating vibrational quantum dynamics in molecules.
    [(#402)](https://github.com/XanaduAI/strawberryfields/pull/402)
    [(#411)](https://github.com/XanaduAI/strawberryfields/pull/411)
    [(#419)](https://github.com/XanaduAI/strawberryfields/pull/419)
    [(#421)](https://github.com/XanaduAI/strawberryfields/pull/421)
    [(#423)](https://github.com/XanaduAI/strawberryfields/pull/423)
    [(#430)](https://github.com/XanaduAI/strawberryfields/pull/430)

    This includes:

    - `dynamics.evolution()` constructs a custom operation that encodes the input chemical
      information. This custom operation can then be used within a Strawberry Fields `Program`.

    - `dynamics.sample_coherent()`, `dynamics.sample_fock()` and `dynamics.sample_tmsv()` functions
      allow for generation of samples from a variety of input states.

    - The probability of an excited state can then be estimated with the `dynamics.prob()` function,
      which calculates the relative frequency of the excited state among the generated samples.

    - Finally, the `dynamics.marginals()` function generates marginal distributions.

  * The `sf.apps.vibronic` module has been relocated to within the `qchem` module. As a result, the
    `apps.sample.vibronic()` function is now accessible under `apps.qchem.vibronic.sample()`,
    providing a single location for quantum chemistry functionality.
    [(#416)](https://github.com/XanaduAI/strawberryfields/pull/416)

  For more details, please see the [qchem
  documentation](https://strawberryfields.readthedocs.io/en/latest/code/api/strawberryfields.apps.qchem.html).

* The `GaussianState` returned from simulations using the Gaussian backend
  now has feature parity with the `FockState` object returned from the Fock backends.
  [(#407)](https://github.com/XanaduAI/strawberryfields/pull/407)

  In particular, it now supports the following methods:

  - `GaussianState.dm()`
  - `GaussianState.ket()`
  - `GaussianState.all_fock_probs()`

  In addition, the existing `GaussianState.reduced_dm()` method now supports
  multi-mode reduced density matrices.

* Adds the `sf.utils.samples_expectation`, `sf.utils.samples_variance` and
  `sf.utils.all_fock_probs_pnr` functions for obtaining counting statistics from samples.
  [(#399)](https://github.com/XanaduAI/strawberryfields/pull/399)

* Compilation of Strawberry Fields programs has been overhauled.

  * Strawberry Fields can now access the Xanadu Cloud device specifications API.
    The `Connection` class has a new method `Connection.get_device`,
    which returns a `DeviceSpec` class.
    [(#429)](https://github.com/XanaduAI/strawberryfields/pull/429)
    [(#432)](https://github.com/XanaduAI/strawberryfields/pull/432)

  * New `Xstrict`, `Xcov`, and `Xunitary` compilers for compiling programs into the X architecture
    have been added.
    [(#358)](https://github.com/XanaduAI/strawberryfields/pull/358)
    [(#438)](https://github.com/XanaduAI/strawberryfields/pull/438)

  * Finally, the `strawberryfields.circuitspecs` module has been renamed to
    `strawberryfields.compilers`.

* Adds `diagonal_expectation` method for the `BaseFockState` class, which returns
  the expectation value of any operator that is diagonal in the number basis.
  [(#389)](https://github.com/XanaduAI/strawberryfields/pull/389)

* Adds `parity_expectation` method as an instance of `diagonal_expectation` for
  the `BaseFockState` class, and its own function for `BaseGaussianState`.
  This returns the expectation value of the parity operator,
  defined as (-1)^N.
  [(#389)](https://github.com/XanaduAI/strawberryfields/pull/389)

<h3>Improvements</h3>

* Modifies the rectangular interferometer decomposition to make it more efficient for hardware
  devices. Rather than decomposing the interferometer using Clements :math:`T` matrices, the
  decomposition now directly produces Mach-Zehnder interferometers corresponding to on-chip phases.
  [(#363)](https://github.com/XanaduAI/strawberryfields/pull/363)

* Changes the `number_expectation` method for the `BaseFockState` class to be an instance of
  `diagonal_expectation`.
  [(#389)](https://github.com/XanaduAI/strawberryfields/pull/389)

* Increases the speed at which the following gates are generated: `Dgate`, `Sgate`, `BSgate` and
  `S2gate` by relying on a recursive implementation recently introduced in `thewalrus`. This has
  substantial effects on the speed of the `Fockbackend` and the `TFbackend`, especially for high
  cutoff values.
  [(#378)](https://github.com/XanaduAI/strawberryfields/pull/378)
  [(#381)](https://github.com/XanaduAI/strawberryfields/pull/381)

* All measurement samples can now be accessed via the `results.all_samples` attribute, which returns
  a dictionary mapping the mod index to a list of measurement values. This is useful for cases where
  a single mode may be measured multiple times.
  [(#433)](https://github.com/XanaduAI/strawberryfields/pull/433)

<h3>Breaking Changes</h3>

* Removes support for Python 3.5.
  [(#385)](https://github.com/XanaduAI/strawberryfields/pull/385)

* Complex parameters now are expected in polar form as two separate real parameters.
  [(#378)](https://github.com/XanaduAI/strawberryfields/pull/378)

<h3>Contributors</h3>

This release contains contributions from (in alphabetical order):

Juan Miguel Arrazola, Tom Bromley, Jack Ceroni, Aroosa Ijaz, Theodor Isacsson, Josh Izaac, Nathan
Killoran, Soran Jahangiri, Shreya P. Kumar, Filippo Miatto, Nicolás Quesada, Antal Száva


# Release 0.14.0

<h3>New features since last release</h3>

* Dark counts can now be added to the samples received from photon measurements in the
  Fock basis (sf.ops.MeasureFock) during a simulation.

* The `"tf"` backend now supports TensorFlow 2.0 and above.
  [(#283)](https://github.com/XanaduAI/strawberryfields/pull/283)
  [(#320)](https://github.com/XanaduAI/strawberryfields/pull/320)
  [(#323)](https://github.com/XanaduAI/strawberryfields/pull/323)
  [(#361)](https://github.com/XanaduAI/strawberryfields/pull/361)
  [(#372)](https://github.com/XanaduAI/strawberryfields/pull/372)
  [(#373)](https://github.com/XanaduAI/strawberryfields/pull/373)
  [(#374)](https://github.com/XanaduAI/strawberryfields/pull/374)
  [(#375)](https://github.com/XanaduAI/strawberryfields/pull/375)
  [(#377)](https://github.com/XanaduAI/strawberryfields/pull/377)

  For more details and demonstrations of the new TensorFlow 2.0-compatible backend,
  see our [optimization and machine learning tutorials](https://strawberryfields.readthedocs.io/en/stable/introduction/tutorials.html#optimization-and-machine-learning).

  For example, using TensorFlow 2.0 to train a variational photonic
  circuit:

  ```python
  eng = sf.Engine(backend="tf", backend_options={"cutoff_dim": 7})
  prog = sf.Program(1)

  with prog.context as q:
      # Apply a single mode displacement with free parameters
      Dgate(prog.params("a"), prog.params("p")) | q[0]

  opt = tf.keras.optimizers.Adam(learning_rate=0.1)

  alpha = tf.Variable(0.1)
  phi = tf.Variable(0.1)

  for step in range(50):
      # reset the engine if it has already been executed
      if eng.run_progs:
          eng.reset()

      with tf.GradientTape() as tape:
          # execute the engine
          results = eng.run(prog, args={'a': alpha, 'p': phi})
          # get the probability of fock state |1>
          prob = results.state.fock_prob([1])
          # negative sign to maximize prob
          loss = -prob

      gradients = tape.gradient(loss, [alpha, phi])
      opt.apply_gradients(zip(gradients, [alpha, phi]))
      print("Value at step {}: {}".format(step, prob))
  ```

* Adds the method `number_expectation`  that calculates the expectation value of the product of the
  number operators of a given set of modes.
  [(#348)](https://github.com/XanaduAI/strawberryfields/pull/348/)

  ```python
  prog = sf.Program(3)
  with prog.context as q:
      ops.Sgate(0.5) | q[0]
      ops.Sgate(0.5) | q[1]
      ops.Sgate(0.5) | q[2]
      ops.BSgate(np.pi/3, 0.1) |  (q[0], q[1])
      ops.BSgate(np.pi/3, 0.1) |  (q[1], q[2])
  ```

  Executing this on the Fock backend,

  ```python
  >>> eng = sf.Engine("fock", backend_options={"cutoff_dim": 10})
  >>> state = eng.run(prog).state
  ```

  we can compute the expectation value :math:`\langle \hat{n}_0\hat{n}_2\rangle`:

  ```python
  >>> state.number_expectation([0, 2])
  ```

<h3>Improvements</h3>

* Add details to the error message for failed remote jobs.
  [(#370)](https://github.com/XanaduAI/strawberryfields/pull/370)

* The required version of The Walrus was increased to version 0.12, for
  tensor number expectation support.
  [(#380)](https://github.com/XanaduAI/strawberryfields/pull/380)

<h3>Contributors</h3>

This release contains contributions from (in alphabetical order):

Tom Bromley, Theodor Isacsson, Josh Izaac, Nathan Killoran, Filippo Miatto, Nicolás Quesada,
Antal Száva, Paul Tan.


# Release 0.13.0

<h3>New features since last release</h3>

* Adds initial support for the Xanadu's photonic quantum hardware.
  [(#101)](https://github.com/XanaduAI/strawberryfields/pull/101)
  [(#148)](https://github.com/XanaduAI/strawberryfields/pull/148)
  [(#294)](https://github.com/XanaduAI/strawberryfields/pull/294)
  [(#327)](https://github.com/XanaduAI/strawberryfields/pull/327)
  [(#328)](https://github.com/XanaduAI/strawberryfields/pull/328)
  [(#329)](https://github.com/XanaduAI/strawberryfields/pull/329)
  [(#330)](https://github.com/XanaduAI/strawberryfields/pull/330)
  [(#334)](https://github.com/XanaduAI/strawberryfields/pull/334)
  [(#336)](https://github.com/XanaduAI/strawberryfields/pull/336)
  [(#337)](https://github.com/XanaduAI/strawberryfields/pull/337)
  [(#339)](https://github.com/XanaduAI/strawberryfields/pull/339)

  Jobs can now be submitted to the Xanadu cloud platform to be run
  on supported hardware using the new `RemoteEngine`:

  ```python
  import strawberryfields as sf
  from strawberryfields import ops
  from strawberryfields.utils import random_interferometer

  # replace AUTHENTICATION_TOKEN with your Xanadu cloud access token
  con = sf.api.Connection(token="AUTH_TOKEN")
  eng = sf.RemoteEngine("X8", connection=con)
  prog = sf.Program(8)

  U = random_interferometer(4)

  with prog.context as q:
      ops.S2gate(1.0) | (q[0], q[4])
      ops.S2gate(1.0) | (q[1], q[5])
      ops.S2gate(1.0) | (q[2], q[6])
      ops.S2gate(1.0) | (q[3], q[7])

      ops.Interferometer(U) | q[:4]
      ops.Interferometer(U) | q[4:]
      ops.MeasureFock() | q

  result = eng.run(prog, shots=1000)
  ```

  For more details, see the
  [photonic hardware quickstart](https://strawberryfields.readthedocs.io/en/latest/introduction/photonic_hardware.html)
  and [tutorial](https://strawberryfields.readthedocs.io/en/latest/tutorials/tutorial_X8.html).

* Significantly speeds up the Fock backend of Strawberry Fields,
  through a variety of changes:

  - The Fock backend now uses The Walrus high performance implementations of
    the displacement, squeezing, two-mode squeezing, and beamsplitter operations.
    [(#287)](https://github.com/XanaduAI/strawberryfields/pull/287)
    [(#289)](https://github.com/XanaduAI/strawberryfields/pull/289)

  - Custom tensor contractions which make use of symmetry relations for the beamsplitter
    and the two-mode squeeze gate have been added, as well as more efficient contractions
    for diagonal operations in the Fock basis.
    [(#292)](https://github.com/XanaduAI/strawberryfields/pull/292)

<br>

* New `sf` command line program for configuring Strawberry Fields for access
  to the Xanadu cloud platform, as well as submitting and executing jobs from the
  command line.
  [(#146)](https://github.com/XanaduAI/strawberryfields/pull/146)
  [(#312)](https://github.com/XanaduAI/strawberryfields/pull/312)

  The new Strawberry Fields command line program `sf` provides several utilities
  including:

  * `sf configure [--token] [--local]`: configure the connection to the cloud platform

  * `sf run input [--output FILE]`: submit and execute quantum programs from the command line

  * `sf --ping`: verify your connection to the Xanadu cloud platform

  For more details, see the
  [documentation](https://strawberryfields.readthedocs.io/en/stable/code/sf_cli.html).

* New configuration functions to load configuration from
  keyword arguments, environment variables, and configuration files.
  [(#298)](https://github.com/XanaduAI/strawberryfields/pull/298)
  [(#306)](https://github.com/XanaduAI/strawberryfields/pull/306)

  This includes the ability to automatically store Xanadu cloud platform
  credentials in a configuration file using the new function

  ```python
  sf.store_account("AUTHENTICATION_TOKEN")
  ```

  as well as from the command line,

  ```bash
  $ sf configure --token AUTHENTICATION_TOKEN
  ```

  Configuration files can be saved globally, or locally on a per-project basis.
  For more details, see the
  [configuration documentation](https://strawberryfields.readthedocs.io/en/stable/introduction/configuration.html)

* Adds configuration functions for resetting, deleting configurations, as
  well as displaying available configuration files.
  [(#359)](https://github.com/XanaduAI/strawberryfields/pull/359)

* Adds the `x_quad_values` and `p_quad_values` methods to the `state` class.
  This allows calculation of x and p quadrature
  probability distributions by integrating across the Wigner function.
  [(#270)](https://github.com/XanaduAI/strawberryfields/pull/270)

* Adds support in the applications layer for node-weighted graphs.

  Sample from graphs with node weights using a special-purpose encoding
  [(#295)](https://github.com/XanaduAI/strawberryfields/pull/295):

  ```python
  from strawberryfields.apps import sample

  # generate a random graph
  g = nx.erdos_renyi_graph(20, 0.6)
  a = nx.to_numpy_array(g)

  # define node weights
  # and encode into the adjacency matrix
  w = [i for i in range(20)]
  a = sample.waw_matrix(a, w)

  s = sample.sample(a, n_mean=10, n_samples=10)
  s = sample.postselect(s, min_count=4, max_count=20)
  s = sample.to_subgraphs(s, g)
  ```

  Node weights can be input to search algorithms in the `clique` and `subgraph` modules
  [(#296)](https://github.com/XanaduAI/strawberryfields/pull/296)
  [(#297)](https://github.com/XanaduAI/strawberryfields/pull/297):

  ```python
  from strawberryfields.apps import clique
  c = [clique.shrink(s_, g, node_select=w) for s_ in s]
  [clique.search(c_, g, iterations=10, node_select=w) for c_ in c]
  ```

  ```python
  from strawberryfields.apps import subgraph
  subgraph.search(s, g, min_size=5, max_size=8, node_select=w)
  ```

<h3>Improvements</h3>

* Moved Fock backend apply-gate functions to `Circuit` class, and removed
  `apply_gate_einsum` and `Circuits._apply_gate`, since they were no longer used.
  [(#293)](https://github.com/XanaduAI/strawberryfields/pull/293/)

* Results returned from all backends now have a unified type and shape.
  In addition, attempting to use batching, post-selection and feed-foward together
  with multiple shots now raises an error.
  [(#300)](https://github.com/XanaduAI/strawberryfields/pull/300)

* Modified the rectangular decomposition to ensure that identity-like
  unitaries are implemented with no swaps.
  [(#311)](https://github.com/XanaduAI/strawberryfields/pull/311)

<h3>Bug fixes</h3>

* Symbolic Operation parameters are now compatible with TensorFlow 2.0 objects.
  [(#282)](https://github.com/XanaduAI/strawberryfields/pull/282)

* Added `sympy>=1.5` to the list of dependencies.
  Removed the `sympy.functions.atan2` workaround now that SymPy has been fixed.
  [(#280)](https://github.com/XanaduAI/strawberryfields/pull/280)

* Removed two unnecessary else statements that pylint complained about.
  [(#290)](https://github.com/XanaduAI/strawberryfields/pull/290)

* Fixed a bug in the `MZgate`, where the internal and external phases were
  in the wrong order in both the docstring and the argument list. The new
  signature is `MZgate(phase_in, phase_ex)`, matching the existing `rectangular_symmetric`
  decomposition.
  [(#301)](https://github.com/XanaduAI/strawberryfields/pull/301)

* Updated the relevant methods in `RemoteEngine` and `Connection` to derive `shots`
  from the Blackbird script or `Program` if not explicitly specified.
  [(#327)](https://github.com/XanaduAI/strawberryfields/pull/327)

* Fixed a bug in homodyne measurements in the Fock backend, where computed
  probability values could occasionally include small negative values
  due to floating point precision error.
  [(#364)](https://github.com/XanaduAI/strawberryfields/pull/364)

* Fixed a bug that caused an exception when printing results with no state.
  [(#367)](https://github.com/XanaduAI/strawberryfields/pull/367)

* Improves the Takagi decomposition, by making explicit use of the eigendecomposition of real symmetric matrices. [(#352)](https://github.com/XanaduAI/strawberryfields/pull/352)

<h3>Contributors</h3>

This release contains contributions from (in alphabetical order):

Ville Bergholm, Tom Bromley, Jack Ceroni, Theodor Isacsson, Josh Izaac, Nathan Killoran, Shreya P Kumar,
Leonhard Neuhaus, Nicolás Quesada, Jeremy Swinarton, Antal Száva, Paul Tan, Zeid Zabaneh.


# Release 0.12.1

<h3>New features</h3>

* A new `gaussian_unitary` circuitspec that can be used to compile any sequency of Gaussian
  transformations into a single `GaussianTransform` gate and a sequence of single mode `Dgate`s.
  [(#238)](https://github.com/XanaduAI/strawberryfields/pull/238)

<h3>Improvements</h3>

* Add new Strawberry Fields applications paper to documentation
  [(#274)](https://github.com/XanaduAI/strawberryfields/pull/274)

* Update figure for GBS device in documentation
  [(#275)](https://github.com/XanaduAI/strawberryfields/pull/275)

<h3>Bug fixes</h3>

* Fix installation issue with incorrect minimum version number for `thewalrus`
  [(#272)](https://github.com/XanaduAI/strawberryfields/pull/272)
  [(#277)](https://github.com/XanaduAI/strawberryfields/pull/277)

* Correct URL for image in `README`
  [(#273)](https://github.com/XanaduAI/strawberryfields/pull/273)

* Add applications data to `MANIFEST.in`
  [(#278)](https://github.com/XanaduAI/strawberryfields/pull/278)

<h3>Contributors</h3>

This release contains contributions from (in alphabetical order):

Ville Bergholm, Tom Bromley, Nicolás Quesada, Paul Tan


# Release 0.12.0

<h3>New features</h3>

* A new applications layer, allowing users to interface samples generated from near-term photonic
  devices with problems of practical interest. The `apps` package consists of the following
  modules:

  - The `apps.sample` module, for encoding graphs and molecules into Gaussian boson sampling
    (GBS) and generating corresponding samples.

  - The `apps.subgraph` module, providing a heuristic algorithm for finding dense subgraphs from GBS
    samples.

  - The `apps.clique` module, providing tools to convert subgraphs sampled from GBS into cliques and
    a heuristic to search for larger cliques.

  - The `apps.similarity` module, allowing users to embed graphs into high-dimensional feature
    spaces using GBS. Resulting feature vectors provide measures of graph similarity for machine
    learning tasks.

  - The `apps.points` module, allowing users to sample subsets of points according to new
    point processes that can be generated from a GBS device.

  - The `apps.vibronic` module, providing functionality to construct the vibronic absorption
    spectrum of a molecule from GBS samples.

<h3>Improvements</h3>

* The documentation was improved and refactored. Changes include:

  - A brand new theme, now matching PennyLane
    [(#262)](https://github.com/XanaduAI/strawberryfields/pull/262)

  - The documentation has been restructured to make it
    easier to navigate
    [(#266)](https://github.com/XanaduAI/strawberryfields/pull/266)

<h3>Contributors</h3>

This release contains contributions from (in alphabetical order):

Juan Miguel Arrazola, Tom Bromley, Josh Izaac, Soran Jahangiri, Nicolás Quesada


# Release 0.11.2

<h3>New features</h3>

* Adds the MZgate to ops.py, representing a Mach-Zehnder interferometer. This is
  not a primitive of the existing simulator backends; rather, `_decompose()` is
  defined, decomposing it into an external phase shift, two 50-50 beamsplitters,
  and an internal phase shift.
  [(#127)](https://github.com/XanaduAI/strawberryfields/pull/127)

* The `Chip0Spec` circuit class now defines a `compile` method, allowing
  arbitrary unitaries comprised of `{Interferometer, BSgate, Rgate, MZgate}`
  operations to be validated and compiled to match the topology of chip0.
  [(#127)](https://github.com/XanaduAI/strawberryfields/pull/127)

* `strawberryfields.ops.BipartiteGraphEmbed` quantum decomposition now added,
  allowing a bipartite graph to be embedded on a device that allows for
  initial two-mode squeezed states, and block diagonal unitaries.

* Added threshold measurements, via the new operation `MeasureThreshold`,
  and provided implementation of this operation in the Gaussian backend.
  [(#152)](https://github.com/XanaduAI/strawberryfields/pull/152)

* Programs can now have free parameters/arguments which are only bound to
  numerical values when the Program is executed, by supplying the actual
  argument values to the `Engine.run` method.
  [(#163)](https://github.com/XanaduAI/strawberryfields/pull/163)

<h3>API Changes</h3>

* The `strawberryfields.ops.Measure` shorthand has been deprecated in favour
  of `strawberryfields.ops.MeasureFock()`.
  [(#145)](https://github.com/XanaduAI/strawberryfields/pull/145)

* Several changes to the `strawberryfields.decompositions` module:
  [(#127)](https://github.com/XanaduAI/strawberryfields/pull/127)

  - The name `clements` has been replaced with `rectangular` to
    correspond with the shape of the resulting decomposition.

  - All interferometer decompositions (`rectangular`, `rectangular_phase_end`,
    `rectangular_symmetric`, and `triangular`) now have standardized outputs
    `(tlist, diag, tilist)`, so they can easily be swapped.

* Several changes to `ops.Interferometer`:
  [(#127)](https://github.com/XanaduAI/strawberryfields/pull/127)

  - The calculation of the ops.Interferometer decomposition has been moved from
    `__init__` to `_decompose()`, allowing the interferometer decomposition type
    to be set by a `CircuitSpec` during compilation.

  - `**kwargs` is now passed through from `Operation.decompose` -> `Gate.decompose`
    -> `SpecificOp._decompose`, allowing decomposition options to be passed during
    compilation.

  - `ops.Interferometer` now accepts the keyword argument `mesh` to be set during
    initialization, allowing the user to specify the decomposition they want.

* Moves the `Program.compile_seq` method to `CircuitSpecs.decompose`. This allows it
  to be accessed from the `CircuitSpec.compile` method. Furthermore, it now must also
  be passed the program registers, as compilation may sometimes require this.
  [(#127)](https://github.com/XanaduAI/strawberryfields/pull/127)

* Parameter class is replaced by `MeasuredParameter` and `FreeParameter`, both inheriting from
  `sympy.Symbol`. Fixed numeric parameters are handled by the built-in Python numeric
  classes and numpy arrays.
  [(#163)](https://github.com/XanaduAI/strawberryfields/pull/163)

* `Parameter`, `RegRefTransform` and `convert` are removed.
  [(#163)](https://github.com/XanaduAI/strawberryfields/pull/163)

<h3>Improvements</h3>

* Photon-counting measurements can now be done in the Gaussian backend for states with nonzero displacement.
  [(#154)](https://github.com/XanaduAI/strawberryfields/pull/154)

* Added a new test for the cubic phase gate
  [(#160)](https://github.com/XanaduAI/strawberryfields/pull/160)

* Added new integration tests for the Gaussian gates that are not primitive,
  i.e., P, CX, CZ, and S2.
  [(#173)](https://github.com/XanaduAI/strawberryfields/pull/173)

<h3>Bug fixes</h3>

* Fixed bug in `strawberryfields.decompositions.rectangular_symmetric` so its
  returned phases are all in the interval [0, 2*pi), and corrects the
  function docstring.
  [(#196)](https://github.com/XanaduAI/strawberryfields/pull/196)

* When using the `'gbs'` compilation target, the measured registers are now sorted in
  ascending order in the resulting compiled program.
  [(#144)](https://github.com/XanaduAI/strawberryfields/pull/144)

* Fixed typo in the Gaussian Boson Sampling example notebook.
  [(#133)](https://github.com/XanaduAI/strawberryfields/pull/133)

* Fixed a bug in the function `smeanxp` of the Gaussian Backend simulator.
  [(#154)](https://github.com/XanaduAI/strawberryfields/pull/154)

* Clarified description of matrices that are accepted by graph embed operation.
  [(#147)](https://github.com/XanaduAI/strawberryfields/pull/147)

* Fixed typos in the documentation of the CX gate and BSgate
  [(#166)](https://github.com/XanaduAI/strawberryfields/pull/166)
  [(#167)](https://github.com/XanaduAI/strawberryfields/pull/167)
  [(#169)](https://github.com/XanaduAI/strawberryfields/pull/169)


# Release 0.11.1

<h3>Improvements</h3>

* Added the `circuit_spec` attribute to `BaseBackend` to denote which CircuitSpecs class
  should be used to validate programs for each backend
  [(#125)](https://github.com/XanaduAI/strawberryfields/pull/125).

* Removed the `return_state` keyword argument from `LocalEngine.run()`. Now no state
  object is returned if `modes==[]`.
  [(#126)](https://github.com/XanaduAI/strawberryfields/pull/126)

* Fixed a typo in the boson sampling tutorial.
  [(#133)](https://github.com/XanaduAI/strawberryfields/pull/133)

<h3>Bug fixes</h3>

* Allows imported Blackbird programs to store `target` options
  as default run options. During eng.run, if no run options are provided
  as a keyword argument, the engine will fall back on the run options stored
  within the program.
  This fixes a bug where shots specified in Blackbird scripts were not being
  passed to `eng.run`.
  [(#130)](https://github.com/XanaduAI/strawberryfields/pull/130)

* Removes `ModuleNotFoundError` from the codebase, replacing all occurrences
  with `ImportError`. Since `ModuleNotFoundError` was only introduced in
  Python 3.6+, this fixes a bug where Strawberry Fields was not importable
  on Python 3.5
  [(#124)](https://github.com/XanaduAI/strawberryfields/pull/124).

* Updates the Chip0 template to use `MeasureFock() | [0, 1, 2, 3]`, which will
  allow correct fock measurement behaviour when simulated on the Gaussian backend
  [(#124)](https://github.com/XanaduAI/strawberryfields/pull/124).

* Fixed a bug in the `GraphEmbed` op, which was not correctly determining when a
  unitary was the identity
  [(#128)](https://github.com/XanaduAI/strawberryfields/pull/128).


# Release 0.11.0

This is a significant release, with breaking changes to how quantum programs are constructed and executed. For example, the following Strawberry Fields program, <= version 0.10:

```python
eng, q = sf.Engine(2, hbar=0.5)

with eng:
    Sgate(0.5) | q[0]
    MeasureFock() | q[0]

state = eng.run("fock", cutoff_dim=5)
ket = state.ket()
print(q[0].val)
```

would now be written, in v0.11, as follows:

```python
sf.hbar = 0.5
prog = sf.Program(2)
eng = sf.Engine("fock", backend_options={"cutoff_dim": 5})

with prog.context as q:
    Sgate(0.5) | q[0]
    MeasureFock() | q[0]

results = eng.run(prog)
ket = results.state.ket()
print(results.samples[0])
```

<h3>New features</h3>

- The functionality of the `Engine` class has been divided into two new classes: `Program`, which represents a quantum circuit or a fragment thereof, and `Engine`, which executes `Program` instances.

- Introduced the `BaseEngine` abstract base class and the `LocalEngine` child class. `Engine` is kept as an alias for `LocalEngine`.

- The Engine API has been changed slightly:

  The engine is initialized with the required backend, as well as a `backend_options` dictionary, which is passed to the backend:

    ```python
    eng = sf.Engine("fock", backend_options={"cutoff_dim": 5}
    ```

  `LocalEngine.run()` now accepts a program to execute, and returns a `Result` object that contains both a state object (`Result.state`) and measurement samples (`Result.samples`):

    ```python
    results = eng.run(prog)
    state = results.state
    samples = results.samples
    ```

  - `compile_options` can be provided when calling `LocalEngine.run()`. These are passed to the `compile()` method of the program before execution.

  - `run_options` can be provided when calling `LocalEngine.run()`. These are used to determine the characteristics of the measurements and state contained in the `Results` object returned after the program is finished executing.

  - `shots` keyword argument can be passed to `run_options`, enabling multi-shot sampling. Supported only
    in the Gaussian backend, and only for Fock measurements.

 - The Gaussian backend now officially supports Fock-basis measurements (`MeasureFock`), but does not update the quantum state after a Fock measurement.

- Added the `io` module, which is used to save/load standalone Blackbird scripts from/into Strawberry Fields. Note that the Blackbird DSL has been spun off as an independent package and is now a dependency of Strawberry Fields.

- Added a new interferometer decomposition `mach_zehnder` to the decompositions module.

- Added a `Configuration` class, which is used to load, store, save, and modify configuration options for Strawberry Fields.

- `hbar` is now set globally for the entire session, by setting the value of `sf.hbar` (default is 2).


- Added the ability to generate random real (orthogonal) interferometers and random block diagonal symplectic and covariance matrices.

- Added two top-level functions:
    - `about()`, which prints human-readable system info including installed versions of various Python packages.
    - `cite()`, which prints a bibtex citation for SF.

- Added a glossary to the documentation.

<h3>API Changes</h3>

- Added the `circuitspecs` subpackage, containing the `CircuitSpecs` class and a quantum circuit database.

  The database can be used to
    - Validate that a `Program` belongs in a specific circuit class.
    - Compile a `Program` for a desired circuit target, e.g., so that it can be executed on a given backend.
  The database includes a number of compilation targets, including Gaussian Boson Sampling circuits.

- The way hbar is handled has been simplified:
    - The backend API is now entirely hbar-independent, i.e., every backend API method is defined in terms of a and a^\dagger only, not x and p.
    - The backends always explicitly use `hbar=2` internally.
    - `hbar` is now a global, frontend-only variable that the user can set at the beginning of the session. It is used at the `Operation.apply()` level to scale the inputs and outputs of the backend API calls as needed, and inside the `State` objects.
    - The only backend API calls that need to do hbar scaling for the input parameters are the X, Z, and V gates, the Gaussian state decomposition, and homodyne measurements (both the returned value and postselection argument are scaled).

<h3>Improvements</h3>

- Removed TensorFlow as an explicit dependency of Strawberry Fields. Advanced users can still install TensorFlow manually using `pip install tensorflow==1.3` and use as before.

- The behaviour and function signature of the `GraphEmbed` operation has been updated.

- Remove the unused `Command.decomp` instance attribute.

- Better error messages for the `New` operation when used outside of a circuit.

- Docstrings updated in the decompositions module.

- Docstrings for Fock backend reformatted and cleaned up.

- Cleaning up of citations and `references.bib` file.

- Typos in documentation fixed.

<h3>Bug fixes</h3>

- Fixed a bug with installation on Windows for certain locales.
- Fixed a bug in the `New` operation.
- Bugfix in `Gate.merge()`
- Fixed bugs in `measure_fock` in the TensorFlow backend which caused samples to be evaluated independently and for conditional states to be potentially decoupled from the measurement results.
- Fixed a latent bug in `graph_embed`.
- Bugfix for Bloch-Messiah returning non-symplectic matrices when input is passive.

<h3>Contributors</h3>

This release contains contributions from (in alphabetical order):

Ville Bergholm, Tom Bromley, Ish Dhand, Karel Dumon, Xueshi Guo, Josh Izaac, Nathan Killoran, Leonhard Neuhaus, Nicolás Quesada.



# Release 0.10

<h3>New features</h3>

- Added two new utility functions to extract a numerical representation of a circuit from an Engine object: `extract_unitary` and `extract_channel`.

- Added a LaTeX quantum circuit drawer, that outputs the engine queue or the applied operations as a qcircuit compatible circuit diagram.

- Added support for an alternative form of Clements decomposition, where the local phases occur at the end rather than in the middle of the beamsplitter array. This decomposition is more symmetric than the intermediate one, which could make it more robust. This form also makes it easier to implement a tensor-network simulation of linear optics.

- Adds the `GraphEmbed` quantum operation/decomposition to the Strawberry Fields frontend. This allows the embedding of an arbitrary (complex-valued) weighted adjacency matrix into a Gaussian boson sampler.

- Adds support for the Reck decomposition

- Added documentation to the Quantum Algorithms section on CV quantum neural networks

<h3>Improvements</h3>

- Test suite has been ported to pytest

- Linting improvements

- Made corrections to the Clements decomposition documentation and docstring, and fixed the Clements unit tests to ensure they are deterministic.

<h3>Bug fixes</h3>

- Fixed Bloch-Messiah bug arising when singular values were degenerate. Previously, the Bloch-Messiah decomposition did not return matrices in the canonical symplectic form if one or more of the Bloch-Messiah singular values were degenerate.

<h3>Contributors</h3>

This release contains contributions from (in alphabetical order):

Shahnawaz Ahmed, Thomas R. Bromley, Ish Dhand, Marcus Edwards, Christian Gogolin, Josh Izaac, Nathan Killoran, Filippo Miatto, Nicolás Quesada.


# Release 0.9

<h3>New features</h3>

- Updated the [Strawberry Fields gallery](https://strawberryfields.readthedocs.io/en/latest/gallery/gallery.html), featuring community-submitted content (tutorials, notebooks, repositories, blog posts, research papers, etc.) using Strawberry Fields

- Added the `@operation` decorator, which allows commonly-used algorithms and subroutines to be declared in blackbird code as one-liner operations

- Added a `ThermalLossChannel` to the Strawberry Fields API (currently supported by the Gaussian backend)

- Added a `poly_quad_expectation` method to the `state` objects for Gaussian and Fock backends

<h3>Improvements</h3>

- New and improved tests

- Fixed typos in code/documentation

<h3>Contributors</h3>

This release contains contributions from:

Juan Leni, Arthur Pesah, Brianna Gopaul, Nicolás Quesada, Josh Izaac, and Nathan Killoran.


# Release 0.8

<h3>New features</h3>
* You can now prepare multimode states in all backends, via the following new quantum operations in `strawberryfields.ops`:
    - `Ket`
    - `DensityMatrix`
    - `Gaussian`

  Both `Ket` and `DensityMatrix` work with the Fock backends, while `Gaussian` works with all three, applying the Williamson decomposition or, optionally, directly preparing the Gaussian backend with the provided Gaussian state.
* Added Gaussian decompositions to the front-end; these can be accessed via the new quantum operations `Interferometer`, `GaussianTransform`, `Gaussian`. These allow you to apply interferometers, Gaussian symplectic transformations, and prepare a state based on a covariance matrix respectively. You can also query the engine to determine the CV gate decompositions applied.
* Added the cross-Kerr interaction, accessible via the quantum operation `CKgate()`.
* Added utilities for creating random covariance, symplectic, and Gaussian unitary matrices in `strawberryfields.utils`.
* States can now be compared directly for equality - this is defined separately for Gaussian states and Fock basis states.


<h3>Improvements</h3>
* The engine logic and behaviour has been overhauled, making it simpler to use and understand.
    - `eng.run()` and `eng.reset()` now allow the user to alter parameters such as `cutoff_dim` between runs.
    - `eng.reset_backend()` has been renamed to `eng.reset()`, and now also implicitly resets the queue.
    - The engine can now be reset even in the case of modes having being added/deleted, with no side effects. This is due to the presence of register checkpoints, allowing the engine to keep track of register changes.
    - `eng.print_applied()` keeps track of multiple simulation runs, by using nested lists.
* A new parameter class is introduced - this is a developmental change, and does not affect the user-facing parts of Strawberry Fields. All parameters passed to quantum operations are 'wrapped' in this parameter class, which also contains several high level mathematical and array/tensor manipulation functions and methods.


<h3>Contributors</h3>
This release contains contributions from:

Ville Bergholm, Christian Gogolin, Nicolás Quesada, Josh Izaac, and Nathan Killoran.




# Release 0.7.3

<h3>New features</h3>
* Added Gaussian decompositions to the front-end; these can be accessed via the new quantum operations `Interferometer`, `GaussianTransform`, `CovarianceState`. These allow you to apply interferometers, Gaussian symplectic transformations, and prepare a state based on a covariance matrix respectively. You can also query the engine to determine the CV gate decompositions applied.
* Added utilities for creating random covariance, symplectic, and gaussian unitary matrices in `strawberryfields.utils`.

<h3>Improvements</h3>
* Created a separate package `strawberryfields-gpu` that requires `tensorflow-gpu`.
* Modified TFBackend to cache non-variable parts of the beamsplitter, to speed up computation.
* Minor performance improvement in `fock_prob()` by avoiding inverting a matrix twice.

<h3>Bug fixes</h3>
* Fixed bug #10 by adding the ability to reset the Fock modeMap and GaussianCircuit class
* Fixed bug #11 by reshaping the Fock probabilities if the state happens to be pure states
* Fixed Clements decomposition bug where some phase angles weren't applied
* Fixed typo in displaced squeezed formula in documentation
* Fix to prevent beamsplitter prefactor cache from breaking things if using two graphs
* Fix bug #13, GaussianBackend.state() raises an IndexError if all modes in the state have been deleted.


# Release 0.7.2

<h3>Bug fixes</h3>
* Fixed Tensorflow requirements in `setup.py`, so that installation will now work for versions of tensorflow>=1.3,<1.7

<h3>Known issues</h3>
* Tensorflow version 1.7 introduces some breaking API changes, so is currently not supported by Strawberry Fields.


# Release 0.7.1

Initial public release.

<h3>Contributors</h3>
This release contains contributions from:

Nathan Killoran, Josh Izaac, Nicolás Quesada, Matthew Amy, and Ville Bergholm.<|MERGE_RESOLUTION|>--- conflicted
+++ resolved
@@ -144,11 +144,9 @@
 * Speed improvements to ``gaussian_unitary`` compiler
   [(#603)](https://github.com/XanaduAI/strawberryfields/pull/603)
 
-<<<<<<< HEAD
-* Added native support in the Fock backends for the MZgate.
+* Added native support in the Fock backend for the MZgate.
   [#610](https://github.com/XanaduAI/strawberryfields/issues/610)
-=======
->>>>>>> 81686127
+
 
 <h3>Breaking Changes</h3>
 
