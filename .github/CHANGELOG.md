# Release 0.17.0 (development release)

<h3>New features since last release</h3>

* `TDMProgram` objects can now be compiled and submitted via the API.
  [(#476)](https://github.com/XanaduAI/strawberryfields/pull/476)

* Wigner functions can be plotted directly via Strawberry Fields using Plot.ly.
  [(#495)](https://github.com/XanaduAI/strawberryfields/pull/495)

  ```python
  prog = sf.Program(1)
  eng = sf.Engine('fock', backend_options={"cutoff_dim": 10})

  with prog.context as q:
    gamma = 2
    Vgate(gamma) | q[0]

  state = eng.run(prog).state

  xvec = np.arange(-4, 4, 0.01)
  pvec = np.arange(-4, 4, 0.01)
  mode = 0

  sf.plot_wigner(state, mode, xvec, pvec, renderer="browser")
  ```

* Strawberry Fields code can be generated from a program (and an engine) by
  calling `sf.io.generate_code(program, eng=engine)`.
  [(#496)](https://github.com/XanaduAI/strawberryfields/pull/496)

<h3>Improvements</h3>

* `Connection` objects now send versioned requests to the platform API.
  [(#512)](https://github.com/XanaduAI/strawberryfields/pull/512)

* The `copies` option when constructing a `TDMProgram` have been removed. Instead, the number of
  copies of a TDM algorithm can now be set by passing the `shots` keyword argument to
  the `eng.run()` method.
  [(#489)](https://github.com/XanaduAI/strawberryfields/pull/489)

  ```pycon
  >>> with prog.context([1, 2], [3, 4]) as (p, q):
  ...     ops.Sgate(0.7, 0) | q[1]
  ...     ops.BSgate(p[0]) | (q[0], q[1])
  ...     ops.MeasureHomodyne(p[1]) | q[0]
  >>> eng = sf.Engine("gaussian")
  >>> results = eng.run(prog, shots=3)
  ```

  Furthermore, the `TDMProgram.unrolled_circuit` attribute now only contains the single-shot
  unrolled circuit. Unrolling with multiple shots can still be specified via the `unroll` method:
  `TDMProgram.unroll(shots=60)`.

* The `Result.samples` returned by TDM programs has been updated to return
  samples of shape `(shots, spatial modes, timebins)` instead of `(shots, spatial
  modes * timebins)`.
  [(#489)](https://github.com/XanaduAI/strawberryfields/pull/489)

* A sample post-processing function is added that allows users to move
  vacuum mode measurements from the first shots to the last shots, and
  potentially crop out the final shots containing these measurements.
  [(#489)](https://github.com/XanaduAI/strawberryfields/pull/489)

* `TDMProgram` objects can now be serialized into Blackbird scripts, and vice versa.
  [(#476)](https://github.com/XanaduAI/strawberryfields/pull/476)

<h3>Breaking changes</h3>

<h3>Bug fixes</h3>

* Fixes a bug where the `Dgate` does not support TensorFlow tensors if the tensor has an added
  dimension due to the existence of batching.
  [(#507)](https://github.com/XanaduAI/strawberryfields/pull/507)

* Fixed issue with `reshape_samples` where the samples were sometimes
  reshaped in the wrong way.
  [(#489)](https://github.com/XanaduAI/strawberryfields/pull/489)

* The list of modes is now correctly added to the Blackbird program when using the
  `io.to_blackbird` function.
  [(#476)](https://github.com/XanaduAI/strawberryfields/pull/476)

* Fixes a bug where printing the `Result` object containing samples from a time-domain
  experiment would result in an error. Printing the result object now correctly displays
  information about the results.
  [(#493)](https://github.com/XanaduAI/strawberryfields/pull/493)

* `TDMProgram.run_options` is now correctly used when running a TDM program.
  [(#500)](https://github.com/XanaduAI/strawberryfields/pull/500)

* Fixes a bug where a single parameter list passed to the `TDMProgram`
  context results in an error.
  [(#503)](https://github.com/XanaduAI/strawberryfields/pull/503)

<h3>Documentation</h3>

<h3>Contributors</h3>

This release contains contributions from (in alphabetical order):

<<<<<<< HEAD
Tom Bromley, Theodor Isacsson, Josh Izaac, Fabian Laudenbach, Nicolas Quesada, Antal Száva.
=======
Jack Brown, Theodor Isacsson, Josh Izaac, Fabian Laudenbach, Nicolas Quesada, Antal Száva.
>>>>>>> 5fa114da

# Release 0.16.0 (current release)

<h3>New features since last release</h3>

* Moves the chemistry utility functions `prob` and `marginals` to the `apps.qchem.utils` module of
  Applications layer of Strawberry Fields. These functions were initially created as utility
  functions to help simulating vibrational dynamics. However, they can also be used in other
  applications and therefore should be moved to the `apps.qchem.utils` module which hosts
  general-purpose utility functions for chemistry applications.
  [(#487)](https://github.com/XanaduAI/strawberryfields/pull/487)

* Adds the ability to construct time domain multiplexing algorithms via the new
  `sf.TDMProgram` class, for highly scalable simulation of Gaussian states.
  [(#440)](https://github.com/XanaduAI/strawberryfields/pull/440)

  For example, creating and simulating a time domain program with 2 concurrent modes:

  ```pycon
  >>> import strawberryfields as sf
  >>> from strawberryfields import ops
  >>> prog = sf.TDMProgram(N=2)
  >>> with prog.context([1, 2], [3, 4], copies=3) as (p, q):
  ...     ops.Sgate(0.7, 0) | q[1]
  ...     ops.BSgate(p[0]) | (q[0], q[1])
  ...     ops.MeasureHomodyne(p[1]) | q[0]
  >>> eng = sf.Engine("gaussian")
  >>> results = eng.run(prog)
  >>> print(results.all_samples)
  {0: [array([1.26208025]), array([1.53910032]), array([-1.29648336]),
  array([0.75743215]), array([-0.17850101]), array([-1.44751996])]}
  ```

  For more details, see the [code
  documentation](https://strawberryfields.readthedocs.io/en/stable/code/api/strawberryfields.TDMProgram.html).

* Adds the function `VibronicTransition` to the `apps.qchem.vibronic` module. This function generates a
  custom Strawberry Fields operation for applying the Doktorov operator on a given state.
  [(#451)](https://github.com/XanaduAI/strawberryfields/pull/451)

  ```pycon
  >>> from strawberryfields.apps.qchem.vibronic import VibronicTransition
  >>> modes = 2
  >>> p = sf.Program(modes)
  >>> with p.context as q:
  ...     VibronicTransition(U1, r, U2, alpha) | q
  ```

* Adds the `TimeEvolution` function to the `apps.qchem.dynamics` module. This function
  generates a custom Strawberry Fields operation for applying a time evolution operator on a given state.
  [(#455)](https://github.com/XanaduAI/strawberryfields/pull/455)

  ```pycon
  >>> modes = 2
  >>> p = sf.Program(modes)
  >>> with p.context as q:
  ...     sf.ops.Fock(1) | q[0]
  ...     sf.ops.Interferometer(Ul.T) | q
  ...     TimeEvolution(w, t) | q
  ...     sf.ops.Interferometer(Ul) | q
  ```

  where `w` is the normal mode frequencies, and `t` the time in femtoseconds.

* Molecular data and pre-generated samples for water and pyrrole have been added to the data module
  of the Applications layer of Strawberry Fields. For more details, please see the [data module
  documentation](https://strawberryfields.readthedocs.io/en/stable/introduction/data.html#molecules)
  [(#463)](https://github.com/XanaduAI/strawberryfields/pull/463)

* Adds the function `read_gamess` to the qchem module to extract the atomic coordinates, atomic
  masses, vibrational frequencies, and normal modes of a molecule from the output file of a
  vibrational frequency calculation performed with the GAMESS quantum chemistry package.
  [(#460)](https://github.com/XanaduAI/strawberryfields/pull/460)

  ```pycon
  >>> r, m, w, l = read_gamess('../BH_data.out')
  >>> r # atomic coordinates
  array([[0.0000000, 0.0000000, 0.0000000],
         [1.2536039, 0.0000000, 0.0000000]])
  >>> m # atomic masses
  array([11.00931,  1.00782])
  >>> w # vibrational frequencies
  array([19.74, 19.73, 0.00, 0.00, 0.00, 2320.32])
  >>> l # normal modes
  array([[-0.0000000e+00, -7.5322000e-04, -8.7276210e-02,  0.0000000e+00,
       8.2280900e-03,  9.5339055e-01],
     [-0.0000000e+00, -8.7276210e-02,  7.5322000e-04,  0.0000000e+00,
       9.5339055e-01, -8.2280900e-03],
     [ 2.8846925e-01, -2.0000000e-08,  2.0000000e-08,  2.8846925e-01,
      -2.0000000e-08,  2.0000000e-08],
     [ 2.0000000e-08,  2.8846925e-01, -2.0000000e-08,  2.0000000e-08,
       2.8846925e-01, -2.0000000e-08],
     [-2.0000000e-08,  2.0000000e-08,  2.8846925e-01, -2.0000000e-08,
       2.0000000e-08,  2.8846925e-01],
     [-8.7279460e-02,  0.0000000e+00,  0.0000000e+00,  9.5342606e-01,
      -0.0000000e+00, -0.0000000e+00]])
  ```

<h3>Improvements</h3>

* When jobs submitted to the Xanadu Quantum Cloud are canceled, they will now display a
  `cancel_pending` JobStatus until the cancellation is confirmed.
  [(#456)](https://github.com/XanaduAI/strawberryfields/pull/456)

<h3>Bug fixes</h3>

* Fixed a bug where the function `reduced_dm` in `backends/tfbackend/states.py` gives the
  wrong output when passing it several modes.
  [(#471)](https://github.com/XanaduAI/strawberryfields/pull/471)

* Fixed a bug in the function `reduced_density_matrix` in `backends/tfbackend/ops.py` which caused the
  wrong subsystems to be traced out.
  [(#467)](https://github.com/XanaduAI/strawberryfields/issues/467)
  [(#470)](https://github.com/XanaduAI/strawberryfields/pull/470)

* Fixed a bug where decompositions to Mach-Zehnder interferometers would return
  incorrect results on NumPy 1.19.
  [(#473)](https://github.com/XanaduAI/strawberryfields/pull/473)

* The Walrus version 0.14 introduced modified function names. Affected functions have been updated
  in Strawberry Fields to avoid deprecation warnings.
  [(#472)](https://github.com/XanaduAI/strawberryfields/pull/472)

<h3>Documentation</h3>

* Adds further testing and coverage descriptions to the developer documentation.
  This includes details regarding the Strawberry Fields test structure and test decorators.
  [(#461)](https://github.com/XanaduAI/strawberryfields/pull/461)

* Updates the minimum required version of TensorFlow in the development guide.
  [(#468)](https://github.com/XanaduAI/strawberryfields/pull/468)

<h3>Contributors</h3>

This release contains contributions from (in alphabetical order):

Juan Miguel Arrazola, Tom Bromley, Theodor Isacsson, Josh Izaac, Soran Jahangiri, Nathan Killoran,
Fabian Laudenbach, Nicolás Quesada, Antal Száva, ‪Ilan Tzitrin.

# Release 0.15.1

<h3>Improvements</h3>

* Adds the ability to bypass recompilation of programs if they have been
  compiled already to the target device.
  [(#447)](https://github.com/XanaduAI/strawberryfields/pull/447)

<h3>Breaking Changes</h3>

* Changes the default compiler for devices that don't specify a default from `"Xcov"` to `"Xunitary"`.
  This compiler is slightly more strict and only compiles the unitary, not the initial squeezers,
  however avoids any unintentional permutations.
  [(#445)](https://github.com/XanaduAI/strawberryfields/pull/445)

<h3>Bug fixes</h3>

* Fixes a bug where a program that amounts to the identity operation would cause an error when
  compiled using the `xcov` compiler.
  [(#444)](https://github.com/XanaduAI/strawberryfields/pull/444)

<h3>Documentation</h3>

* Updates the `README.rst` file and hardware access links.
  [(#448)](https://github.com/XanaduAI/strawberryfields/pull/448)

<h3>Contributors</h3>

This release contains contributions from (in alphabetical order):

Theodor Isacsson, Josh Izaac, Nathan Killoran, Nicolás Quesada, Antal Száva

# Release 0.15.0

<h3>New features since last release</h3>

* Adds the ability to train variational GBS circuits in the applications layer.
  [(#387)](https://github.com/XanaduAI/strawberryfields/pull/387)
  [(#388)](https://github.com/XanaduAI/strawberryfields/pull/388)
  [(#391)](https://github.com/XanaduAI/strawberryfields/pull/391)
  [(#393)](https://github.com/XanaduAI/strawberryfields/pull/393)
  [(#414)](https://github.com/XanaduAI/strawberryfields/pull/414)
  [(#415)](https://github.com/XanaduAI/strawberryfields/pull/415)

  Trainable parameters can be embedded into a VGBS class:

  ```python
  from strawberryfields.apps import data, train

  d = data.Mutag0()
  embedding = train.Exp(d.modes)
  n_mean = 5

  vgbs = train.VGBS(d.adj, 5, embedding, threshold=False, samples=np.array(d[:1000]))
  ```

  Properties of the variational GBS distribution for different choices of
  trainable parameters can then be inspected:

  ```pycon
  >>> params = 0.1 * np.ones(d.modes)
  >>> vgbs.n_mean(params)
  3.6776094165797364
  ```

  A cost function can then be created and its value and gradient accessed:

  ```pycon
  >>> h = lambda x: np.sum(x)
  >>> cost = train.Stochastic(h, vgbs)
  >>> cost(params, n_samples=1000)
  3.940396998165503
  >>> cost.grad(params, n_samples=1000)
  array([-0.54988876, -0.49270263, -0.6628071 , -1.13057762, -1.13568456,
       -0.70180571, -0.6266806 , -0.68803539, -1.11032533, -1.12853718,
       -0.59172261, -0.47830748, -0.96901676, -0.66938217, -0.85162006,
       -0.27188134, -0.26955011])
  ```

  For more details, see the [VGBS training
  demo](https://strawberryfields.ai/photonics/apps/run_tutorial_training.html).

* Feature vectors of graphs can now be calculated exactly in the `apps.similarity` module of the
  applications layer. Datasets of pre-calculated feature vectors are available in `apps.data`.
  [(#390)](https://github.com/XanaduAI/strawberryfields/pull/390)
  [(#401)](https://github.com/XanaduAI/strawberryfields/pull/401)

  ```pycon
  >>> from strawberryfields.apps import data
  >>> from strawberryfields.apps.similarity import feature_vector_sampling
  >>> samples = data.Mutag0()
  >>> feature_vector_sampling(samples, [2, 4, 6])
  [0.19035, 0.2047, 0.1539]
  ```

  For more details, see the [graph similarlity
  demo](https://strawberryfields.ai/photonics/apps/run_tutorial_similarity.html).

* A new `strawberryfields.apps.qchem` module has been introduced, centralizing all quantum chemistry
  applications. This includes various new features and improvements:

  * Adds the `apps.qchem.duschinsky()` function for generation of the
    Duschinsky rotation matrix and displacement vector which are needed to simulate a vibronic process
    with Strawberry Fields.
    [(#434)](https://github.com/XanaduAI/strawberryfields/pull/434)

  * Adds the `apps.qchem.dynamics` module for simulating vibrational quantum dynamics in molecules.
    [(#402)](https://github.com/XanaduAI/strawberryfields/pull/402)
    [(#411)](https://github.com/XanaduAI/strawberryfields/pull/411)
    [(#419)](https://github.com/XanaduAI/strawberryfields/pull/419)
    [(#421)](https://github.com/XanaduAI/strawberryfields/pull/421)
    [(#423)](https://github.com/XanaduAI/strawberryfields/pull/423)
    [(#430)](https://github.com/XanaduAI/strawberryfields/pull/430)

    This includes:

    - `dynamics.evolution()` constructs a custom operation that encodes the input chemical
      information. This custom operation can then be used within a Strawberry Fields `Program`.

    - `dynamics.sample_coherent()`, `dynamics.sample_fock()` and `dynamics.sample_tmsv()` functions
      allow for generation of samples from a variety of input states.

    - The probability of an excited state can then be estimated with the `dynamics.prob()` function,
      which calculates the relative frequency of the excited state among the generated samples.

    - Finally, the `dynamics.marginals()` function generates marginal distributions.

  * The `sf.apps.vibronic` module has been relocated to within the `qchem` module. As a result, the
    `apps.sample.vibronic()` function is now accessible under `apps.qchem.vibronic.sample()`,
    providing a single location for quantum chemistry functionality.
    [(#416)](https://github.com/XanaduAI/strawberryfields/pull/416)

  For more details, please see the [qchem
  documentation](https://strawberryfields.readthedocs.io/en/latest/code/api/strawberryfields.apps.qchem.html).

* The `GaussianState` returned from simulations using the Gaussian backend
  now has feature parity with the `FockState` object returned from the Fock backends.
  [(#407)](https://github.com/XanaduAI/strawberryfields/pull/407)

  In particular, it now supports the following methods:

  - `GaussianState.dm()`
  - `GaussianState.ket()`
  - `GaussianState.all_fock_probs()`

  In addition, the existing `GaussianState.reduced_dm()` method now supports
  multi-mode reduced density matrices.

* Adds the `sf.utils.samples_expectation`, `sf.utils.samples_variance` and
  `sf.utils.all_fock_probs_pnr` functions for obtaining counting statistics from samples.
  [(#399)](https://github.com/XanaduAI/strawberryfields/pull/399)

* Compilation of Strawberry Fields programs has been overhauled.

  * Strawberry Fields can now access the Xanadu Cloud device specifications API.
    The `Connection` class has a new method `Connection.get_device`,
    which returns a `DeviceSpec` class.
    [(#429)](https://github.com/XanaduAI/strawberryfields/pull/429)
    [(#432)](https://github.com/XanaduAI/strawberryfields/pull/432)

  * New `Xstrict`, `Xcov`, and `Xunitary` compilers for compiling programs into the X architecture
    have been added.
    [(#358)](https://github.com/XanaduAI/strawberryfields/pull/358)
    [(#438)](https://github.com/XanaduAI/strawberryfields/pull/438)

  * Finally, the `strawberryfields.circuitspecs` module has been renamed to
    `strawberryfields.compilers`.

* Adds `diagonal_expectation` method for the `BaseFockState` class, which returns
  the expectation value of any operator that is diagonal in the number basis.
  [(#389)](https://github.com/XanaduAI/strawberryfields/pull/389)

* Adds `parity_expectation` method as an instance of `diagonal_expectation` for
  the `BaseFockState` class, and its own function for `BaseGaussianState`.
  This returns the expectation value of the parity operator,
  defined as (-1)^N.
  [(#389)](https://github.com/XanaduAI/strawberryfields/pull/389)

<h3>Improvements</h3>

* Modifies the rectangular interferometer decomposition to make it more efficient for hardware
  devices. Rather than decomposing the interferometer using Clements :math:`T` matrices, the
  decomposition now directly produces Mach-Zehnder interferometers corresponding to on-chip phases.
  [(#363)](https://github.com/XanaduAI/strawberryfields/pull/363)

* Changes the `number_expectation` method for the `BaseFockState` class to be an instance of
  `diagonal_expectation`.
  [(#389)](https://github.com/XanaduAI/strawberryfields/pull/389)

* Increases the speed at which the following gates are generated: `Dgate`, `Sgate`, `BSgate` and
  `S2gate` by relying on a recursive implementation recently introduced in `thewalrus`. This has
  substantial effects on the speed of the `Fockbackend` and the `TFbackend`, especially for high
  cutoff values.
  [(#378)](https://github.com/XanaduAI/strawberryfields/pull/378)
  [(#381)](https://github.com/XanaduAI/strawberryfields/pull/381)

* All measurement samples can now be accessed via the `results.all_samples` attribute, which returns
  a dictionary mapping the mod index to a list of measurement values. This is useful for cases where
  a single mode may be measured multiple times.
  [(#433)](https://github.com/XanaduAI/strawberryfields/pull/433)

<h3>Breaking Changes</h3>

* Removes support for Python 3.5.
  [(#385)](https://github.com/XanaduAI/strawberryfields/pull/385)

* Complex parameters now are expected in polar form as two separate real parameters.
  [(#378)](https://github.com/XanaduAI/strawberryfields/pull/378)

<h3>Contributors</h3>

This release contains contributions from (in alphabetical order):

Juan Miguel Arrazola, Tom Bromley, Jack Ceroni, Aroosa Ijaz, Theodor Isacsson, Josh Izaac, Nathan
Killoran, Soran Jahangiri, Shreya P. Kumar, Filippo Miatto, Nicolás Quesada, Antal Száva


# Release 0.14.0

<h3>New features since last release</h3>

* Dark counts can now be added to the samples received from photon measurements in the
  Fock basis (sf.ops.MeasureFock) during a simulation.

* The `"tf"` backend now supports TensorFlow 2.0 and above.
  [(#283)](https://github.com/XanaduAI/strawberryfields/pull/283)
  [(#320)](https://github.com/XanaduAI/strawberryfields/pull/320)
  [(#323)](https://github.com/XanaduAI/strawberryfields/pull/323)
  [(#361)](https://github.com/XanaduAI/strawberryfields/pull/361)
  [(#372)](https://github.com/XanaduAI/strawberryfields/pull/372)
  [(#373)](https://github.com/XanaduAI/strawberryfields/pull/373)
  [(#374)](https://github.com/XanaduAI/strawberryfields/pull/374)
  [(#375)](https://github.com/XanaduAI/strawberryfields/pull/375)
  [(#377)](https://github.com/XanaduAI/strawberryfields/pull/377)

  For more details and demonstrations of the new TensorFlow 2.0-compatible backend,
  see our [optimization and machine learning tutorials](https://strawberryfields.readthedocs.io/en/stable/introduction/tutorials.html#optimization-and-machine-learning).

  For example, using TensorFlow 2.0 to train a variational photonic
  circuit:

  ```python
  eng = sf.Engine(backend="tf", backend_options={"cutoff_dim": 7})
  prog = sf.Program(1)

  with prog.context as q:
      # Apply a single mode displacement with free parameters
      Dgate(prog.params("a"), prog.params("p")) | q[0]

  opt = tf.keras.optimizers.Adam(learning_rate=0.1)

  alpha = tf.Variable(0.1)
  phi = tf.Variable(0.1)

  for step in range(50):
      # reset the engine if it has already been executed
      if eng.run_progs:
          eng.reset()

      with tf.GradientTape() as tape:
          # execute the engine
          results = eng.run(prog, args={'a': alpha, 'p': phi})
          # get the probability of fock state |1>
          prob = results.state.fock_prob([1])
          # negative sign to maximize prob
          loss = -prob

      gradients = tape.gradient(loss, [alpha, phi])
      opt.apply_gradients(zip(gradients, [alpha, phi]))
      print("Value at step {}: {}".format(step, prob))
  ```

* Adds the method `number_expectation`  that calculates the expectation value of the product of the
  number operators of a given set of modes.
  [(#348)](https://github.com/XanaduAI/strawberryfields/pull/348/)

  ```python
  prog = sf.Program(3)
  with prog.context as q:
      ops.Sgate(0.5) | q[0]
      ops.Sgate(0.5) | q[1]
      ops.Sgate(0.5) | q[2]
      ops.BSgate(np.pi/3, 0.1) |  (q[0], q[1])
      ops.BSgate(np.pi/3, 0.1) |  (q[1], q[2])
  ```

  Executing this on the Fock backend,

  ```python
  >>> eng = sf.Engine("fock", backend_options={"cutoff_dim": 10})
  >>> state = eng.run(prog).state
  ```

  we can compute the expectation value :math:`\langle \hat{n}_0\hat{n}_2\rangle`:

  ```python
  >>> state.number_expectation([0, 2])
  ```

<h3>Improvements</h3>

* Add details to the error message for failed remote jobs.
  [(#370)](https://github.com/XanaduAI/strawberryfields/pull/370)

* The required version of The Walrus was increased to version 0.12, for
  tensor number expectation support.
  [(#380)](https://github.com/XanaduAI/strawberryfields/pull/380)

<h3>Contributors</h3>

This release contains contributions from (in alphabetical order):

Tom Bromley, Theodor Isacsson, Josh Izaac, Nathan Killoran, Filippo Miatto, Nicolás Quesada,
Antal Száva, Paul Tan.


# Release 0.13.0

<h3>New features since last release</h3>

* Adds initial support for the Xanadu's photonic quantum hardware.
  [(#101)](https://github.com/XanaduAI/strawberryfields/pull/101)
  [(#148)](https://github.com/XanaduAI/strawberryfields/pull/148)
  [(#294)](https://github.com/XanaduAI/strawberryfields/pull/294)
  [(#327)](https://github.com/XanaduAI/strawberryfields/pull/327)
  [(#328)](https://github.com/XanaduAI/strawberryfields/pull/328)
  [(#329)](https://github.com/XanaduAI/strawberryfields/pull/329)
  [(#330)](https://github.com/XanaduAI/strawberryfields/pull/330)
  [(#334)](https://github.com/XanaduAI/strawberryfields/pull/334)
  [(#336)](https://github.com/XanaduAI/strawberryfields/pull/336)
  [(#337)](https://github.com/XanaduAI/strawberryfields/pull/337)
  [(#339)](https://github.com/XanaduAI/strawberryfields/pull/339)

  Jobs can now be submitted to the Xanadu cloud platform to be run
  on supported hardware using the new `RemoteEngine`:

  ```python
  import strawberryfields as sf
  from strawberryfields import ops
  from strawberryfields.utils import random_interferometer

  # replace AUTHENTICATION_TOKEN with your Xanadu cloud access token
  con = sf.api.Connection(token="AUTH_TOKEN")
  eng = sf.RemoteEngine("X8", connection=con)
  prog = sf.Program(8)

  U = random_interferometer(4)

  with prog.context as q:
      ops.S2gate(1.0) | (q[0], q[4])
      ops.S2gate(1.0) | (q[1], q[5])
      ops.S2gate(1.0) | (q[2], q[6])
      ops.S2gate(1.0) | (q[3], q[7])

      ops.Interferometer(U) | q[:4]
      ops.Interferometer(U) | q[4:]
      ops.MeasureFock() | q

  result = eng.run(prog, shots=1000)
  ```

  For more details, see the
  [photonic hardware quickstart](https://strawberryfields.readthedocs.io/en/latest/introduction/photonic_hardware.html)
  and [tutorial](https://strawberryfields.readthedocs.io/en/latest/tutorials/tutorial_X8.html).

* Significantly speeds up the Fock backend of Strawberry Fields,
  through a variety of changes:

  - The Fock backend now uses The Walrus high performance implementations of
    the displacement, squeezing, two-mode squeezing, and beamsplitter operations.
    [(#287)](https://github.com/XanaduAI/strawberryfields/pull/287)
    [(#289)](https://github.com/XanaduAI/strawberryfields/pull/289)

  - Custom tensor contractions which make use of symmetry relations for the beamsplitter
    and the two-mode squeeze gate have been added, as well as more efficient contractions
    for diagonal operations in the Fock basis.
    [(#292)](https://github.com/XanaduAI/strawberryfields/pull/292)

<br>

* New `sf` command line program for configuring Strawberry Fields for access
  to the Xanadu cloud platform, as well as submitting and executing jobs from the
  command line.
  [(#146)](https://github.com/XanaduAI/strawberryfields/pull/146)
  [(#312)](https://github.com/XanaduAI/strawberryfields/pull/312)

  The new Strawberry Fields command line program `sf` provides several utilities
  including:

  * `sf configure [--token] [--local]`: configure the connection to the cloud platform

  * `sf run input [--output FILE]`: submit and execute quantum programs from the command line

  * `sf --ping`: verify your connection to the Xanadu cloud platform

  For more details, see the
  [documentation](https://strawberryfields.readthedocs.io/en/stable/code/sf_cli.html).

* New configuration functions to load configuration from
  keyword arguments, environment variables, and configuration files.
  [(#298)](https://github.com/XanaduAI/strawberryfields/pull/298)
  [(#306)](https://github.com/XanaduAI/strawberryfields/pull/306)

  This includes the ability to automatically store Xanadu cloud platform
  credentials in a configuration file using the new function

  ```python
  sf.store_account("AUTHENTICATION_TOKEN")
  ```

  as well as from the command line,

  ```bash
  $ sf configure --token AUTHENTICATION_TOKEN
  ```

  Configuration files can be saved globally, or locally on a per-project basis.
  For more details, see the
  [configuration documentation](https://strawberryfields.readthedocs.io/en/stable/introduction/configuration.html)

* Adds configuration functions for resetting, deleting configurations, as
  well as displaying available configuration files.
  [(#359)](https://github.com/XanaduAI/strawberryfields/pull/359)

* Adds the `x_quad_values` and `p_quad_values` methods to the `state` class.
  This allows calculation of x and p quadrature
  probability distributions by integrating across the Wigner function.
  [(#270)](https://github.com/XanaduAI/strawberryfields/pull/270)

* Adds support in the applications layer for node-weighted graphs.

  Sample from graphs with node weights using a special-purpose encoding
  [(#295)](https://github.com/XanaduAI/strawberryfields/pull/295):

  ```python
  from strawberryfields.apps import sample

  # generate a random graph
  g = nx.erdos_renyi_graph(20, 0.6)
  a = nx.to_numpy_array(g)

  # define node weights
  # and encode into the adjacency matrix
  w = [i for i in range(20)]
  a = sample.waw_matrix(a, w)

  s = sample.sample(a, n_mean=10, n_samples=10)
  s = sample.postselect(s, min_count=4, max_count=20)
  s = sample.to_subgraphs(s, g)
  ```

  Node weights can be input to search algorithms in the `clique` and `subgraph` modules
  [(#296)](https://github.com/XanaduAI/strawberryfields/pull/296)
  [(#297)](https://github.com/XanaduAI/strawberryfields/pull/297):

  ```python
  from strawberryfields.apps import clique
  c = [clique.shrink(s_, g, node_select=w) for s_ in s]
  [clique.search(c_, g, iterations=10, node_select=w) for c_ in c]
  ```

  ```python
  from strawberryfields.apps import subgraph
  subgraph.search(s, g, min_size=5, max_size=8, node_select=w)
  ```

<h3>Improvements</h3>

* Moved Fock backend apply-gate functions to `Circuit` class, and removed
  `apply_gate_einsum` and `Circuits._apply_gate`, since they were no longer used.
  [(#293)](https://github.com/XanaduAI/strawberryfields/pull/293/)

* Results returned from all backends now have a unified type and shape.
  In addition, attempting to use batching, post-selection and feed-foward together
  with multiple shots now raises an error.
  [(#300)](https://github.com/XanaduAI/strawberryfields/pull/300)

* Modified the rectangular decomposition to ensure that identity-like
  unitaries are implemented with no swaps.
  [(#311)](https://github.com/XanaduAI/strawberryfields/pull/311)

<h3>Bug fixes</h3>

* Symbolic Operation parameters are now compatible with TensorFlow 2.0 objects.
  [(#282)](https://github.com/XanaduAI/strawberryfields/pull/282)

* Added `sympy>=1.5` to the list of dependencies.
  Removed the `sympy.functions.atan2` workaround now that SymPy has been fixed.
  [(#280)](https://github.com/XanaduAI/strawberryfields/pull/280)

* Removed two unnecessary else statements that pylint complained about.
  [(#290)](https://github.com/XanaduAI/strawberryfields/pull/290)

* Fixed a bug in the `MZgate`, where the internal and external phases were
  in the wrong order in both the docstring and the argument list. The new
  signature is `MZgate(phase_in, phase_ex)`, matching the existing `rectangular_symmetric`
  decomposition.
  [(#301)](https://github.com/XanaduAI/strawberryfields/pull/301)

* Updated the relevant methods in `RemoteEngine` and `Connection` to derive `shots`
  from the Blackbird script or `Program` if not explicitly specified.
  [(#327)](https://github.com/XanaduAI/strawberryfields/pull/327)

* Fixed a bug in homodyne measurements in the Fock backend, where computed
  probability values could occasionally include small negative values
  due to floating point precision error.
  [(#364)](https://github.com/XanaduAI/strawberryfields/pull/364)

* Fixed a bug that caused an exception when printing results with no state.
  [(#367)](https://github.com/XanaduAI/strawberryfields/pull/367)

* Improves the Takagi decomposition, by making explicit use of the eigendecomposition of real symmetric matrices. [(#352)](https://github.com/XanaduAI/strawberryfields/pull/352)

<h3>Contributors</h3>

This release contains contributions from (in alphabetical order):

Ville Bergholm, Tom Bromley, Jack Ceroni, Theodor Isacsson, Josh Izaac, Nathan Killoran, Shreya P Kumar,
Leonhard Neuhaus, Nicolás Quesada, Jeremy Swinarton, Antal Száva, Paul Tan, Zeid Zabaneh.


# Release 0.12.1

<h3>New features</h3>

* A new `gaussian_unitary` circuitspec that can be used to compile any sequency of Gaussian
  transformations into a single `GaussianTransform` gate and a sequence of single mode `Dgate`s.
  [(#238)](https://github.com/XanaduAI/strawberryfields/pull/238)

<h3>Improvements</h3>

* Add new Strawberry Fields applications paper to documentation
  [(#274)](https://github.com/XanaduAI/strawberryfields/pull/274)

* Update figure for GBS device in documentation
  [(#275)](https://github.com/XanaduAI/strawberryfields/pull/275)

<h3>Bug fixes</h3>

* Fix installation issue with incorrect minimum version number for `thewalrus`
  [(#272)](https://github.com/XanaduAI/strawberryfields/pull/272)
  [(#277)](https://github.com/XanaduAI/strawberryfields/pull/277)

* Correct URL for image in `README`
  [(#273)](https://github.com/XanaduAI/strawberryfields/pull/273)

* Add applications data to `MANIFEST.in`
  [(#278)](https://github.com/XanaduAI/strawberryfields/pull/278)

<h3>Contributors</h3>

This release contains contributions from (in alphabetical order):

Ville Bergholm, Tom Bromley, Nicolás Quesada, Paul Tan


# Release 0.12.0

<h3>New features</h3>

* A new applications layer, allowing users to interface samples generated from near-term photonic
  devices with problems of practical interest. The `apps` package consists of the following
  modules:

  - The `apps.sample` module, for encoding graphs and molecules into Gaussian boson sampling
    (GBS) and generating corresponding samples.

  - The `apps.subgraph` module, providing a heuristic algorithm for finding dense subgraphs from GBS
    samples.

  - The `apps.clique` module, providing tools to convert subgraphs sampled from GBS into cliques and
    a heuristic to search for larger cliques.

  - The `apps.similarity` module, allowing users to embed graphs into high-dimensional feature
    spaces using GBS. Resulting feature vectors provide measures of graph similarity for machine
    learning tasks.

  - The `apps.points` module, allowing users to sample subsets of points according to new
    point processes that can be generated from a GBS device.

  - The `apps.vibronic` module, providing functionality to construct the vibronic absorption
    spectrum of a molecule from GBS samples.

<h3>Improvements</h3>

* The documentation was improved and refactored. Changes include:

  - A brand new theme, now matching PennyLane
    [(#262)](https://github.com/XanaduAI/strawberryfields/pull/262)

  - The documentation has been restructured to make it
    easier to navigate
    [(#266)](https://github.com/XanaduAI/strawberryfields/pull/266)

<h3>Contributors</h3>

This release contains contributions from (in alphabetical order):

Juan Miguel Arrazola, Tom Bromley, Josh Izaac, Soran Jahangiri, Nicolás Quesada


# Release 0.11.2

<h3>New features</h3>

* Adds the MZgate to ops.py, representing a Mach-Zehnder interferometer. This is
  not a primitive of the existing simulator backends; rather, `_decompose()` is
  defined, decomposing it into an external phase shift, two 50-50 beamsplitters,
  and an internal phase shift.
  [(#127)](https://github.com/XanaduAI/strawberryfields/pull/127)

* The `Chip0Spec` circuit class now defines a `compile` method, allowing
  arbitrary unitaries comprised of `{Interferometer, BSgate, Rgate, MZgate}`
  operations to be validated and compiled to match the topology of chip0.
  [(#127)](https://github.com/XanaduAI/strawberryfields/pull/127)

* `strawberryfields.ops.BipartiteGraphEmbed` quantum decomposition now added,
  allowing a bipartite graph to be embedded on a device that allows for
  initial two-mode squeezed states, and block diagonal unitaries.

* Added threshold measurements, via the new operation `MeasureThreshold`,
  and provided implementation of this operation in the Gaussian backend.
  [(#152)](https://github.com/XanaduAI/strawberryfields/pull/152)

* Programs can now have free parameters/arguments which are only bound to
  numerical values when the Program is executed, by supplying the actual
  argument values to the `Engine.run` method.
  [(#163)](https://github.com/XanaduAI/strawberryfields/pull/163)

<h3>API Changes</h3>

* The `strawberryfields.ops.Measure` shorthand has been deprecated in favour
  of `strawberryfields.ops.MeasureFock()`.
  [(#145)](https://github.com/XanaduAI/strawberryfields/pull/145)

* Several changes to the `strawberryfields.decompositions` module:
  [(#127)](https://github.com/XanaduAI/strawberryfields/pull/127)

  - The name `clements` has been replaced with `rectangular` to
    correspond with the shape of the resulting decomposition.

  - All interferometer decompositions (`rectangular`, `rectangular_phase_end`,
    `rectangular_symmetric`, and `triangular`) now have standardized outputs
    `(tlist, diag, tilist)`, so they can easily be swapped.

* Several changes to `ops.Interferometer`:
  [(#127)](https://github.com/XanaduAI/strawberryfields/pull/127)

  - The calculation of the ops.Interferometer decomposition has been moved from
    `__init__` to `_decompose()`, allowing the interferometer decomposition type
    to be set by a `CircuitSpec` during compilation.

  - `**kwargs` is now passed through from `Operation.decompose` -> `Gate.decompose`
    -> `SpecificOp._decompose`, allowing decomposition options to be passed during
    compilation.

  - `ops.Interferometer` now accepts the keyword argument `mesh` to be set during
    initialization, allowing the user to specify the decomposition they want.

* Moves the `Program.compile_seq` method to `CircuitSpecs.decompose`. This allows it
  to be accessed from the `CircuitSpec.compile` method. Furthermore, it now must also
  be passed the program registers, as compilation may sometimes require this.
  [(#127)](https://github.com/XanaduAI/strawberryfields/pull/127)

* Parameter class is replaced by `MeasuredParameter` and `FreeParameter`, both inheriting from
  `sympy.Symbol`. Fixed numeric parameters are handled by the built-in Python numeric
  classes and numpy arrays.
  [(#163)](https://github.com/XanaduAI/strawberryfields/pull/163)

* `Parameter`, `RegRefTransform` and `convert` are removed.
  [(#163)](https://github.com/XanaduAI/strawberryfields/pull/163)

<h3>Improvements</h3>

* Photon-counting measurements can now be done in the Gaussian backend for states with nonzero displacement.
  [(#154)](https://github.com/XanaduAI/strawberryfields/pull/154)

* Added a new test for the cubic phase gate
  [(#160)](https://github.com/XanaduAI/strawberryfields/pull/160)

* Added new integration tests for the Gaussian gates that are not primitive,
  i.e., P, CX, CZ, and S2.
  [(#173)](https://github.com/XanaduAI/strawberryfields/pull/173)

<h3>Bug fixes</h3>

* Fixed bug in `strawberryfields.decompositions.rectangular_symmetric` so its
  returned phases are all in the interval [0, 2*pi), and corrects the
  function docstring.
  [(#196)](https://github.com/XanaduAI/strawberryfields/pull/196)

* When using the `'gbs'` compilation target, the measured registers are now sorted in
  ascending order in the resulting compiled program.
  [(#144)](https://github.com/XanaduAI/strawberryfields/pull/144)

* Fixed typo in the Gaussian Boson Sampling example notebook.
  [(#133)](https://github.com/XanaduAI/strawberryfields/pull/133)

* Fixed a bug in the function `smeanxp` of the Gaussian Backend simulator.
  [(#154)](https://github.com/XanaduAI/strawberryfields/pull/154)

* Clarified description of matrices that are accepted by graph embed operation.
  [(#147)](https://github.com/XanaduAI/strawberryfields/pull/147)

* Fixed typos in the documentation of the CX gate and BSgate
  [(#166)](https://github.com/XanaduAI/strawberryfields/pull/166)
  [(#167)](https://github.com/XanaduAI/strawberryfields/pull/167)
  [(#169)](https://github.com/XanaduAI/strawberryfields/pull/169)


# Release 0.11.1

<h3>Improvements</h3>

* Added the `circuit_spec` attribute to `BaseBackend` to denote which CircuitSpecs class
  should be used to validate programs for each backend
  [(#125)](https://github.com/XanaduAI/strawberryfields/pull/125).

* Removed the `return_state` keyword argument from `LocalEngine.run()`. Now no state
  object is returned if `modes==[]`.
  [(#126)](https://github.com/XanaduAI/strawberryfields/pull/126)

* Fixed a typo in the boson sampling tutorial.
  [(#133)](https://github.com/XanaduAI/strawberryfields/pull/133)

<h3>Bug fixes</h3>

* Allows imported Blackbird programs to store `target` options
  as default run options. During eng.run, if no run options are provided
  as a keyword argument, the engine will fall back on the run options stored
  within the program.
  This fixes a bug where shots specified in Blackbird scripts were not being
  passed to `eng.run`.
  [(#130)](https://github.com/XanaduAI/strawberryfields/pull/130)

* Removes `ModuleNotFoundError` from the codebase, replacing all occurrences
  with `ImportError`. Since `ModuleNotFoundError` was only introduced in
  Python 3.6+, this fixes a bug where Strawberry Fields was not importable
  on Python 3.5
  [(#124)](https://github.com/XanaduAI/strawberryfields/pull/124).

* Updates the Chip0 template to use `MeasureFock() | [0, 1, 2, 3]`, which will
  allow correct fock measurement behaviour when simulated on the Gaussian backend
  [(#124)](https://github.com/XanaduAI/strawberryfields/pull/124).

* Fixed a bug in the `GraphEmbed` op, which was not correctly determining when a
  unitary was the identity
  [(#128)](https://github.com/XanaduAI/strawberryfields/pull/128).


# Release 0.11.0

This is a significant release, with breaking changes to how quantum programs are constructed and executed. For example, the following Strawberry Fields program, <= version 0.10:

```python
eng, q = sf.Engine(2, hbar=0.5)

with eng:
    Sgate(0.5) | q[0]
    MeasureFock() | q[0]

state = eng.run("fock", cutoff_dim=5)
ket = state.ket()
print(q[0].val)
```

would now be written, in v0.11, as follows:

```python
sf.hbar = 0.5
prog = sf.Program(2)
eng = sf.Engine("fock", backend_options={"cutoff_dim": 5})

with prog.context as q:
    Sgate(0.5) | q[0]
    MeasureFock() | q[0]

results = eng.run(prog)
ket = results.state.ket()
print(results.samples[0])
```

<h3>New features</h3>

- The functionality of the `Engine` class has been divided into two new classes: `Program`, which represents a quantum circuit or a fragment thereof, and `Engine`, which executes `Program` instances.

- Introduced the `BaseEngine` abstract base class and the `LocalEngine` child class. `Engine` is kept as an alias for `LocalEngine`.

- The Engine API has been changed slightly:

  The engine is initialized with the required backend, as well as a `backend_options` dictionary, which is passed to the backend:

    ```python
    eng = sf.Engine("fock", backend_options={"cutoff_dim": 5}
    ```

  `LocalEngine.run()` now accepts a program to execute, and returns a `Result` object that contains both a state object (`Result.state`) and measurement samples (`Result.samples`):

    ```python
    results = eng.run(prog)
    state = results.state
    samples = results.samples
    ```

  - `compile_options` can be provided when calling `LocalEngine.run()`. These are passed to the `compile()` method of the program before execution.

  - `run_options` can be provided when calling `LocalEngine.run()`. These are used to determine the characteristics of the measurements and state contained in the `Results` object returned after the program is finished executing.

  - `shots` keyword argument can be passed to `run_options`, enabling multi-shot sampling. Supported only
    in the Gaussian backend, and only for Fock measurements.

 - The Gaussian backend now officially supports Fock-basis measurements (`MeasureFock`), but does not update the quantum state after a Fock measurement.

- Added the `io` module, which is used to save/load standalone Blackbird scripts from/into Strawberry Fields. Note that the Blackbird DSL has been spun off as an independent package and is now a dependency of Strawberry Fields.

- Added a new interferometer decomposition `mach_zehnder` to the decompositions module.

- Added a `Configuration` class, which is used to load, store, save, and modify configuration options for Strawberry Fields.

- `hbar` is now set globally for the entire session, by setting the value of `sf.hbar` (default is 2).


- Added the ability to generate random real (orthogonal) interferometers and random block diagonal symplectic and covariance matrices.

- Added two top-level functions:
    - `about()`, which prints human-readable system info including installed versions of various Python packages.
    - `cite()`, which prints a bibtex citation for SF.

- Added a glossary to the documentation.

<h3>API Changes</h3>

- Added the `circuitspecs` subpackage, containing the `CircuitSpecs` class and a quantum circuit database.

  The database can be used to
    - Validate that a `Program` belongs in a specific circuit class.
    - Compile a `Program` for a desired circuit target, e.g., so that it can be executed on a given backend.
  The database includes a number of compilation targets, including Gaussian Boson Sampling circuits.

- The way hbar is handled has been simplified:
    - The backend API is now entirely hbar-independent, i.e., every backend API method is defined in terms of a and a^\dagger only, not x and p.
    - The backends always explicitly use `hbar=2` internally.
    - `hbar` is now a global, frontend-only variable that the user can set at the beginning of the session. It is used at the `Operation.apply()` level to scale the inputs and outputs of the backend API calls as needed, and inside the `State` objects.
    - The only backend API calls that need to do hbar scaling for the input parameters are the X, Z, and V gates, the Gaussian state decomposition, and homodyne measurements (both the returned value and postselection argument are scaled).

<h3>Improvements</h3>

- Removed TensorFlow as an explicit dependency of Strawberry Fields. Advanced users can still install TensorFlow manually using `pip install tensorflow==1.3` and use as before.

- The behaviour and function signature of the `GraphEmbed` operation has been updated.

- Remove the unused `Command.decomp` instance attribute.

- Better error messages for the `New` operation when used outside of a circuit.

- Docstrings updated in the decompositions module.

- Docstrings for Fock backend reformatted and cleaned up.

- Cleaning up of citations and `references.bib` file.

- Typos in documentation fixed.

<h3>Bug fixes</h3>

- Fixed a bug with installation on Windows for certain locales.
- Fixed a bug in the `New` operation.
- Bugfix in `Gate.merge()`
- Fixed bugs in `measure_fock` in the TensorFlow backend which caused samples to be evaluated independently and for conditional states to be potentially decoupled from the measurement results.
- Fixed a latent bug in `graph_embed`.
- Bugfix for Bloch-Messiah returning non-symplectic matrices when input is passive.

<h3>Contributors</h3>

This release contains contributions from (in alphabetical order):

Ville Bergholm, Tom Bromley, Ish Dhand, Karel Dumon, Xueshi Guo, Josh Izaac, Nathan Killoran, Leonhard Neuhaus, Nicolás Quesada.



# Release 0.10

<h3>New features</h3>

- Added two new utility functions to extract a numerical representation of a circuit from an Engine object: `extract_unitary` and `extract_channel`.

- Added a LaTeX quantum circuit drawer, that outputs the engine queue or the applied operations as a qcircuit compatible circuit diagram.

- Added support for an alternative form of Clements decomposition, where the local phases occur at the end rather than in the middle of the beamsplitter array. This decomposition is more symmetric than the intermediate one, which could make it more robust. This form also makes it easier to implement a tensor-network simulation of linear optics.

- Adds the `GraphEmbed` quantum operation/decomposition to the Strawberry Fields frontend. This allows the embedding of an arbitrary (complex-valued) weighted adjacency matrix into a Gaussian boson sampler.

- Adds support for the Reck decomposition

- Added documentation to the Quantum Algorithms section on CV quantum neural networks

<h3>Improvements</h3>

- Test suite has been ported to pytest

- Linting improvements

- Made corrections to the Clements decomposition documentation and docstring, and fixed the Clements unit tests to ensure they are deterministic.

<h3>Bug fixes</h3>

- Fixed Bloch-Messiah bug arising when singular values were degenerate. Previously, the Bloch-Messiah decomposition did not return matrices in the canonical symplectic form if one or more of the Bloch-Messiah singular values were degenerate.

<h3>Contributors</h3>

This release contains contributions from (in alphabetical order):

Shahnawaz Ahmed, Thomas R. Bromley, Ish Dhand, Marcus Edwards, Christian Gogolin, Josh Izaac, Nathan Killoran, Filippo Miatto, Nicolás Quesada.


# Release 0.9

<h3>New features</h3>

- Updated the [Strawberry Fields gallery](https://strawberryfields.readthedocs.io/en/latest/gallery/gallery.html), featuring community-submitted content (tutorials, notebooks, repositories, blog posts, research papers, etc.) using Strawberry Fields

- Added the `@operation` decorator, which allows commonly-used algorithms and subroutines to be declared in blackbird code as one-liner operations

- Added a `ThermalLossChannel` to the Strawberry Fields API (currently supported by the Gaussian backend)

- Added a `poly_quad_expectation` method to the `state` objects for Gaussian and Fock backends

<h3>Improvements</h3>

- New and improved tests

- Fixed typos in code/documentation

<h3>Contributors</h3>

This release contains contributions from:

Juan Leni, Arthur Pesah, Brianna Gopaul, Nicolás Quesada, Josh Izaac, and Nathan Killoran.


# Release 0.8

<h3>New features</h3>
* You can now prepare multimode states in all backends, via the following new quantum operations in `strawberryfields.ops`:
    - `Ket`
    - `DensityMatrix`
    - `Gaussian`

  Both `Ket` and `DensityMatrix` work with the Fock backends, while `Gaussian` works with all three, applying the Williamson decomposition or, optionally, directly preparing the Gaussian backend with the provided Gaussian state.
* Added Gaussian decompositions to the front-end; these can be accessed via the new quantum operations `Interferometer`, `GaussianTransform`, `Gaussian`. These allow you to apply interferometers, Gaussian symplectic transformations, and prepare a state based on a covariance matrix respectively. You can also query the engine to determine the CV gate decompositions applied.
* Added the cross-Kerr interaction, accessible via the quantum operation `CKgate()`.
* Added utilities for creating random covariance, symplectic, and Gaussian unitary matrices in `strawberryfields.utils`.
* States can now be compared directly for equality - this is defined separately for Gaussian states and Fock basis states.


<h3>Improvements</h3>
* The engine logic and behaviour has been overhauled, making it simpler to use and understand.
    - `eng.run()` and `eng.reset()` now allow the user to alter parameters such as `cutoff_dim` between runs.
    - `eng.reset_backend()` has been renamed to `eng.reset()`, and now also implicitly resets the queue.
    - The engine can now be reset even in the case of modes having being added/deleted, with no side effects. This is due to the presence of register checkpoints, allowing the engine to keep track of register changes.
    - `eng.print_applied()` keeps track of multiple simulation runs, by using nested lists.
* A new parameter class is introduced - this is a developmental change, and does not affect the user-facing parts of Strawberry Fields. All parameters passed to quantum operations are 'wrapped' in this parameter class, which also contains several high level mathematical and array/tensor manipulation functions and methods.


<h3>Contributors</h3>
This release contains contributions from:

Ville Bergholm, Christian Gogolin, Nicolás Quesada, Josh Izaac, and Nathan Killoran.




# Release 0.7.3

<h3>New features</h3>
* Added Gaussian decompositions to the front-end; these can be accessed via the new quantum operations `Interferometer`, `GaussianTransform`, `CovarianceState`. These allow you to apply interferometers, Gaussian symplectic transformations, and prepare a state based on a covariance matrix respectively. You can also query the engine to determine the CV gate decompositions applied.
* Added utilities for creating random covariance, symplectic, and gaussian unitary matrices in `strawberryfields.utils`.

<h3>Improvements</h3>
* Created a separate package `strawberryfields-gpu` that requires `tensorflow-gpu`.
* Modified TFBackend to cache non-variable parts of the beamsplitter, to speed up computation.
* Minor performance improvement in `fock_prob()` by avoiding inverting a matrix twice.

<h3>Bug fixes</h3>
* Fixed bug #10 by adding the ability to reset the Fock modeMap and GaussianCircuit class
* Fixed bug #11 by reshaping the Fock probabilities if the state happens to be pure states
* Fixed Clements decomposition bug where some phase angles weren't applied
* Fixed typo in displaced squeezed formula in documentation
* Fix to prevent beamsplitter prefactor cache from breaking things if using two graphs
* Fix bug #13, GaussianBackend.state() raises an IndexError if all modes in the state have been deleted.


# Release 0.7.2

<h3>Bug fixes</h3>
* Fixed Tensorflow requirements in `setup.py`, so that installation will now work for versions of tensorflow>=1.3,<1.7

<h3>Known issues</h3>
* Tensorflow version 1.7 introduces some breaking API changes, so is currently not supported by Strawberry Fields.


# Release 0.7.1

Initial public release.

<h3>Contributors</h3>
This release contains contributions from:

Nathan Killoran, Josh Izaac, Nicolás Quesada, Matthew Amy, and Ville Bergholm.<|MERGE_RESOLUTION|>--- conflicted
+++ resolved
@@ -99,11 +99,7 @@
 
 This release contains contributions from (in alphabetical order):
 
-<<<<<<< HEAD
-Tom Bromley, Theodor Isacsson, Josh Izaac, Fabian Laudenbach, Nicolas Quesada, Antal Száva.
-=======
-Jack Brown, Theodor Isacsson, Josh Izaac, Fabian Laudenbach, Nicolas Quesada, Antal Száva.
->>>>>>> 5fa114da
+Tom Bromley, Jack Brown, Theodor Isacsson, Josh Izaac, Fabian Laudenbach, Nicolas Quesada, Antal Száva.
 
 # Release 0.16.0 (current release)
 
