--- conflicted
+++ resolved
@@ -72,13 +72,8 @@
 
 This release contains contributions from (in alphabetical order):
 
-<<<<<<< HEAD
-Jack Ceroni, Theodor Isacsson, Josh Izaac, Shreya P. Kumar, Nicolás Quesada, Antal Száva
-=======
 Juan Miguel Arrazola, Tom Bromley, Jack Ceroni, Aroosa Ijaz, Theodor Isacsson, Josh Izaac, Soran
-Jahangiri, Shreya P. Kumar, Nicolás Quesada
-
->>>>>>> 16d01641
+Jahangiri, Shreya P. Kumar, Nicolás Quesada, Antal Száva
 
 
 # Release 0.14.0 (current release)
