# Release 0.15.0-dev0 (development release)

<h3>New features since last release</h3>

<<<<<<< HEAD
* Adds the `number_expectation_pnr` and `number_variance_pnr` functions for
  obtaining counting statistics from samples obtained by performing photon
  number resolving measurements.
  [(#399)](https://github.com/XanaduAI/strawberryfields/pull/399)

* Adds new `Xcov` and `Xunitary` compilers for compiling programs into the X architecture.
=======
* The `GaussianState` returned from simulations using the Gaussian backend
  now has feature parity with the `FockState` object returned from the Fock backends.
  [(#407)](https://github.com/XanaduAI/strawberryfields/pull/407)

  In particular, it now supports the following methods:

  - `GaussianState.dm()`
  - `GaussianState.ket()`
  - `GaussianState.all_fock_probs()`

  In addition, the existing `GaussianState.reduced_dm()` method now supports
  multi-mode reduced density matrices.

* Adds new `Xcov` and `Xunitary` compilers for compiling programs into the X
  architecture.
>>>>>>> 0765e2ce
  [(#358)](https://github.com/XanaduAI/strawberryfields/pull/358)

* Adds `diagonal_expectation` method for the `BaseFockState` class, which returns
  the expectation value of any operator that is diagonal in the number basis.
  [(#389)](https://github.com/XanaduAI/strawberryfields/pull/389)

* Adds `parity_expectation` method as an instance of `diagonal_expectation` for
  the `BaseFockState` class, and its own function for `BaseGaussianState`.
  This returns the expectation value of the parity operator,
  defined as (-1)^N.
  [(#389)](https://github.com/XanaduAI/strawberryfields/pull/389)


<h3>Improvements</h3>

* Modifies the rectangular interferometer decomposition to make it more
  efficient for hardware devices. Rather than decomposing the interferometer
  using Clements :math:`T` matrices, the decomposition now directly produces
  Mach-Zehnder interferometers corresponding to on-chip phases.
  [(#363)](https://github.com/XanaduAI/strawberryfields/pull/363)

* Changes the `number_expectation` method for the `BaseFockState` class to be an instance
  of `diagonal_expectation`.
  [(#389)](https://github.com/XanaduAI/strawberryfields/pull/389)

<h3>Breaking Changes</h3>

* Removes support for Python 3.5.
  [(#385)](https://github.com/XanaduAI/strawberryfields/pull/385)

<h3>Bug fixes</h3>

<h3>Contributors</h3>

This release contains contributions from (in alphabetical order):

Jack Ceroni, Theodor Isacsson, Josh Izaac, Shreya P. Kumar, Nicolás Quesada, Antal Száva


# Release 0.14.0 (current release)

<h3>New features since last release</h3>

* Dark counts can now be added to the samples received from photon measurements in the
  Fock basis (sf.ops.MeasureFock) during a simulation.

* The `"tf"` backend now supports TensorFlow 2.0 and above.
  [(#283)](https://github.com/XanaduAI/strawberryfields/pull/283)
  [(#320)](https://github.com/XanaduAI/strawberryfields/pull/320)
  [(#323)](https://github.com/XanaduAI/strawberryfields/pull/323)
  [(#361)](https://github.com/XanaduAI/strawberryfields/pull/361)
  [(#372)](https://github.com/XanaduAI/strawberryfields/pull/372)
  [(#373)](https://github.com/XanaduAI/strawberryfields/pull/373)
  [(#374)](https://github.com/XanaduAI/strawberryfields/pull/374)
  [(#375)](https://github.com/XanaduAI/strawberryfields/pull/375)
  [(#377)](https://github.com/XanaduAI/strawberryfields/pull/377)

  For more details and demonstrations of the new TensorFlow 2.0-compatible backend,
  see our [optimization and machine learning tutorials](https://strawberryfields.readthedocs.io/en/stable/introduction/tutorials.html#optimization-and-machine-learning).

  For example, using TensorFlow 2.0 to train a variational photonic
  circuit:

  ```python
  eng = sf.Engine(backend="tf", backend_options={"cutoff_dim": 7})
  prog = sf.Program(1)

  with prog.context as q:
      # Apply a single mode displacement with free parameters
      Dgate(prog.params("a"), prog.params("p")) | q[0]

  opt = tf.keras.optimizers.Adam(learning_rate=0.1)

  alpha = tf.Variable(0.1)
  phi = tf.Variable(0.1)

  for step in range(50):
      # reset the engine if it has already been executed
      if eng.run_progs:
          eng.reset()

      with tf.GradientTape() as tape:
          # execute the engine
          results = eng.run(prog, args={'a': alpha, 'p': phi})
          # get the probability of fock state |1>
          prob = results.state.fock_prob([1])
          # negative sign to maximize prob
          loss = -prob

      gradients = tape.gradient(loss, [alpha, phi])
      opt.apply_gradients(zip(gradients, [alpha, phi]))
      print("Value at step {}: {}".format(step, prob))
  ```

* Adds the method `number_expectation`  that calculates the expectation value of the product of the
  number operators of a given set of modes.
  [(#348)](https://github.com/XanaduAI/strawberryfields/pull/348/)

  ```python
  prog = sf.Program(3)
  with prog.context as q:
      ops.Sgate(0.5) | q[0]
      ops.Sgate(0.5) | q[1]
      ops.Sgate(0.5) | q[2]
      ops.BSgate(np.pi/3, 0.1) |  (q[0], q[1])
      ops.BSgate(np.pi/3, 0.1) |  (q[1], q[2])
  ```

  Executing this on the Fock backend,

  ```python
  >>> eng = sf.Engine("fock", backend_options={"cutoff_dim": 10})
  >>> state = eng.run(prog).state
  ```

  we can compute the expectation value :math:`\langle \hat{n}_0\hat{n}_2\rangle`:

  ```python
  >>> state.number_expectation([0, 2])
  ```

<h3>Improvements</h3>

* Add details to the error message for failed remote jobs.
  [(#370)](https://github.com/XanaduAI/strawberryfields/pull/370)

* The required version of The Walrus was increased to version 0.12, for
  tensor number expectation support.
  [(#380)](https://github.com/XanaduAI/strawberryfields/pull/380)

<h3>Contributors</h3>

This release contains contributions from (in alphabetical order):

Tom Bromley, Theodor Isacsson, Josh Izaac, Nathan Killoran, Filippo Miatto, Nicolás Quesada,
Antal Száva, Paul Tan.


# Release 0.13.0

<h3>New features since last release</h3>

* Adds initial support for the Xanadu's photonic quantum hardware.
  [(#101)](https://github.com/XanaduAI/strawberryfields/pull/101)
  [(#148)](https://github.com/XanaduAI/strawberryfields/pull/148)
  [(#294)](https://github.com/XanaduAI/strawberryfields/pull/294)
  [(#327)](https://github.com/XanaduAI/strawberryfields/pull/327)
  [(#328)](https://github.com/XanaduAI/strawberryfields/pull/328)
  [(#329)](https://github.com/XanaduAI/strawberryfields/pull/329)
  [(#330)](https://github.com/XanaduAI/strawberryfields/pull/330)
  [(#334)](https://github.com/XanaduAI/strawberryfields/pull/334)
  [(#336)](https://github.com/XanaduAI/strawberryfields/pull/336)
  [(#337)](https://github.com/XanaduAI/strawberryfields/pull/337)
  [(#339)](https://github.com/XanaduAI/strawberryfields/pull/339)

  Jobs can now be submitted to the Xanadu cloud platform to be run
  on supported hardware using the new `RemoteEngine`:

  ```python
  import strawberryfields as sf
  from strawberryfields import ops
  from strawberryfields.utils import random_interferometer

  # replace AUTHENTICATION_TOKEN with your Xanadu cloud access token
  con = sf.api.Connection(token="AUTH_TOKEN")
  eng = sf.RemoteEngine("X8", connection=con)
  prog = sf.Program(8)

  U = random_interferometer(4)

  with prog.context as q:
      ops.S2gate(1.0) | (q[0], q[4])
      ops.S2gate(1.0) | (q[1], q[5])
      ops.S2gate(1.0) | (q[2], q[6])
      ops.S2gate(1.0) | (q[3], q[7])

      ops.Interferometer(U) | q[:4]
      ops.Interferometer(U) | q[4:]
      ops.MeasureFock() | q

  result = eng.run(prog, shots=1000)
  ```

  For more details, see the
  [photonic hardware quickstart](https://strawberryfields.readthedocs.io/en/latest/introduction/photonic_hardware.html)
  and [tutorial](https://strawberryfields.readthedocs.io/en/latest/tutorials/tutorial_X8.html).

* Significantly speeds up the Fock backend of Strawberry Fields,
  through a variety of changes:

  - The Fock backend now uses The Walrus high performance implementations of
    the displacement, squeezing, two-mode squeezing, and beamsplitter operations.
    [(#287)](https://github.com/XanaduAI/strawberryfields/pull/287)
    [(#289)](https://github.com/XanaduAI/strawberryfields/pull/289)

  - Custom tensor contractions which make use of symmetry relations for the beamsplitter
    and the two-mode squeeze gate have been added, as well as more efficient contractions
    for diagonal operations in the Fock basis.
    [(#292)](https://github.com/XanaduAI/strawberryfields/pull/292)

<br>

* New `sf` command line program for configuring Strawberry Fields for access
  to the Xanadu cloud platform, as well as submitting and executing jobs from the
  command line.
  [(#146)](https://github.com/XanaduAI/strawberryfields/pull/146)
  [(#312)](https://github.com/XanaduAI/strawberryfields/pull/312)

  The new Strawberry Fields command line program `sf` provides several utilities
  including:

  * `sf configure [--token] [--local]`: configure the connection to the cloud platform

  * `sf run input [--output FILE]`: submit and execute quantum programs from the command line

  * `sf --ping`: verify your connection to the Xanadu cloud platform

  For more details, see the
  [documentation](https://strawberryfields.readthedocs.io/en/stable/code/sf_cli.html).

* New configuration functions to load configuration from
  keyword arguments, environment variables, and configuration files.
  [(#298)](https://github.com/XanaduAI/strawberryfields/pull/298)
  [(#306)](https://github.com/XanaduAI/strawberryfields/pull/306)

  This includes the ability to automatically store Xanadu cloud platform
  credentials in a configuration file using the new function

  ```python
  sf.store_account("AUTHENTICATION_TOKEN")
  ```

  as well as from the command line,

  ```bash
  $ sf configure --token AUTHENTICATION_TOKEN
  ```

  Configuration files can be saved globally, or locally on a per-project basis.
  For more details, see the
  [configuration documentation](https://strawberryfields.readthedocs.io/en/stable/introduction/configuration.html)

* Adds configuration functions for resetting, deleting configurations, as
  well as displaying available configuration files.
  [(#359)](https://github.com/XanaduAI/strawberryfields/pull/359)

* Adds the `x_quad_values` and `p_quad_values` methods to the `state` class.
  This allows calculation of x and p quadrature
  probability distributions by integrating across the Wigner function.
  [(#270)](https://github.com/XanaduAI/strawberryfields/pull/270)

* Adds support in the applications layer for node-weighted graphs.

  Sample from graphs with node weights using a special-purpose encoding
  [(#295)](https://github.com/XanaduAI/strawberryfields/pull/295):

  ```python
  from strawberryfields.apps import sample

  # generate a random graph
  g = nx.erdos_renyi_graph(20, 0.6)
  a = nx.to_numpy_array(g)

  # define node weights
  # and encode into the adjacency matrix
  w = [i for i in range(20)]
  a = sample.waw_matrix(a, w)

  s = sample.sample(a, n_mean=10, n_samples=10)
  s = sample.postselect(s, min_count=4, max_count=20)
  s = sample.to_subgraphs(s, g)
  ```

  Node weights can be input to search algorithms in the `clique` and `subgraph` modules
  [(#296)](https://github.com/XanaduAI/strawberryfields/pull/296)
  [(#297)](https://github.com/XanaduAI/strawberryfields/pull/297):

  ```python
  from strawberryfields.apps import clique
  c = [clique.shrink(s_, g, node_select=w) for s_ in s]
  [clique.search(c_, g, iterations=10, node_select=w) for c_ in c]
  ```

  ```python
  from strawberryfields.apps import subgraph
  subgraph.search(s, g, min_size=5, max_size=8, node_select=w)
  ```

<h3>Improvements</h3>

* Moved Fock backend apply-gate functions to `Circuit` class, and removed
  `apply_gate_einsum` and `Circuits._apply_gate`, since they were no longer used.
  [(#293)](https://github.com/XanaduAI/strawberryfields/pull/293/)

* Results returned from all backends now have a unified type and shape.
  In addition, attempting to use batching, post-selection and feed-foward together
  with multiple shots now raises an error.
  [(#300)](https://github.com/XanaduAI/strawberryfields/pull/300)

* Modified the rectangular decomposition to ensure that identity-like
  unitaries are implemented with no swaps.
  [(#311)](https://github.com/XanaduAI/strawberryfields/pull/311)

<h3>Bug fixes</h3>

* Symbolic Operation parameters are now compatible with TensorFlow 2.0 objects.
  [(#282)](https://github.com/XanaduAI/strawberryfields/pull/282)

* Added `sympy>=1.5` to the list of dependencies.
  Removed the `sympy.functions.atan2` workaround now that SymPy has been fixed.
  [(#280)](https://github.com/XanaduAI/strawberryfields/pull/280)

* Removed two unnecessary else statements that pylint complained about.
  [(#290)](https://github.com/XanaduAI/strawberryfields/pull/290)

* Fixed a bug in the `MZgate`, where the internal and external phases were
  in the wrong order in both the docstring and the argument list. The new
  signature is `MZgate(phase_in, phase_ex)`, matching the existing `rectangular_symmetric`
  decomposition.
  [(#301)](https://github.com/XanaduAI/strawberryfields/pull/301)

* Updated the relevant methods in `RemoteEngine` and `Connection` to derive `shots`
  from the Blackbird script or `Program` if not explicitly specified.
  [(#327)](https://github.com/XanaduAI/strawberryfields/pull/327)

* Fixed a bug in homodyne measurements in the Fock backend, where computed
  probability values could occasionally include small negative values
  due to floating point precision error.
  [(#364)](https://github.com/XanaduAI/strawberryfields/pull/364)

* Fixed a bug that caused an exception when printing results with no state.
  [(#367)](https://github.com/XanaduAI/strawberryfields/pull/367)

* Improves the Takagi decomposition, by making explicit use of the eigendecomposition of real symmetric matrices. [(#352)](https://github.com/XanaduAI/strawberryfields/pull/352)

<h3>Contributors</h3>

This release contains contributions from (in alphabetical order):

Ville Bergholm, Tom Bromley, Jack Ceroni, Theodor Isacsson, Josh Izaac, Nathan Killoran, Shreya P Kumar,
Leonhard Neuhaus, Nicolás Quesada, Jeremy Swinarton, Antal Száva, Paul Tan, Zeid Zabaneh.


# Release 0.12.1

<h3>New features</h3>

* A new `gaussian_unitary` circuitspec that can be used to compile any sequency of Gaussian
  transformations into a single `GaussianTransform` gate and a sequence of single mode `Dgate`s.
  [(#238)](https://github.com/XanaduAI/strawberryfields/pull/238)

<h3>Improvements</h3>

* Add new Strawberry Fields applications paper to documentation
  [(#274)](https://github.com/XanaduAI/strawberryfields/pull/274)

* Update figure for GBS device in documentation
  [(#275)](https://github.com/XanaduAI/strawberryfields/pull/275)

<h3>Bug fixes</h3>

* Fix installation issue with incorrect minimum version number for `thewalrus`
  [(#272)](https://github.com/XanaduAI/strawberryfields/pull/272)
  [(#277)](https://github.com/XanaduAI/strawberryfields/pull/277)

* Correct URL for image in `README`
  [(#273)](https://github.com/XanaduAI/strawberryfields/pull/273)

* Add applications data to `MANIFEST.in`
  [(#278)](https://github.com/XanaduAI/strawberryfields/pull/278)

<h3>Contributors</h3>

This release contains contributions from (in alphabetical order):

Ville Bergholm, Tom Bromley, Nicolás Quesada, Paul Tan


# Release 0.12.0

<h3>New features</h3>

* A new applications layer, allowing users to interface samples generated from near-term photonic
  devices with problems of practical interest. The `apps` package consists of the following
  modules:

  - The `apps.sample` module, for encoding graphs and molecules into Gaussian boson sampling
    (GBS) and generating corresponding samples.

  - The `apps.subgraph` module, providing a heuristic algorithm for finding dense subgraphs from GBS
    samples.

  - The `apps.clique` module, providing tools to convert subgraphs sampled from GBS into cliques and
    a heuristic to search for larger cliques.

  - The `apps.similarity` module, allowing users to embed graphs into high-dimensional feature
    spaces using GBS. Resulting feature vectors provide measures of graph similarity for machine
    learning tasks.

  - The `apps.points` module, allowing users to sample subsets of points according to new
    point processes that can be generated from a GBS device.

  - The `apps.vibronic` module, providing functionality to construct the vibronic absorption
    spectrum of a molecule from GBS samples.

<h3>Improvements</h3>

* The documentation was improved and refactored. Changes include:

  - A brand new theme, now matching PennyLane
    [(#262)](https://github.com/XanaduAI/strawberryfields/pull/262)

  - The documentation has been restructured to make it
    easier to navigate
    [(#266)](https://github.com/XanaduAI/strawberryfields/pull/266)

<h3>Contributors</h3>

This release contains contributions from (in alphabetical order):

Juan Miguel Arrazola, Tom Bromley, Josh Izaac, Soran Jahangiri, Nicolás Quesada


# Release 0.11.2

<h3>New features</h3>

* Adds the MZgate to ops.py, representing a Mach-Zehnder interferometer. This is
  not a primitive of the existing simulator backends; rather, `_decompose()` is
  defined, decomposing it into an external phase shift, two 50-50 beamsplitters,
  and an internal phase shift.
  [(#127)](https://github.com/XanaduAI/strawberryfields/pull/127)

* The `Chip0Spec` circuit class now defines a `compile` method, allowing
  arbitrary unitaries comprised of `{Interferometer, BSgate, Rgate, MZgate}`
  operations to be validated and compiled to match the topology of chip0.
  [(#127)](https://github.com/XanaduAI/strawberryfields/pull/127)

* `strawberryfields.ops.BipartiteGraphEmbed` quantum decomposition now added,
  allowing a bipartite graph to be embedded on a device that allows for
  initial two-mode squeezed states, and block diagonal unitaries.

* Added threshold measurements, via the new operation `MeasureThreshold`,
  and provided implementation of this operation in the Gaussian backend.
  [(#152)](https://github.com/XanaduAI/strawberryfields/pull/152)

* Programs can now have free parameters/arguments which are only bound to
  numerical values when the Program is executed, by supplying the actual
  argument values to the `Engine.run` method.
  [(#163)](https://github.com/XanaduAI/strawberryfields/pull/163)

<h3>API Changes</h3>

* The `strawberryfields.ops.Measure` shorthand has been deprecated in favour
  of `strawberryfields.ops.MeasureFock()`.
  [(#145)](https://github.com/XanaduAI/strawberryfields/pull/145)

* Several changes to the `strawberryfields.decompositions` module:
  [(#127)](https://github.com/XanaduAI/strawberryfields/pull/127)

  - The name `clements` has been replaced with `rectangular` to
    correspond with the shape of the resulting decomposition.

  - All interferometer decompositions (`rectangular`, `rectangular_phase_end`,
    `rectangular_symmetric`, and `triangular`) now have standardized outputs
    `(tlist, diag, tilist)`, so they can easily be swapped.

* Several changes to `ops.Interferometer`:
  [(#127)](https://github.com/XanaduAI/strawberryfields/pull/127)

  - The calculation of the ops.Interferometer decomposition has been moved from
    `__init__` to `_decompose()`, allowing the interferometer decomposition type
    to be set by a `CircuitSpec` during compilation.

  - `**kwargs` is now passed through from `Operation.decompose` -> `Gate.decompose`
    -> `SpecificOp._decompose`, allowing decomposition options to be passed during
    compilation.

  - `ops.Interferometer` now accepts the keyword argument `mesh` to be set during
    initialization, allowing the user to specify the decomposition they want.

* Moves the `Program.compile_seq` method to `CircuitSpecs.decompose`. This allows it
  to be accessed from the `CircuitSpec.compile` method. Furthermore, it now must also
  be passed the program registers, as compilation may sometimes require this.
  [(#127)](https://github.com/XanaduAI/strawberryfields/pull/127)

* Parameter class is replaced by `MeasuredParameter` and `FreeParameter`, both inheriting from
  `sympy.Symbol`. Fixed numeric parameters are handled by the built-in Python numeric
  classes and numpy arrays.
  [(#163)](https://github.com/XanaduAI/strawberryfields/pull/163)

* `Parameter`, `RegRefTransform` and `convert` are removed.
  [(#163)](https://github.com/XanaduAI/strawberryfields/pull/163)

<h3>Improvements</h3>

* Photon-counting measurements can now be done in the Gaussian backend for states with nonzero displacement.
  [(#154)](https://github.com/XanaduAI/strawberryfields/pull/154)

* Added a new test for the cubic phase gate
  [(#160)](https://github.com/XanaduAI/strawberryfields/pull/160)

* Added new integration tests for the Gaussian gates that are not primitive,
  i.e., P, CX, CZ, and S2.
  [(#173)](https://github.com/XanaduAI/strawberryfields/pull/173)

<h3>Bug fixes</h3>

* Fixed bug in `strawberryfields.decompositions.rectangular_symmetric` so its
  returned phases are all in the interval [0, 2*pi), and corrects the
  function docstring.
  [(#196)](https://github.com/XanaduAI/strawberryfields/pull/196)

* When using the `'gbs'` compilation target, the measured registers are now sorted in
  ascending order in the resulting compiled program.
  [(#144)](https://github.com/XanaduAI/strawberryfields/pull/144)

* Fixed typo in the Gaussian Boson Sampling example notebook.
  [(#133)](https://github.com/XanaduAI/strawberryfields/pull/133)

* Fixed a bug in the function `smeanxp` of the Gaussian Backend simulator.
  [(#154)](https://github.com/XanaduAI/strawberryfields/pull/154)

* Clarified description of matrices that are accepted by graph embed operation.
  [(#147)](https://github.com/XanaduAI/strawberryfields/pull/147)

* Fixed typos in the documentation of the CX gate and BSgate
  [(#166)](https://github.com/XanaduAI/strawberryfields/pull/166)
  [(#167)](https://github.com/XanaduAI/strawberryfields/pull/167)
  [(#169)](https://github.com/XanaduAI/strawberryfields/pull/169)


# Release 0.11.1

<h3>Improvements</h3>

* Added the `circuit_spec` attribute to `BaseBackend` to denote which CircuitSpecs class
  should be used to validate programs for each backend
  [(#125)](https://github.com/XanaduAI/strawberryfields/pull/125).

* Removed the `return_state` keyword argument from `LocalEngine.run()`. Now no state
  object is returned if `modes==[]`.
  [(#126)](https://github.com/XanaduAI/strawberryfields/pull/126)

* Fixed a typo in the boson sampling tutorial.
  [(#133)](https://github.com/XanaduAI/strawberryfields/pull/133)

<h3>Bug fixes</h3>

* Allows imported Blackbird programs to store `target` options
  as default run options. During eng.run, if no run options are provided
  as a keyword argument, the engine will fall back on the run options stored
  within the program.
  This fixes a bug where shots specified in Blackbird scripts were not being
  passed to `eng.run`.
  [(#130)](https://github.com/XanaduAI/strawberryfields/pull/130)

* Removes `ModuleNotFoundError` from the codebase, replacing all occurrences
  with `ImportError`. Since `ModuleNotFoundError` was only introduced in
  Python 3.6+, this fixes a bug where Strawberry Fields was not importable
  on Python 3.5
  [(#124)](https://github.com/XanaduAI/strawberryfields/pull/124).

* Updates the Chip0 template to use `MeasureFock() | [0, 1, 2, 3]`, which will
  allow correct fock measurement behaviour when simulated on the Gaussian backend
  [(#124)](https://github.com/XanaduAI/strawberryfields/pull/124).

* Fixed a bug in the `GraphEmbed` op, which was not correctly determining when a
  unitary was the identity
  [(#128)](https://github.com/XanaduAI/strawberryfields/pull/128).


# Release 0.11.0

This is a significant release, with breaking changes to how quantum programs are constructed and executed. For example, the following Strawberry Fields program, <= version 0.10:

```python
eng, q = sf.Engine(2, hbar=0.5)

with eng:
    Sgate(0.5) | q[0]
    MeasureFock() | q[0]

state = eng.run("fock", cutoff_dim=5)
ket = state.ket()
print(q[0].val)
```

would now be written, in v0.11, as follows:

```python
sf.hbar = 0.5
prog = sf.Program(2)
eng = sf.Engine("fock", backend_options={"cutoff_dim": 5})

with prog.context as q:
    Sgate(0.5) | q[0]
    MeasureFock() | q[0]

results = eng.run(prog)
ket = results.state.ket()
print(results.samples[0])
```

<h3>New features</h3>

- The functionality of the `Engine` class has been divided into two new classes: `Program`, which represents a quantum circuit or a fragment thereof, and `Engine`, which executes `Program` instances.

- Introduced the `BaseEngine` abstract base class and the `LocalEngine` child class. `Engine` is kept as an alias for `LocalEngine`.

- The Engine API has been changed slightly:

  The engine is initialized with the required backend, as well as a `backend_options` dictionary, which is passed to the backend:

    ```python
    eng = sf.Engine("fock", backend_options={"cutoff_dim": 5}
    ```

  `LocalEngine.run()` now accepts a program to execute, and returns a `Result` object that contains both a state object (`Result.state`) and measurement samples (`Result.samples`):

    ```python
    results = eng.run(prog)
    state = results.state
    samples = results.samples
    ```

  - `compile_options` can be provided when calling `LocalEngine.run()`. These are passed to the `compile()` method of the program before execution.

  - `run_options` can be provided when calling `LocalEngine.run()`. These are used to determine the characteristics of the measurements and state contained in the `Results` object returned after the program is finished executing.

  - `shots` keyword argument can be passed to `run_options`, enabling multi-shot sampling. Supported only
    in the Gaussian backend, and only for Fock measurements.

 - The Gaussian backend now officially supports Fock-basis measurements (`MeasureFock`), but does not update the quantum state after a Fock measurement.

- Added the `io` module, which is used to save/load standalone Blackbird scripts from/into Strawberry Fields. Note that the Blackbird DSL has been spun off as an independent package and is now a dependency of Strawberry Fields.

- Added a new interferometer decomposition `mach_zehnder` to the decompositions module.

- Added a `Configuration` class, which is used to load, store, save, and modify configuration options for Strawberry Fields.

- `hbar` is now set globally for the entire session, by setting the value of `sf.hbar` (default is 2).


- Added the ability to generate random real (orthogonal) interferometers and random block diagonal symplectic and covariance matrices.

- Added two top-level functions:
    - `about()`, which prints human-readable system info including installed versions of various Python packages.
    - `cite()`, which prints a bibtex citation for SF.

- Added a glossary to the documentation.

<h3>API Changes</h3>

- Added the `circuitspecs` subpackage, containing the `CircuitSpecs` class and a quantum circuit database.

  The database can be used to
    - Validate that a `Program` belongs in a specific circuit class.
    - Compile a `Program` for a desired circuit target, e.g., so that it can be executed on a given backend.
  The database includes a number of compilation targets, including Gaussian Boson Sampling circuits.

- The way hbar is handled has been simplified:
    - The backend API is now entirely hbar-independent, i.e., every backend API method is defined in terms of a and a^\dagger only, not x and p.
    - The backends always explicitly use `hbar=2` internally.
    - `hbar` is now a global, frontend-only variable that the user can set at the beginning of the session. It is used at the `Operation.apply()` level to scale the inputs and outputs of the backend API calls as needed, and inside the `State` objects.
    - The only backend API calls that need to do hbar scaling for the input parameters are the X, Z, and V gates, the Gaussian state decomposition, and homodyne measurements (both the returned value and postselection argument are scaled).

<h3>Improvements</h3>

- Removed TensorFlow as an explicit dependency of Strawberry Fields. Advanced users can still install TensorFlow manually using `pip install tensorflow==1.3` and use as before.

- The behaviour and function signature of the `GraphEmbed` operation has been updated.

- Remove the unused `Command.decomp` instance attribute.

- Better error messages for the `New` operation when used outside of a circuit.

- Docstrings updated in the decompositions module.

- Docstrings for Fock backend reformatted and cleaned up.

- Cleaning up of citations and `references.bib` file.

- Typos in documentation fixed.

<h3>Bug fixes</h3>

- Fixed a bug with installation on Windows for certain locales.
- Fixed a bug in the `New` operation.
- Bugfix in `Gate.merge()`
- Fixed bugs in `measure_fock` in the TensorFlow backend which caused samples to be evaluated independently and for conditional states to be potentially decoupled from the measurement results.
- Fixed a latent bug in `graph_embed`.
- Bugfix for Bloch-Messiah returning non-symplectic matrices when input is passive.

<h3>Contributors</h3>

This release contains contributions from (in alphabetical order):

Ville Bergholm, Tom Bromley, Ish Dhand, Karel Dumon, Xueshi Guo, Josh Izaac, Nathan Killoran, Leonhard Neuhaus, Nicolás Quesada.



# Release 0.10

<h3>New features</h3>

- Added two new utility functions to extract a numerical representation of a circuit from an Engine object: `extract_unitary` and `extract_channel`.

- Added a LaTeX quantum circuit drawer, that outputs the engine queue or the applied operations as a qcircuit compatible circuit diagram.

- Added support for an alternative form of Clements decomposition, where the local phases occur at the end rather than in the middle of the beamsplitter array. This decomposition is more symmetric than the intermediate one, which could make it more robust. This form also makes it easier to implement a tensor-network simulation of linear optics.

- Adds the `GraphEmbed` quantum operation/decomposition to the Strawberry Fields frontend. This allows the embedding of an arbitrary (complex-valued) weighted adjacency matrix into a Gaussian boson sampler.

- Adds support for the Reck decomposition

- Added documentation to the Quantum Algorithms section on CV quantum neural networks

<h3>Improvements</h3>

- Test suite has been ported to pytest

- Linting improvements

- Made corrections to the Clements decomposition documentation and docstring, and fixed the Clements unit tests to ensure they are deterministic.

<h3>Bug fixes</h3>

- Fixed Bloch-Messiah bug arising when singular values were degenerate. Previously, the Bloch-Messiah decomposition did not return matrices in the canonical symplectic form if one or more of the Bloch-Messiah singular values were degenerate.

<h3>Contributors</h3>

This release contains contributions from (in alphabetical order):

Shahnawaz Ahmed, Thomas R. Bromley, Ish Dhand, Marcus Edwards, Christian Gogolin, Josh Izaac, Nathan Killoran, Filippo Miatto, Nicolás Quesada.


# Release 0.9

<h3>New features</h3>

- Updated the [Strawberry Fields gallery](https://strawberryfields.readthedocs.io/en/latest/gallery/gallery.html), featuring community-submitted content (tutorials, notebooks, repositories, blog posts, research papers, etc.) using Strawberry Fields

- Added the `@operation` decorator, which allows commonly-used algorithms and subroutines to be declared in blackbird code as one-liner operations

- Added a `ThermalLossChannel` to the Strawberry Fields API (currently supported by the Gaussian backend)

- Added a `poly_quad_expectation` method to the `state` objects for Gaussian and Fock backends

<h3>Improvements</h3>

- New and improved tests

- Fixed typos in code/documentation

<h3>Contributors</h3>

This release contains contributions from:

Juan Leni, Arthur Pesah, Brianna Gopaul, Nicolás Quesada, Josh Izaac, and Nathan Killoran.


# Release 0.8

<h3>New features</h3>
* You can now prepare multimode states in all backends, via the following new quantum operations in `strawberryfields.ops`:
    - `Ket`
    - `DensityMatrix`
    - `Gaussian`

  Both `Ket` and `DensityMatrix` work with the Fock backends, while `Gaussian` works with all three, applying the Williamson decomposition or, optionally, directly preparing the Gaussian backend with the provided Gaussian state.
* Added Gaussian decompositions to the front-end; these can be accessed via the new quantum operations `Interferometer`, `GaussianTransform`, `Gaussian`. These allow you to apply interferometers, Gaussian symplectic transformations, and prepare a state based on a covariance matrix respectively. You can also query the engine to determine the CV gate decompositions applied.
* Added the cross-Kerr interaction, accessible via the quantum operation `CKgate()`.
* Added utilities for creating random covariance, symplectic, and Gaussian unitary matrices in `strawberryfields.utils`.
* States can now be compared directly for equality - this is defined separately for Gaussian states and Fock basis states.


<h3>Improvements</h3>
* The engine logic and behaviour has been overhauled, making it simpler to use and understand.
    - `eng.run()` and `eng.reset()` now allow the user to alter parameters such as `cutoff_dim` between runs.
    - `eng.reset_backend()` has been renamed to `eng.reset()`, and now also implicitly resets the queue.
    - The engine can now be reset even in the case of modes having being added/deleted, with no side effects. This is due to the presence of register checkpoints, allowing the engine to keep track of register changes.
    - `eng.print_applied()` keeps track of multiple simulation runs, by using nested lists.
* A new parameter class is introduced - this is a developmental change, and does not affect the user-facing parts of Strawberry Fields. All parameters passed to quantum operations are 'wrapped' in this parameter class, which also contains several high level mathematical and array/tensor manipulation functions and methods.


<h3>Contributors</h3>
This release contains contributions from:

Ville Bergholm, Christian Gogolin, Nicolás Quesada, Josh Izaac, and Nathan Killoran.




# Release 0.7.3

<h3>New features</h3>
* Added Gaussian decompositions to the front-end; these can be accessed via the new quantum operations `Interferometer`, `GaussianTransform`, `CovarianceState`. These allow you to apply interferometers, Gaussian symplectic transformations, and prepare a state based on a covariance matrix respectively. You can also query the engine to determine the CV gate decompositions applied.
* Added utilities for creating random covariance, symplectic, and gaussian unitary matrices in `strawberryfields.utils`.

<h3>Improvements</h3>
* Created a separate package `strawberryfields-gpu` that requires `tensorflow-gpu`.
* Modified TFBackend to cache non-variable parts of the beamsplitter, to speed up computation.
* Minor performance improvement in `fock_prob()` by avoiding inverting a matrix twice.

<h3>Bug fixes</h3>
* Fixed bug #10 by adding the ability to reset the Fock modeMap and GaussianCircuit class
* Fixed bug #11 by reshaping the Fock probabilities if the state happens to be pure states
* Fixed Clements decomposition bug where some phase angles weren't applied
* Fixed typo in displaced squeezed formula in documentation
* Fix to prevent beamsplitter prefactor cache from breaking things if using two graphs
* Fix bug #13, GaussianBackend.state() raises an IndexError if all modes in the state have been deleted.


# Release 0.7.2

<h3>Bug fixes</h3>
* Fixed Tensorflow requirements in `setup.py`, so that installation will now work for versions of tensorflow>=1.3,<1.7

<h3>Known issues</h3>
* Tensorflow version 1.7 introduces some breaking API changes, so is currently not supported by Strawberry Fields.


# Release 0.7.1

Initial public release.

<h3>Contributors</h3>
This release contains contributions from:

Nathan Killoran, Josh Izaac, Nicolás Quesada, Matthew Amy, and Ville Bergholm.<|MERGE_RESOLUTION|>--- conflicted
+++ resolved
@@ -2,30 +2,26 @@
 
 <h3>New features since last release</h3>
 
-<<<<<<< HEAD
+* The `GaussianState` returned from simulations using the Gaussian backend
+  now has feature parity with the `FockState` object returned from the Fock backends.
+  [(#407)](https://github.com/XanaduAI/strawberryfields/pull/407)
+
+  In particular, it now supports the following methods:
+
+  - `GaussianState.dm()`
+  - `GaussianState.ket()`
+  - `GaussianState.all_fock_probs()`
+
+  In addition, the existing `GaussianState.reduced_dm()` method now supports
+  multi-mode reduced density matrices.
+
 * Adds the `number_expectation_pnr` and `number_variance_pnr` functions for
   obtaining counting statistics from samples obtained by performing photon
   number resolving measurements.
   [(#399)](https://github.com/XanaduAI/strawberryfields/pull/399)
 
-* Adds new `Xcov` and `Xunitary` compilers for compiling programs into the X architecture.
-=======
-* The `GaussianState` returned from simulations using the Gaussian backend
-  now has feature parity with the `FockState` object returned from the Fock backends.
-  [(#407)](https://github.com/XanaduAI/strawberryfields/pull/407)
-
-  In particular, it now supports the following methods:
-
-  - `GaussianState.dm()`
-  - `GaussianState.ket()`
-  - `GaussianState.all_fock_probs()`
-
-  In addition, the existing `GaussianState.reduced_dm()` method now supports
-  multi-mode reduced density matrices.
-
 * Adds new `Xcov` and `Xunitary` compilers for compiling programs into the X
   architecture.
->>>>>>> 0765e2ce
   [(#358)](https://github.com/XanaduAI/strawberryfields/pull/358)
 
 * Adds `diagonal_expectation` method for the `BaseFockState` class, which returns
