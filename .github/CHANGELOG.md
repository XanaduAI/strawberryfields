--- conflicted
+++ resolved
@@ -34,11 +34,7 @@
 
 This release contains contributions from (in alphabetical order):
 
-<<<<<<< HEAD
-Jack Ceroni, Shreya P. Kumar
-=======
-Theodor Isacsson, Shreya P. Kumar
->>>>>>> 77aaa83c
+Jack Ceroni, Theodor Isacsson, Shreya P. Kumar
 
 
 # Release 0.14.0 (current release)
