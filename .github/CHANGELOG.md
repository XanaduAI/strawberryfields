# Release 0.22.0 (development release)

<h3>New features since last release</h3>

* `DeviceSpec.layout` and `DeviceSpec.gate_parameters` may now return `None`. This can happen
  when a remote simulator device is used.
  [(#661)](https://github.com/XanaduAI/strawberryfields/pull/661)

<h3>Breaking Changes</h3>

<h3>Bug fixes</h3>
* It's now possible to show graphs using the plot apps layer when not run in notebooks.
  [(#669)](https://github.com/XanaduAI/strawberryfields/pull/669)

* `program.compile` now raises an error if the device specification contains gate parameters but no
  circuit layout. Without a layout, the gate parameters cannot be validated against the device
  specification.
  [(#661)](https://github.com/XanaduAI/strawberryfields/pull/661)
  
* The teleportation tutorial `examples/teleportation.py` now uses the correct value (now `phi = 0` instead of `phi = np.pi / 2`) for the phase shift of the beamsplitters.
  [(#674)](https://github.com/XanaduAI/strawberryfields/pull/674)

<h3>Documentation</h3>

<h3>Contributors</h3>

This release contains contributions from (in alphabetical order):

<<<<<<< HEAD
Theodor Isacsson, Hossein Seifoory
=======
Theodor Isacsson, Jon Schlipf
>>>>>>> d01bbd1a

# Release 0.21.0 (current release)

<h3>New features since last release</h3>

* A `Result.metadata` property is added to retrieve the metadata of a job result.
  [(#663)](https://github.com/XanaduAI/strawberryfields/pull/663)

* A setter method for `Result.state` is added for setting a state for a local simulation if a state
  has not previously been set.
  [(#663)](https://github.com/XanaduAI/strawberryfields/pull/663)

* Functions are now available to convert between XIR and Strawberry Fields programs.
  [(#643)](https://github.com/XanaduAI/strawberryfields/pull/643)

  For example,

  ```python
  prog = sf.Program(3)
  eng = sf.Engine("gaussian")

  with prog.context as q:
      ops.Sgate(0, 0) | q[0]
      ops.Sgate(1, 0) | q[1]
      ops.BSgate(0.45, 0.0) | (q[0], q[2])
      ops.MeasureFock() | q[0]

  xir_prog = sf.io.to_xir(prog)
  ```

  resulting in the following XIR script

  ```pycon
  >>> print(xir_prog.serialize())
  Sgate(0, 0) | [0];
  Sgate(1, 0) | [1];
  BSgate(0.45, 0.0) | [0, 2];
  MeasureFock | [0];
  ```

<h3>Bug fixes</h3>

* The `TDMProgram.compile_info` and `TDMProgram.target` fields are now set when
  a `TDMProgram` is compiled using the "TDM" compiler.
  [(#659)](https://github.com/XanaduAI/strawberryfields/pull/659)

* Updates `Program.assert_max_number_of_measurements` to expect the maximum number
  of measurements from the device specification as a flat dictionary entry instead
  of a nested one.
  [(#662)](https://github.com/XanaduAI/strawberryfields/pull/662)

  ```python
  "modes": {
      "pnr_max": 20,
      "homodyne_max": 1000,
      "heterodyne_max": 1000,
  }
  ```

  instead of

  ```python
  "modes": {
      "max": {
          "pnr": 20,
          "homodyne": 1000,
          "heterodyne": 1000,
      }
  }
  ```

<h3>Documentation</h3>

* README has been ported to Markdown.
  [(#664)](https://github.com/XanaduAI/strawberryfields/pull/664)

<h3>Contributors</h3>

This release contains contributions from (in alphabetical order):

Theodor Isacsson

# Release 0.20.0

<h3>New features since last release</h3>

* The generic multimode Gaussian gate `Ggate` is now available in the `sf.ops`
  module with the backend choice of `tf`. The N mode `Ggate` can be parametrized by a real
  symplectic matrix `S` (size `2N * 2N`) and a displacement vector `d` (size `N`). You can also
  obtain the gradients of the Ggate gate via TensorFlow's `tape.gradient`
  [(#599)](https://github.com/XanaduAI/strawberryfields/pull/599)
  [(#606)](https://github.com/XanaduAI/strawberryfields/pull/606)

  ```python
  from thewalrus.random import random_symplectic

  num_mode = 2
  cutoff = 10
  S = tf.Variable(random_symplectic(num_mode))
  d = tf.Variable(np.random.random(2 * num_mode))

  eng = sf.Engine("tf", backend_options={"cutoff_dim": cutoff})
  prog = sf.Program(2)

  with prog.context as q:
      sf.ops.Ggate(S, d) | (q[0], q[1])

  state_out = eng.run(prog).state.ket()
  ```

  Note that in order to update the parameter `S` by using its gradient, you cannot use gradient
  descent directly (as the unitary would not be symplectic after the update). Please use the
  function `sf.backends.tfbackend.update_symplectic` which is designed specifically for this purpose.

  ```python
  def overlap_loss(state, objective):
      return -tf.abs(tf.reduce_sum(tf.math.conj(state) * objective)) ** 2

  def norm_loss(state):
      return -tf.abs(tf.linalg.norm(state)) ** 2

  def loss(state, objective):
      return overlap_loss(state, objective) + norm_loss(state)

  num_mode = 1
  cutoff = 10

  S = tf.Variable(random_symplectic(num_mode))
  d = tf.Variable(np.random.random(2 * num_mode))
  kappa = tf.Variable(0.3)
  objective = tf.Variable(np.eye(cutoff)[1], dtype=tf.complex64)

  adam = tf.keras.optimizers.Adam(learning_rate=0.01)
  eng = sf.Engine("tf", backend_options={"cutoff_dim": cutoff})
  prog = sf.Program(1)

  with prog.context as q:
      sf.ops.Ggate(S, d) | q
      sf.ops.Kgate(kappa) | q

  loss_vals = []
  for _ in range(200):
      with tf.GradientTape() as tape:
          state_out = eng.run(prog).state.ket()
          loss_val = loss(state_out, objective)

      eng.reset()
      grad_S, gradients_d, gradients_kappa = tape.gradient(loss_val, [S, d, kappa])
      adam.apply_gradients(zip([gradients_d, gradients_kappa], [d, kappa]))
      update_symplectic(S, grad_S, lr=0.1)  # update S here
      loss_vals.append(loss_val)
  ```

<h3>Breaking Changes</h3>

* Complex parameters of the `Catstate` operation are expected in polar form as
  two separate real parameters.
  [(#441)](https://github.com/XanaduAI/strawberryfields/pull/441)

* The `sf` CLI has been removed in favour of the
  [Xanadu Cloud Client](https://github.com/XanaduAI/xanadu-cloud-client).
  [(#642)](https://github.com/XanaduAI/strawberryfields/pull/642)

  1. Configuring account credentials using:

      * Strawberry Fields v0.19.0

        ```console
        $ sf configure --token "foo"
        ```

      * Strawberry Fields v0.20.0

        ```console
        $ xcc config set REFRESH_TOKEN "foo"
        Successfully updated REFRESH_TOKEN setting to 'foo'.
        ```

  2. Verifying your connection to the Xanadu Cloud using:

      * Strawberry Fields v0.19.0

        ```console
        $ sf --ping
        You have successfully authenticated to the platform!
        ```

      * Strawberry Fields v0.20.0

        ```console
        $ xcc ping
        Successfully connected to the Xanadu Cloud.
        ```

  3. Submitting a Blackbird circuit to the Xanadu Cloud using:

      * Strawberry Fields v0.19.0

        ```console
        $ # Version 0.19.0
        $ sf run "foo.xbb"
        Executing program on remote hardware...
        2021-11-02 03:04:05,06 - INFO - The device spec X8_01 has been successfully retrieved.
        2021-11-02 03:04:05,07 - INFO - Compiling program for device X8_01 using compiler Xunitary.
        2021-11-02 03:04:05,08 - INFO - Job b185a63c-f302-4adb-acf8-b6e4e413c11d was successfully submitted.
        2021-11-02 03:04:05,09 - INFO - The remote job b185a63c-f302-4adb-acf8-b6e4e413c11d has been completed.
        [[0 0 0 0]
        [0 0 0 0]
        [0 0 0 0]
        [0 0 0 0]]
        ```

      * Strawberry Fields v0.20.0

        ```console
        $ xcc job submit --name "bar" --target "X8_01" --circuit "$(cat foo.xbb)"
        {
            "id": "0b0f5a46-46d8-4157-8005-45a4764361ba",  # Use this ID below.
            "name": "bar",
            "status": "open",
            "target": "X8_01",
            "language": "blackbird:1.0",
            "created_at": "2021-11-02 03:04:05,10",
            "finished_at": null,
            "running_time": null,
            "metadata": {}
        }
        $ xcc job get 0b0f5a46-46d8-4157-8005-45a4764361ba --result
        {
            "output": [
                "[[0 0 0 0]\n[0 0 0 0]\n[0 0 0 0]\n[0 0 0 0]]"
            ]
        }
        ```

* The `sf.api.Connection` class has been replaced with the
  [xcc.Connection](https://xanadu-cloud-client.readthedocs.io/en/stable/api/xcc.Connection.html)
  class.
  [(#645)](https://github.com/XanaduAI/strawberryfields/pull/645)

  Previously, in Strawberry Fields v0.19.0, an `sf.RemoteEngine` can be
  instantiated with a custom Xanadu Cloud connection as follows:

  ```python
  import strawberryfields as sf
  import strawberryfields.api

  connection = strawberryfields.api.Connection(
    token="Xanadu Cloud API key goes here",
    host="platform.strawberryfields.ai",
    port=443,
    use_ssl=True,
  )
  engine = sf.RemoteEngine("X8", connection=connection)
  ```

  In Strawberry Fields v0.20.0, the same result can be achieved using
  ```python
  import strawberryfields as sf
  import xcc

  connection = xcc.Connection(
    refresh_token="Xanadu Cloud API key goes here",  # See "token" argument above.
    host="platform.strawberryfields.ai",
    port=443,
    tls=True,                                        # See "use_ssl" argument above.
  )
  engine = sf.RemoteEngine("X8", connection=connection)
  ```

* The `sf.configuration` module has been replaced with the
  [xcc.Settings](https://xanadu-cloud-client.readthedocs.io/en/stable/api/xcc.Settings.html)
  class.
  [(#649)](https://github.com/XanaduAI/strawberryfields/pull/649)

  This means that Xanadu Cloud credentials are now stored in exactly one
  location, the path to which depends on your operating system:

  1. Windows: `C:\Users\%USERNAME%\AppData\Local\Xanadu\xanadu-cloud\.env`

  2. MacOS: `/home/$USER/Library/Application\ Support/xanadu-cloud/.env`

  3. Linux: `/home/$USER/.config/xanadu-cloud/.env`

  The format of the configuration file has also changed to [.env](https://saurabh-kumar.com/python-dotenv/)
  and the names of some fields have been updated. For example,

  ```toml
  # Strawberry Fields v0.19.0 (config.toml)
  [api]
  authentication_token = "Xanadu Cloud API key goes here"
  hostname = "platform.strawberryfields.ai"
  port = 443
  use_ssl = true
  ```

  is equivalent to

  ```python
  # Strawberry Fields v0.20.0 (.env)
  XANADU_CLOUD_REFRESH_TOKEN='Xanadu Cloud API key goes here'
  XANADU_CLOUD_HOST='platform.strawberryfields.ai'
  XANADU_CLOUD_PORT=443
  XANADU_CLOUD_TLS=True
  ```

  Similarly, the names of the configuration environment variables have changed from

  ```bash
  # Strawberry Fields v0.19.0
  export SF_API_AUTHENTICATION_TOKEN="Xanadu Cloud API key goes here"
  export SF_API_HOSTNAME="platform.strawberryfields.ai"
  export SF_API_PORT=443
  export SF_API_USE_SSL=true
  ```

  to

  ```bash
  # Strawberry Fields v0.20.0
  export XANADU_CLOUD_REFRESH_TOKEN="Xanadu Cloud API key goes here"
  export XANADU_CLOUD_HOST="platform.strawberryfields.ai"
  export XANADU_CLOUD_PORT=443
  export XANADU_CLOUD_TLS=true
  ```

  Finally, `strawberryfields.store_account()` has been replaced such that

  ```python
  # Strawberry Fields v0.19.0
  import strawberryfields as sf
  sf.store_account("Xanadu Cloud API key goes here")
  ```

  becomes

  ```python
  # Strawberry Fields v0.20.0
  import xcc
  xcc.Settings(REFRESH_TOKEN="Xanadu Cloud API key goes here").save()
  ```

* The `sf.api.Job` class has been replaced with the
  [xcc.Job](https://xanadu-cloud-client.readthedocs.io/en/stable/api/xcc.Job.html)
  class.
  [(#650)](https://github.com/XanaduAI/strawberryfields/pull/650)

  A `Job` object is returned when running jobs asynchronously. In previous versions of Strawberry
  Fields (v0.19.0 and lower), the `Job` object can be used as follows:

  ```pycon
  >>> job = engine.run_async(program, shots=1)
  >>> job.status
  'queued'
  >>> job.result
  InvalidJobOperationError
  >>> job.refresh()
  >>> job.status
  'complete'
  >>> job.result
  [[0 1 0 2 1 0 0 0]]
  ```

  In Strawberry Fields v0.20.0, the `Job` object works slightly differently:

  ```pycon
  >>> job = engine.run_async(program, shots=1)
  >>> job.status
  'queued'
  >>> job.wait()
  >>> job.status
  'complete'
  >>> job.result
  {'output': [array([[0 1 0 2 1 0 0 0]])]}
  ```

  The `job.wait()` method is a blocking method that will wait for the job to finish. Alternatively,
  `job.clear()` can be called to clear the cache, allowing `job.status` to re-fetch the job status.

* The `sf.api.Result` class has been updated to support the Xanadu Cloud Client integration.
  [(#651)](https://github.com/XanaduAI/strawberryfields/pull/651)

  While `Result.samples` should return the same type and shape as before, the `Result.all_samples`
  property has been renamed to `Result.samples_dict` and returns the samples as a dictionary with
  corresponding measured modes as keys.

  ```pycon
  >>> res = eng.run(prog, shots=3)
  >>> res.samples
  array([[1, 0], [0, 1], [1, 1]])
  >>> res.samples_dict
  {0: [np.array([1, 0, 1])], 1: [np.array([0, 1, 1])]}
  ```

  The samples dictionary is only accessible for simulators.

* The `sf.api.DeviceSpec` class has been updated to support the Xanadu Cloud Client integration.
  [(#644)](https://github.com/XanaduAI/strawberryfields/pull/644)

  It now works as a container for a device specification dictionary. There are no more API
  connection usages, and `DeviceSpec.target` is retrieved from the device specification rather than
  passed at initialization.

* The `api` subpackage has been removed and the contained `DeviceSpec` and `Result` classes have
  been moved to the root `strawberryfields` folder.
  [(#652)](https://github.com/XanaduAI/strawberryfields/pull/652)

  They can now be imported as follows:

  ```python
  import strawberryfields  as sf
  # sf.DeviceSpec
  # sf.Result
  ```

<h3>Documentation</h3>

* Strawberry Fields interactive has been removed from the documentation.
[(#635)](https://github.com/XanaduAI/strawberryfields/pull/635)

<h3>Contributors</h3>

This release contains contributions from (in alphabetical order):

Mikhail Andrenkov, Sebastián Duque Mesa, Theodor Isacsson, Josh Izaac, Filippo Miatto, Nicolás
Quesada, Antal Száva, Yuan Yao.

# Release 0.19.0

<h3>New features since last release</h3>

* Compact decompositions as described in <https://arxiv.org/abs/2104.07561>,
  (``rectangular_compact`` and ``triangular_compact``) are now available in
  the ``sf.decompositions`` module, and as options in the ``Interferometer`` operation.
  [(#584)](https://github.com/XanaduAI/strawberryfields/pull/584)

  This decomposition allows for lower depth photonic circuits in physical devices by applying two
  independent phase shifts in parallel inside each Mach-Zehnder interferometer.
  ``rectangular_compact`` reduces the layers of phase shifters from 2N+1 to N+2
  for an N mode interferometer when compared to e.g. ``rectangular_MZ``.

  Example:

  ```python
  import numpy as np
  from strawberryfields import Program
  from strawberryfields.ops import Interferometer
  from scipy.stats import unitary_group

  M = 10

  # generate a 10x10 Haar random unitary
  U = unitary_group.rvs(M)

  prog = Program(M)

  with prog.context as q:
      Interferometer(U, mesh='rectangular_compact') | q

  # check that applied unitary is correct
  compiled_circuit = prog.compile(compiler="gaussian_unitary")
  commands = compiled_circuit.circuit
  S = commands[0].op.p[0] # symplectic transformation
  Uout = S[:M,:M] + 1j * S[M:,:M] # unitary transformation

  print(np.allclose(U, Uout))
  ```

* A new compiler, ``GaussianMerge``, has been added. It is aimed at reducing calculation
  overhead for non-Gaussian circuits by minimizing the amount of Gaussian operations
  in a circuit, while retaining the same functionality.
  [(#591)](https://github.com/XanaduAI/strawberryfields/pull/591)

  ``GaussianMerge`` merges Gaussian operations, where allowed, into ``GaussianTransform``
  and ``Dgate`` operations. It utilizes the existing ``GaussianUnitary`` compiler to
  merge operations and Directed Acyclic Graphs to determine which operations can be merged.

  ```python
  modes = 4
  cutoff_dim = 6

  # prepare an initial state with 4 photons in as many modes
  initial_state = np.zeros([cutoff_dim] * modes, dtype=complex)
  initial_state[1, 1, 1, 1] = 1

  prog = sf.Program(4)

  with prog.context as q:
      ops.Ket(initial_state) | q  # Initial state preparation
      # Gaussian Layer
      ops.S2gate(0.01, 0.01) | (q[0], q[1])
      ops.BSgate(1.9, 1.7) | (q[1], q[2])
      ops.BSgate(0.9, 0.2) | (q[0], q[1])
      # Non-Gaussian Layer
      ops.Kgate(0.5) | q[3]
      ops.CKgate(0.7) | (q[2], q[3])
      # Gaussian Layer
      ops.BSgate(1.0, 0.4) | (q[0], q[1])
      ops.BSgate(2.0, 1.5) | (q[1], q[2])
      ops.Dgate(0.01) | q[0]
      ops.Dgate(0.01) | q[0]
      ops.Sgate(0.01, 0.01) | q[1]
      # Non-Gaussian Layer
      ops.Vgate(0.5) | q[2]

  prog_merged = prog.compile(compiler="gaussian_merge")
  ```

* A new operation, ``PassiveChannel`` has been added. It allows for arbitrary linear/passive transformations
  (i.e., any operation which is linear in creation operators). Currently only supported by the ``gaussian``
  backend. [(#600)](https://github.com/XanaduAI/strawberryfields/pull/600)

  ```python
  from strawberryfields.ops import PassiveChannel, Sgate
  import strawberryfields as sf
  from scipy.stats import unitary_group
  import numpy as np

  M = 4

  circuit = sf.Program(M)
  U1 = unitary_group.rvs(M)
  U2 = unitary_group.rvs(M)
  losses = np.random.random(M)

  T = U2 @ np.diag(losses) @ U1

  eng = sf.Engine(backend='gaussian')
  circuit = sf.Program(M)
  with circuit.context as q:
      for i in range(M):
          ops.Sgate(1) | q[i]
      ops.PassiveChannel(T) | q

  cov = eng.run(circuit).state.cov()
  ```

* A new compiler, ``passive``, allows for a circuit which only consists of passive
  elements to be compiled into a single ``PassiveChannel``.
  [(#600)](https://github.com/XanaduAI/strawberryfields/pull/600)

  ```python
  from strawberryfields.ops import BSgate, LossChannel, Rgate
  import strawberryfields as sf

  circuit = sf.Program(2)
  with circuit.context as q:
      Rgate(np.pi) | q[0]
      BSgate(0.25 * np.pi, 0) | (q[0], q[1])
      LossChannel(0.9) | q[1]

  compiled_circuit = circuit.compile(compiler="passive")
  ```
  ```pycon
  >>> print(compiled_circuit)
     PassiveChannel([[-0.7071+8.6596e-17j -0.7071+0.0000e+00j]
     [-0.6708+8.2152e-17j  0.6708+0.0000e+00j]]) | (q[0], q[1])
  ```

<h3>Improvements</h3>

* `backends/tfbackend/ops.py` is cleaned up to reduce line count, clarify function
  similarity across backend ops, and replace `tensorflow.tensordot` with
  broadcasting.
  [(#567)](https://github.com/XanaduAI/strawberryfields/pull/567)

* Support is added for using a ``TDMProgram`` to construct time-domain circuits with Fock
  measurements and multiple loops.
  [(#601)](https://github.com/XanaduAI/strawberryfields/pull/601)

* `measure_threshold` in the `gaussian` backend now supports displaced Gaussian states.
  [(#615)](https://github.com/XanaduAI/strawberryfields/pull/615)

* Speed improvements are added to ``gaussian_unitary`` compiler.
  [(#603)](https://github.com/XanaduAI/strawberryfields/pull/603)

* Adds native support in the Fock backend for the MZgate.
  [(#610)](https://github.com/XanaduAI/strawberryfields/issues/610)

* `measure_threshold` is now supported in the `bosonic` backend.
  [(#618)](https://github.com/XanaduAI/strawberryfields/pull/618)


<h3>Bug fixes</h3>

* Fixes an unexpected behaviour that can result in increasing memory usage due
  to ``sympy.lambdify`` caching too much data using ``linecache``.
  [(#579)](https://github.com/XanaduAI/strawberryfields/pull/579)

* Keeps symbolic expressions when converting a Strawberry Fields circuit to a Blackbird program
  by storing them as `blackbird.RegRefTransforms` in the resulting Blackbird program.
  [(#596)](https://github.com/XanaduAI/strawberryfields/pull/596)

* Fixes a bug in the validation step of `strawberryfields.tdm.TdmProgram.compile` which almost always
  used the wrong set of allowed gate parameter ranges to validate the parameters in a program.
  [(#605)](https://github.com/XanaduAI/strawberryfields/pull/605)

* The correct samples are now returned when running a `TDMProgram` with several shots, where
  `timebins % concurrent_modes != 0`.
  [(#611)](https://github.com/XanaduAI/strawberryfields/pull/611)

* Fixes the formula used for sampling generaldyne outcomes in the gaussian backend.
  [(#614)](https://github.com/XanaduAI/strawberryfields/pull/614)

* Measurement arguments are now stored as non-keyword arguments, instead of keyword arguments, in
  the resulting Blackbird program when using the `io.to_blackbird()` converter function.
  [(#622)](https://github.com/XanaduAI/strawberryfields/pull/622)

* Factorials of numbers larger than 170 are now calculated using long integer arithmetic, using
  the flag `exact=True` in `scipy.special.factorial`, when calling
  `sf.apps.similarity.orbit_cardinality`.
  [(#628)](https://github.com/XanaduAI/strawberryfields/pull/628)

<h3>Documentation</h3>

* References to the ``simulon`` simulator target have been rewritten to
  ``simulon_gaussian`` to reflect changes made on the Xanadu Quantum Cloud. The
  language has been modified to imply that multiple simulators could be
  available on XQC.
  [(#576)](https://github.com/XanaduAI/strawberryfields/pull/576)

<h3>Contributors</h3>

This release contains contributions from (in alphabetical order):

J. Eli Bourassa, Jake Bulmer, Sebastian Duque, Theodor Isacsson, Aaron Robertson, Jeremy Swinarton,
Antal Száva, Federico Rueda, Yuan Yao.

# Release 0.18.0

<h3>New features since last release</h3>

* Adds the Bosonic backend, which can simulate states represented as linear
  combinations of Gaussian functions in phase space.
  [(#533)](https://github.com/XanaduAI/strawberryfields/pull/533)
  [(#538)](https://github.com/XanaduAI/strawberryfields/pull/538)
  [(#539)](https://github.com/XanaduAI/strawberryfields/pull/539)
  [(#541)](https://github.com/XanaduAI/strawberryfields/pull/541)
  [(#546)](https://github.com/XanaduAI/strawberryfields/pull/546)
  [(#549)](https://github.com/XanaduAI/strawberryfields/pull/549)

  It can be regarded as a generalization of the Gaussian backend, since
  transformations on states correspond to modifications of the means and
  covariances of each Gaussian in the linear combination, along with changes to
  the coefficients of the linear combination. Example states that can be
  expressed using the new backend include all Gaussian, Gottesman-Kitaev-Preskill,
  cat and Fock states.

  ```python
  prog = sf.Program(1)
  eng = sf.Engine('bosonic')

  with prog.context as q:
      sf.ops.GKP(epsilon=0.1) | q
      sf.ops.MeasureX | q

  results = eng.run(prog, shots=200)
  samples = results.samples[:, 0]

  plt.hist(samples, bins=100)
  plt.show()
  ```

* Adds the `sf.ops.GKP` operation, which allows the Gottesman-Kitaev-Preskill
  state to be initialized on both the Bosonic and Fock backends.
  [(#553)](https://github.com/XanaduAI/strawberryfields/pull/553)
  [(#546)](https://github.com/XanaduAI/strawberryfields/pull/546)

  GKP states are qubits, with the qubit state defined by:

  .. math:: \ket{\psi}\_{gkp} = \cos\frac{\theta}{2}\ket{0}\_{gkp} + e^{-i\phi}\sin\frac{\theta}{2}\ket{1}\_{gkp},

  where the computational basis states are :math:`\ket{\mu}_{gkp} = \sum_{n} \ket{(2n+\mu)\sqrt{\pi\hbar}}_{q}`.

* Adds the measurement-based squeezing gate `MSgate`; a new front-end operation
  for the Bosonic backend.
  [(#538)](https://github.com/XanaduAI/strawberryfields/pull/538)
  [(#539)](https://github.com/XanaduAI/strawberryfields/pull/539)
  [(#541)](https://github.com/XanaduAI/strawberryfields/pull/541)

  `MSgate` is an implementation of inline squeezing that can be performed by
  interacting the target state with an ancillary squeezed vacuum state at a
  beamsplitter, measuring the ancillary mode with homodyne, and then applying
  a feed-forward displacement. The channel is implemented either on average
  (as a Gaussian CPTP map) or in the single-shot implementation. If the
  single-shot implementation is used, the measurement outcome of the ancillary
  mode is stored in the results object.

  ```python
  prog = sf.Program(1)
  eng = sf.Engine('bosonic')

  with prog.context as q:
      sf.ops.Catstate(alpha=2) | q
      r = 0.3
      # Average map
      sf.ops.MSgate(r, phi=0, r_anc=1.2, eta_anc=1, avg=True) | q
      # Single-shot map
      sf.ops.MSgate(r, phi=0, r_anc=1.2, eta_anc=1, avg=False) | q

  results = eng.run(prog)
  ancillae_samples = results.ancillae_samples

  xvec = np.arange(-5, 5, 0.01)
  pvec = np.arange(-5, 5, 0.01)
  wigner = results.state.wigner(0, xvec, pvec)

  plt.contourf(xvec, pvec, wigner)
  plt.show()
  ```

* The `tf` backend now accepts the Tensor DType as argument.
  [(#562)](https://github.com/XanaduAI/strawberryfields/pull/562)

  Allows high cutoff dimension to give numerically correct calculations:

  ```python
  prog = sf.Program(2)
  eng  = sf.Engine("tf", backend_options={"cutoff_dim": 50, "dtype": tf.complex128})
  with prog.context as q:
      Sgate(0.8) | q[0]
      Sgate(0.8) | q[1]
      BSgate(0.5,0.5) | (q[0], q[1])
      BSgate(0.5,0.5) | (q[0], q[1])
  state = eng.run(prog).state
  N0, N0var = state.mean_photon(0)
  N1, N1var = state.mean_photon(1)
  print(N0)
  print(N1)
  print("analytical:", np.sinh(0.8)**2)
  ```

<h3>Improvements</h3>

* Program compilation has been modified to support the XQC simulation service,
  Simulon.
  [(#545)](https://github.com/XanaduAI/strawberryfields/pull/545)

* The `sympmat`, `rotation_matrix`, and `haar_measure` functions have been removed from
  `backends/shared_ops.py`. These functions are now imported from The Walrus.
  In addition, various outdated functionality from the `shared_ops.py` file has been removed,
  including the caching of beamsplitter and squeezing pre-factors.
  [(#560)](https://github.com/XanaduAI/strawberryfields/pull/560)
  [(#558)](https://github.com/XanaduAI/strawberryfields/pull/558)

* Sample processing in the `TDMProgram` is now more efficient, by replacing
  calls to `pop` with fancy indexing.
  [(#548)](https://github.com/XanaduAI/strawberryfields/pull/548)

* No `VisibleDeprecationWarning` is raised when using the state `wigner`
  method.
  [(#564)](https://github.com/XanaduAI/strawberryfields/pull/564)

* The backend utility module `shared_ops.py` has been removed, with all of its
  functionality now provided by The Walrus.
  [(#573)](https://github.com/XanaduAI/strawberryfields/pull/573)

<h3>Breaking changes</h3>

* Removes support for Python 3.6.
  [(#573)](https://github.com/XanaduAI/strawberryfields/pull/573)

<h3>Bug fixes</h3>

* `Connection` objects now send requests to the platform API at version `0.2.0`
  instead of the incorrect version number `1.0.0`.
  [(#540)](https://github.com/XanaduAI/strawberryfields/pull/540)

* TDM programs now expect a flat (not nested) dictionary of `modes` in device
  specifications obtained from the XQC platform API.
  [(#566)](https://github.com/XanaduAI/strawberryfields/pull/566)

* Fixes a bug in the `CatState` operation, whereby the operation would return incorrect
  results for a high cutoff value.
  [(#557)](https://github.com/XanaduAI/strawberryfields/pull/557)
  [(#556)](https://github.com/XanaduAI/strawberryfields/pull/556)

<h3>Documentation</h3>

* The "Hardware" quickstart page has been renamed to "Xanadu Quantum Cloud" to encompass both hardware
  and cloud simulators. A new "Cloud simulator" entry has been added, describing how to submit
  programs to be executed via the XQC simulator.
  [(#547)](https://github.com/XanaduAI/strawberryfields/pull/547)

* Cleanup docs to make contribution easier.
  [(#561)](https://github.com/XanaduAI/strawberryfields/pull/561)

* Add development requirements and format script to make contribution easier.
  [(#563)](https://github.com/XanaduAI/strawberryfields/pull/563)

<h3>Contributors</h3>

This release contains contributions from (in alphabetical order):

J. Eli Bourassa, Guillaume Dauphinais, Ish Dhand, Theodor Isacsson, Josh Izaac,
Leonhard Neuhaus, Nicolás Quesada, Aaron Robertson, Krishna Kumar Sabapathy,
Jeremy Swinarton, Antal Száva, Ilan Tzitrin.

# Release 0.17.0

<h3>New features since last release</h3>

* `TDMProgram` objects can now be compiled and submitted via the API.
  [(#476)](https://github.com/XanaduAI/strawberryfields/pull/476)

* Wigner functions can be plotted directly via Strawberry Fields using Plot.ly.
  [(#495)](https://github.com/XanaduAI/strawberryfields/pull/495)

  ```python
  prog = sf.Program(1)
  eng = sf.Engine('fock', backend_options={"cutoff_dim": 10})

  with prog.context as q:
      gamma = 2
      Vgate(gamma) | q[0]

  state = eng.run(prog).state

  xvec = np.arange(-4, 4, 0.01)
  pvec = np.arange(-4, 4, 0.01)
  mode = 0

  sf.plot_wigner(state, mode, xvec, pvec, renderer="browser")
  ```

* Fock state marginal probabilities can be plotted directly via Strawberry
  Fields using Plot.ly.
  [(#510)](https://github.com/XanaduAI/strawberryfields/pull/510)

  ```python
  prog = sf.Program(1)
  eng = sf.Engine('fock', backend_options={"cutoff_dim":5})

  with prog.context as q:
      Sgate(0.5) | q[0]

  state = eng.run(prog).state
  state.all_fock_probs()

  modes = [0]

  sf.plot_fock(state, modes, cutoff=5, renderer="browser")
  ```

* Position and momentum quadrature probabilities can be plotted directly via
  Strawberry Fields using Plot.ly.
  [(#510)](https://github.com/XanaduAI/strawberryfields/pull/510)

  ```python
  prog = sf.Program(1)
  eng = sf.Engine('fock', backend_options={"cutoff_dim":5})

  with prog.context as q:
      Sgate(0.5) | q[0]

  state = eng.run(prog).state

  modes = [0]
  xvec = np.arange(-4, 4, 0.1)
  pvec = np.arange(-4, 4, 0.1)

  sf.plot_quad(state, modes, xvec, pvec, renderer="browser")
  ```

* Strawberry Fields code can be generated from a program (and an engine) by
  calling `sf.io.generate_code(program, eng=engine)`.
  [(#496)](https://github.com/XanaduAI/strawberryfields/pull/496)

<h3>Improvements</h3>

* `Connection` objects now send versioned requests to the platform API.
  [(#512)](https://github.com/XanaduAI/strawberryfields/pull/512)

* `TDMProgram` allows application of gates with more than one symbolic parameter.
  [#492](https://github.com/XanaduAI/strawberryfields/pull/492)

* The `copies` option, when constructing a `TDMProgram`, has been removed. Instead, the number of
  copies of a TDM algorithm can now be set by passing the `shots` keyword argument to
  the `eng.run()` method.
  [(#489)](https://github.com/XanaduAI/strawberryfields/pull/489)

  ```pycon
  >>> with prog.context([1, 2], [3, 4]) as (p, q):
  ...     ops.Sgate(0.7, 0) | q[1]
  ...     ops.BSgate(p[0]) | (q[0], q[1])
  ...     ops.MeasureHomodyne(p[1]) | q[0]
  >>> eng = sf.Engine("gaussian")
  >>> results = eng.run(prog, shots=3)
  ```

  Furthermore, the `TDMProgram.unrolled_circuit` attribute now only contains the single-shot
  unrolled circuit. Unrolling with multiple shots can still be specified via the `unroll` method:
  `TDMProgram.unroll(shots=60)`.

* The `Result.samples` returned by TDM programs has been updated to return
  samples of shape `(shots, spatial modes, timebins)` instead of `(shots, spatial
  modes * timebins)`.
  [(#489)](https://github.com/XanaduAI/strawberryfields/pull/489)

* A sample post-processing function is added that allows users to move
  vacuum mode measurements from the first shots to the last shots, and
  potentially crop out the final shots containing these measurements.
  [(#489)](https://github.com/XanaduAI/strawberryfields/pull/489)

* `pytest-randomly` is added to the SF tests.
  [(#480)](https://github.com/XanaduAI/strawberryfields/pull/480)

* `TDMProgram` objects can now be serialized into Blackbird scripts, and vice versa.
  [(#476)](https://github.com/XanaduAI/strawberryfields/pull/476)

<h3>Breaking Changes</h3>

* Jobs are submitted to the Xanadu Quantum Cloud through a new OAuth based
  authentication flow using offline refresh tokens and access tokens.
  [(#520)](https://github.com/XanaduAI/strawberryfields/pull/520)

<h3>Bug fixes</h3>

* Fixes a bug where `Dgate`, `Coherent`, and `DisplacedSqueezed` do not support TensorFlow tensors
  if the tensor has an added dimension due to the existence of batching.
  [(#507)](https://github.com/XanaduAI/strawberryfields/pull/507)

* Fixes an issue with `reshape_samples` where the samples were sometimes
  reshaped in the wrong way.
  [(#489)](https://github.com/XanaduAI/strawberryfields/pull/489)

* The list of modes is now correctly added to the Blackbird program when using the
  `io.to_blackbird` function.
  [(#476)](https://github.com/XanaduAI/strawberryfields/pull/476)

* Fixes a bug where printing the `Result` object containing samples from a time-domain
  job would result in an error. Printing the result object now correctly displays
  information about the results.
  [(#493)](https://github.com/XanaduAI/strawberryfields/pull/493)

* Removes the `antlr4` requirement due to version conflicts.
  [(#494)](https://github.com/XanaduAI/strawberryfields/pull/494)

* `TDMProgram.run_options` is now correctly used when running a TDM program.
  [(#500)](https://github.com/XanaduAI/strawberryfields/pull/500)

* Fixes a bug where a single parameter list passed to the `TDMProgram`
  context results in an error.
  [(#503)](https://github.com/XanaduAI/strawberryfields/pull/503)

<h3>Documentation</h3>

* `TDMProgram` docstring is updated to make it clear that only Gaussian programs are allowed.
  [(#519)](https://github.com/XanaduAI/strawberryfields/pull/519)

* Clarifies special cases for the `MZgate` in the docstring.
  [(#479)](https://github.com/XanaduAI/strawberryfields/pull/479)

<h3>Contributors</h3>

This release contains contributions from (in alphabetical order):

Tom Bromley, Jack Brown, Theodor Isacsson, Josh Izaac, Fabian Laudenbach, Tim Leisti,
Nicolas Quesada, Antal Száva.

# Release 0.16.0

<h3>New features since last release</h3>

* Moves the chemistry utility functions `prob` and `marginals` to the `apps.qchem.utils` module of
  Applications layer of Strawberry Fields. These functions were initially created as utility
  functions to help simulating vibrational dynamics. However, they can also be used in other
  applications and therefore should be moved to the `apps.qchem.utils` module which hosts
  general-purpose utility functions for chemistry applications.
  [(#487)](https://github.com/XanaduAI/strawberryfields/pull/487)

* Adds the ability to construct time domain multiplexing algorithms via the new
  `sf.TDMProgram` class, for highly scalable simulation of Gaussian states.
  [(#440)](https://github.com/XanaduAI/strawberryfields/pull/440)

  For example, creating and simulating a time domain program with 2 concurrent modes:

  ```pycon
  >>> import strawberryfields as sf
  >>> from strawberryfields import ops
  >>> prog = sf.TDMProgram(N=2)
  >>> with prog.context([1, 2], [3, 4], copies=3) as (p, q):
  ...     ops.Sgate(0.7, 0) | q[1]
  ...     ops.BSgate(p[0]) | (q[0], q[1])
  ...     ops.MeasureHomodyne(p[1]) | q[0]
  >>> eng = sf.Engine("gaussian")
  >>> results = eng.run(prog)
  >>> print(results.all_samples)
  {0: [array([1.26208025]), array([1.53910032]), array([-1.29648336]),
  array([0.75743215]), array([-0.17850101]), array([-1.44751996])]}
  ```

  For more details, see the [code
  documentation](https://strawberryfields.readthedocs.io/en/stable/code/api/strawberryfields.TDMProgram.html).

* Adds the function `VibronicTransition` to the `apps.qchem.vibronic` module. This function generates a
  custom Strawberry Fields operation for applying the Doktorov operator on a given state.
  [(#451)](https://github.com/XanaduAI/strawberryfields/pull/451)

  ```pycon
  >>> from strawberryfields.apps.qchem.vibronic import VibronicTransition
  >>> modes = 2
  >>> p = sf.Program(modes)
  >>> with p.context as q:
  ...     VibronicTransition(U1, r, U2, alpha) | q
  ```

* Adds the `TimeEvolution` function to the `apps.qchem.dynamics` module. This function
  generates a custom Strawberry Fields operation for applying a time evolution operator on a given state.
  [(#455)](https://github.com/XanaduAI/strawberryfields/pull/455)

  ```pycon
  >>> modes = 2
  >>> p = sf.Program(modes)
  >>> with p.context as q:
  ...     sf.ops.Fock(1) | q[0]
  ...     sf.ops.Interferometer(Ul.T) | q
  ...     TimeEvolution(w, t) | q
  ...     sf.ops.Interferometer(Ul) | q
  ```

  where `w` is the normal mode frequencies, and `t` the time in femtoseconds.

* Molecular data and pre-generated samples for water and pyrrole have been added to the data module
  of the Applications layer of Strawberry Fields. For more details, please see the [data module
  documentation](https://strawberryfields.readthedocs.io/en/stable/introduction/data.html#molecules)
  [(#463)](https://github.com/XanaduAI/strawberryfields/pull/463)

* Adds the function `read_gamess` to the qchem module to extract the atomic coordinates, atomic
  masses, vibrational frequencies, and normal modes of a molecule from the output file of a
  vibrational frequency calculation performed with the GAMESS quantum chemistry package.
  [(#460)](https://github.com/XanaduAI/strawberryfields/pull/460)

  ```pycon
  >>> r, m, w, l = read_gamess('../BH_data.out')
  >>> r # atomic coordinates
  array([[0.0000000, 0.0000000, 0.0000000],
         [1.2536039, 0.0000000, 0.0000000]])
  >>> m # atomic masses
  array([11.00931,  1.00782])
  >>> w # vibrational frequencies
  array([19.74, 19.73, 0.00, 0.00, 0.00, 2320.32])
  >>> l # normal modes
  array([[-0.0000000e+00, -7.5322000e-04, -8.7276210e-02,  0.0000000e+00,
       8.2280900e-03,  9.5339055e-01],
     [-0.0000000e+00, -8.7276210e-02,  7.5322000e-04,  0.0000000e+00,
       9.5339055e-01, -8.2280900e-03],
     [ 2.8846925e-01, -2.0000000e-08,  2.0000000e-08,  2.8846925e-01,
      -2.0000000e-08,  2.0000000e-08],
     [ 2.0000000e-08,  2.8846925e-01, -2.0000000e-08,  2.0000000e-08,
       2.8846925e-01, -2.0000000e-08],
     [-2.0000000e-08,  2.0000000e-08,  2.8846925e-01, -2.0000000e-08,
       2.0000000e-08,  2.8846925e-01],
     [-8.7279460e-02,  0.0000000e+00,  0.0000000e+00,  9.5342606e-01,
      -0.0000000e+00, -0.0000000e+00]])
  ```

<h3>Improvements</h3>

* When jobs submitted to the Xanadu Quantum Cloud are canceled, they will now display a
  `cancel_pending` JobStatus until the cancellation is confirmed.
  [(#456)](https://github.com/XanaduAI/strawberryfields/pull/456)

<h3>Bug fixes</h3>

* Fixed a bug where the function `reduced_dm` in `backends/tfbackend/states.py` gives the
  wrong output when passing it several modes.
  [(#471)](https://github.com/XanaduAI/strawberryfields/pull/471)

* Fixed a bug in the function `reduced_density_matrix` in `backends/tfbackend/ops.py` which caused the
  wrong subsystems to be traced out.
  [(#467)](https://github.com/XanaduAI/strawberryfields/issues/467)
  [(#470)](https://github.com/XanaduAI/strawberryfields/pull/470)

* Fixed a bug where decompositions to Mach-Zehnder interferometers would return
  incorrect results on NumPy 1.19.
  [(#473)](https://github.com/XanaduAI/strawberryfields/pull/473)

* The Walrus version 0.14 introduced modified function names. Affected functions have been updated
  in Strawberry Fields to avoid deprecation warnings.
  [(#472)](https://github.com/XanaduAI/strawberryfields/pull/472)

<h3>Documentation</h3>

* Adds further testing and coverage descriptions to the developer documentation.
  This includes details regarding the Strawberry Fields test structure and test decorators.
  [(#461)](https://github.com/XanaduAI/strawberryfields/pull/461)

* Updates the minimum required version of TensorFlow in the development guide.
  [(#468)](https://github.com/XanaduAI/strawberryfields/pull/468)

<h3>Contributors</h3>

This release contains contributions from (in alphabetical order):

Juan Miguel Arrazola, Tom Bromley, Theodor Isacsson, Josh Izaac, Soran Jahangiri, Nathan Killoran,
Fabian Laudenbach, Nicolás Quesada, Antal Száva, ‪Ilan Tzitrin.

# Release 0.15.1

<h3>Improvements</h3>

* Adds the ability to bypass recompilation of programs if they have been
  compiled already to the target device.
  [(#447)](https://github.com/XanaduAI/strawberryfields/pull/447)

<h3>Breaking Changes</h3>

* Changes the default compiler for devices that don't specify a default from `"Xcov"` to `"Xunitary"`.
  This compiler is slightly more strict and only compiles the unitary, not the initial squeezers,
  however avoids any unintentional permutations.
  [(#445)](https://github.com/XanaduAI/strawberryfields/pull/445)

<h3>Bug fixes</h3>

* Fixes a bug where a program that amounts to the identity operation would cause an error when
  compiled using the `xcov` compiler.
  [(#444)](https://github.com/XanaduAI/strawberryfields/pull/444)

<h3>Documentation</h3>

* Updates the `README.rst` file and hardware access links.
  [(#448)](https://github.com/XanaduAI/strawberryfields/pull/448)

<h3>Contributors</h3>

This release contains contributions from (in alphabetical order):

Theodor Isacsson, Josh Izaac, Nathan Killoran, Nicolás Quesada, Antal Száva

# Release 0.15.0

<h3>New features since last release</h3>

* Adds the ability to train variational GBS circuits in the applications layer.
  [(#387)](https://github.com/XanaduAI/strawberryfields/pull/387)
  [(#388)](https://github.com/XanaduAI/strawberryfields/pull/388)
  [(#391)](https://github.com/XanaduAI/strawberryfields/pull/391)
  [(#393)](https://github.com/XanaduAI/strawberryfields/pull/393)
  [(#414)](https://github.com/XanaduAI/strawberryfields/pull/414)
  [(#415)](https://github.com/XanaduAI/strawberryfields/pull/415)

  Trainable parameters can be embedded into a VGBS class:

  ```python
  from strawberryfields.apps import data, train

  d = data.Mutag0()
  embedding = train.Exp(d.modes)
  n_mean = 5

  vgbs = train.VGBS(d.adj, 5, embedding, threshold=False, samples=np.array(d[:1000]))
  ```

  Properties of the variational GBS distribution for different choices of
  trainable parameters can then be inspected:

  ```pycon
  >>> params = 0.1 * np.ones(d.modes)
  >>> vgbs.n_mean(params)
  3.6776094165797364
  ```

  A cost function can then be created and its value and gradient accessed:

  ```pycon
  >>> h = lambda x: np.sum(x)
  >>> cost = train.Stochastic(h, vgbs)
  >>> cost(params, n_samples=1000)
  3.940396998165503
  >>> cost.grad(params, n_samples=1000)
  array([-0.54988876, -0.49270263, -0.6628071 , -1.13057762, -1.13568456,
       -0.70180571, -0.6266806 , -0.68803539, -1.11032533, -1.12853718,
       -0.59172261, -0.47830748, -0.96901676, -0.66938217, -0.85162006,
       -0.27188134, -0.26955011])
  ```

  For more details, see the [VGBS training
  demo](https://strawberryfields.ai/photonics/apps/run_tutorial_training.html).

* Feature vectors of graphs can now be calculated exactly in the `apps.similarity` module of the
  applications layer. Datasets of pre-calculated feature vectors are available in `apps.data`.
  [(#390)](https://github.com/XanaduAI/strawberryfields/pull/390)
  [(#401)](https://github.com/XanaduAI/strawberryfields/pull/401)

  ```pycon
  >>> from strawberryfields.apps import data
  >>> from strawberryfields.apps.similarity import feature_vector_sampling
  >>> samples = data.Mutag0()
  >>> feature_vector_sampling(samples, [2, 4, 6])
  [0.19035, 0.2047, 0.1539]
  ```

  For more details, see the [graph similarlity
  demo](https://strawberryfields.ai/photonics/apps/run_tutorial_similarity.html).

* A new `strawberryfields.apps.qchem` module has been introduced, centralizing all quantum chemistry
  applications. This includes various new features and improvements:

  * Adds the `apps.qchem.duschinsky()` function for generation of the
    Duschinsky rotation matrix and displacement vector which are needed to simulate a vibronic process
    with Strawberry Fields.
    [(#434)](https://github.com/XanaduAI/strawberryfields/pull/434)

  * Adds the `apps.qchem.dynamics` module for simulating vibrational quantum dynamics in molecules.
    [(#402)](https://github.com/XanaduAI/strawberryfields/pull/402)
    [(#411)](https://github.com/XanaduAI/strawberryfields/pull/411)
    [(#419)](https://github.com/XanaduAI/strawberryfields/pull/419)
    [(#421)](https://github.com/XanaduAI/strawberryfields/pull/421)
    [(#423)](https://github.com/XanaduAI/strawberryfields/pull/423)
    [(#430)](https://github.com/XanaduAI/strawberryfields/pull/430)

    This includes:

    - `dynamics.evolution()` constructs a custom operation that encodes the input chemical
      information. This custom operation can then be used within a Strawberry Fields `Program`.

    - `dynamics.sample_coherent()`, `dynamics.sample_fock()` and `dynamics.sample_tmsv()` functions
      allow for generation of samples from a variety of input states.

    - The probability of an excited state can then be estimated with the `dynamics.prob()` function,
      which calculates the relative frequency of the excited state among the generated samples.

    - Finally, the `dynamics.marginals()` function generates marginal distributions.

  * The `sf.apps.vibronic` module has been relocated to within the `qchem` module. As a result, the
    `apps.sample.vibronic()` function is now accessible under `apps.qchem.vibronic.sample()`,
    providing a single location for quantum chemistry functionality.
    [(#416)](https://github.com/XanaduAI/strawberryfields/pull/416)

  For more details, please see the [qchem
  documentation](https://strawberryfields.readthedocs.io/en/latest/code/api/strawberryfields.apps.qchem.html).

* The `GaussianState` returned from simulations using the Gaussian backend
  now has feature parity with the `FockState` object returned from the Fock backends.
  [(#407)](https://github.com/XanaduAI/strawberryfields/pull/407)

  In particular, it now supports the following methods:

  - `GaussianState.dm()`
  - `GaussianState.ket()`
  - `GaussianState.all_fock_probs()`

  In addition, the existing `GaussianState.reduced_dm()` method now supports
  multi-mode reduced density matrices.

* Adds the `sf.utils.samples_expectation`, `sf.utils.samples_variance` and
  `sf.utils.all_fock_probs_pnr` functions for obtaining counting statistics from samples.
  [(#399)](https://github.com/XanaduAI/strawberryfields/pull/399)

* Compilation of Strawberry Fields programs has been overhauled.

  * Strawberry Fields can now access the Xanadu Cloud device specifications API.
    The `Connection` class has a new method `Connection.get_device`,
    which returns a `DeviceSpec` class.
    [(#429)](https://github.com/XanaduAI/strawberryfields/pull/429)
    [(#432)](https://github.com/XanaduAI/strawberryfields/pull/432)

  * New `Xstrict`, `Xcov`, and `Xunitary` compilers for compiling programs into the X architecture
    have been added.
    [(#358)](https://github.com/XanaduAI/strawberryfields/pull/358)
    [(#438)](https://github.com/XanaduAI/strawberryfields/pull/438)

  * Finally, the `strawberryfields.circuitspecs` module has been renamed to
    `strawberryfields.compilers`.

* Adds `diagonal_expectation` method for the `BaseFockState` class, which returns
  the expectation value of any operator that is diagonal in the number basis.
  [(#389)](https://github.com/XanaduAI/strawberryfields/pull/389)

* Adds `parity_expectation` method as an instance of `diagonal_expectation` for
  the `BaseFockState` class, and its own function for `BaseGaussianState`.
  This returns the expectation value of the parity operator,
  defined as (-1)^N.
  [(#389)](https://github.com/XanaduAI/strawberryfields/pull/389)

<h3>Improvements</h3>

* Modifies the rectangular interferometer decomposition to make it more efficient for hardware
  devices. Rather than decomposing the interferometer using Clements :math:`T` matrices, the
  decomposition now directly produces Mach-Zehnder interferometers corresponding to on-chip phases.
  [(#363)](https://github.com/XanaduAI/strawberryfields/pull/363)

* Changes the `number_expectation` method for the `BaseFockState` class to be an instance of
  `diagonal_expectation`.
  [(#389)](https://github.com/XanaduAI/strawberryfields/pull/389)

* Increases the speed at which the following gates are generated: `Dgate`, `Sgate`, `BSgate` and
  `S2gate` by relying on a recursive implementation recently introduced in `thewalrus`. This has
  substantial effects on the speed of the `Fockbackend` and the `TFbackend`, especially for high
  cutoff values.
  [(#378)](https://github.com/XanaduAI/strawberryfields/pull/378)
  [(#381)](https://github.com/XanaduAI/strawberryfields/pull/381)

* All measurement samples can now be accessed via the `results.all_samples` attribute, which returns
  a dictionary mapping the mod index to a list of measurement values. This is useful for cases where
  a single mode may be measured multiple times.
  [(#433)](https://github.com/XanaduAI/strawberryfields/pull/433)

<h3>Breaking Changes</h3>

* Removes support for Python 3.5.
  [(#385)](https://github.com/XanaduAI/strawberryfields/pull/385)

* Complex parameters now are expected in polar form as two separate real parameters.
  [(#378)](https://github.com/XanaduAI/strawberryfields/pull/378)

<h3>Contributors</h3>

This release contains contributions from (in alphabetical order):

Juan Miguel Arrazola, Tom Bromley, Jack Ceroni, Aroosa Ijaz, Theodor Isacsson, Josh Izaac, Nathan
Killoran, Soran Jahangiri, Shreya P. Kumar, Filippo Miatto, Nicolás Quesada, Antal Száva


# Release 0.14.0

<h3>New features since last release</h3>

* Dark counts can now be added to the samples received from photon measurements in the
  Fock basis (sf.ops.MeasureFock) during a simulation.

* The `"tf"` backend now supports TensorFlow 2.0 and above.
  [(#283)](https://github.com/XanaduAI/strawberryfields/pull/283)
  [(#320)](https://github.com/XanaduAI/strawberryfields/pull/320)
  [(#323)](https://github.com/XanaduAI/strawberryfields/pull/323)
  [(#361)](https://github.com/XanaduAI/strawberryfields/pull/361)
  [(#372)](https://github.com/XanaduAI/strawberryfields/pull/372)
  [(#373)](https://github.com/XanaduAI/strawberryfields/pull/373)
  [(#374)](https://github.com/XanaduAI/strawberryfields/pull/374)
  [(#375)](https://github.com/XanaduAI/strawberryfields/pull/375)
  [(#377)](https://github.com/XanaduAI/strawberryfields/pull/377)

  For more details and demonstrations of the new TensorFlow 2.0-compatible backend,
  see our [optimization and machine learning tutorials](https://strawberryfields.readthedocs.io/en/stable/introduction/tutorials.html#optimization-and-machine-learning).

  For example, using TensorFlow 2.0 to train a variational photonic
  circuit:

  ```python
  eng = sf.Engine(backend="tf", backend_options={"cutoff_dim": 7})
  prog = sf.Program(1)

  with prog.context as q:
      # Apply a single mode displacement with free parameters
      Dgate(prog.params("a"), prog.params("p")) | q[0]

  opt = tf.keras.optimizers.Adam(learning_rate=0.1)

  alpha = tf.Variable(0.1)
  phi = tf.Variable(0.1)

  for step in range(50):
      # reset the engine if it has already been executed
      if eng.run_progs:
          eng.reset()

      with tf.GradientTape() as tape:
          # execute the engine
          results = eng.run(prog, args={'a': alpha, 'p': phi})
          # get the probability of fock state |1>
          prob = results.state.fock_prob([1])
          # negative sign to maximize prob
          loss = -prob

      gradients = tape.gradient(loss, [alpha, phi])
      opt.apply_gradients(zip(gradients, [alpha, phi]))
      print("Value at step {}: {}".format(step, prob))
  ```

* Adds the method `number_expectation`  that calculates the expectation value of the product of the
  number operators of a given set of modes.
  [(#348)](https://github.com/XanaduAI/strawberryfields/pull/348/)

  ```python
  prog = sf.Program(3)
  with prog.context as q:
      ops.Sgate(0.5) | q[0]
      ops.Sgate(0.5) | q[1]
      ops.Sgate(0.5) | q[2]
      ops.BSgate(np.pi/3, 0.1) |  (q[0], q[1])
      ops.BSgate(np.pi/3, 0.1) |  (q[1], q[2])
  ```

  Executing this on the Fock backend,

  ```python
  >>> eng = sf.Engine("fock", backend_options={"cutoff_dim": 10})
  >>> state = eng.run(prog).state
  ```

  we can compute the expectation value :math:`\langle \hat{n}_0\hat{n}_2\rangle`:

  ```python
  >>> state.number_expectation([0, 2])
  ```

<h3>Improvements</h3>

* Add details to the error message for failed remote jobs.
  [(#370)](https://github.com/XanaduAI/strawberryfields/pull/370)

* The required version of The Walrus was increased to version 0.12, for
  tensor number expectation support.
  [(#380)](https://github.com/XanaduAI/strawberryfields/pull/380)

<h3>Contributors</h3>

This release contains contributions from (in alphabetical order):

Tom Bromley, Theodor Isacsson, Josh Izaac, Nathan Killoran, Filippo Miatto, Nicolás Quesada,
Antal Száva, Paul Tan.


# Release 0.13.0

<h3>New features since last release</h3>

* Adds initial support for the Xanadu's photonic quantum hardware.
  [(#101)](https://github.com/XanaduAI/strawberryfields/pull/101)
  [(#148)](https://github.com/XanaduAI/strawberryfields/pull/148)
  [(#294)](https://github.com/XanaduAI/strawberryfields/pull/294)
  [(#327)](https://github.com/XanaduAI/strawberryfields/pull/327)
  [(#328)](https://github.com/XanaduAI/strawberryfields/pull/328)
  [(#329)](https://github.com/XanaduAI/strawberryfields/pull/329)
  [(#330)](https://github.com/XanaduAI/strawberryfields/pull/330)
  [(#334)](https://github.com/XanaduAI/strawberryfields/pull/334)
  [(#336)](https://github.com/XanaduAI/strawberryfields/pull/336)
  [(#337)](https://github.com/XanaduAI/strawberryfields/pull/337)
  [(#339)](https://github.com/XanaduAI/strawberryfields/pull/339)

  Jobs can now be submitted to the Xanadu cloud platform to be run
  on supported hardware using the new `RemoteEngine`:

  ```python
  import strawberryfields as sf
  from strawberryfields import ops
  from strawberryfields.utils import random_interferometer

  # replace AUTHENTICATION_TOKEN with your Xanadu cloud access token
  con = sf.api.Connection(token="AUTH_TOKEN")
  eng = sf.RemoteEngine("X8", connection=con)
  prog = sf.Program(8)

  U = random_interferometer(4)

  with prog.context as q:
      ops.S2gate(1.0) | (q[0], q[4])
      ops.S2gate(1.0) | (q[1], q[5])
      ops.S2gate(1.0) | (q[2], q[6])
      ops.S2gate(1.0) | (q[3], q[7])

      ops.Interferometer(U) | q[:4]
      ops.Interferometer(U) | q[4:]
      ops.MeasureFock() | q

  result = eng.run(prog, shots=1000)
  ```

  For more details, see the
  [photonic hardware quickstart](https://strawberryfields.readthedocs.io/en/latest/introduction/photonic_hardware.html)
  and [tutorial](https://strawberryfields.readthedocs.io/en/latest/tutorials/tutorial_X8.html).

* Significantly speeds up the Fock backend of Strawberry Fields,
  through a variety of changes:

  - The Fock backend now uses The Walrus high performance implementations of
    the displacement, squeezing, two-mode squeezing, and beamsplitter operations.
    [(#287)](https://github.com/XanaduAI/strawberryfields/pull/287)
    [(#289)](https://github.com/XanaduAI/strawberryfields/pull/289)

  - Custom tensor contractions which make use of symmetry relations for the beamsplitter
    and the two-mode squeeze gate have been added, as well as more efficient contractions
    for diagonal operations in the Fock basis.
    [(#292)](https://github.com/XanaduAI/strawberryfields/pull/292)

<br>

* New `sf` command line program for configuring Strawberry Fields for access
  to the Xanadu cloud platform, as well as submitting and executing jobs from the
  command line.
  [(#146)](https://github.com/XanaduAI/strawberryfields/pull/146)
  [(#312)](https://github.com/XanaduAI/strawberryfields/pull/312)

  The new Strawberry Fields command line program `sf` provides several utilities
  including:

  * `sf configure [--token] [--local]`: configure the connection to the cloud platform

  * `sf run input [--output FILE]`: submit and execute quantum programs from the command line

  * `sf --ping`: verify your connection to the Xanadu cloud platform

  For more details, see the
  [documentation](https://strawberryfields.readthedocs.io/en/stable/code/sf_cli.html).

* New configuration functions to load configuration from
  keyword arguments, environment variables, and configuration files.
  [(#298)](https://github.com/XanaduAI/strawberryfields/pull/298)
  [(#306)](https://github.com/XanaduAI/strawberryfields/pull/306)

  This includes the ability to automatically store Xanadu cloud platform
  credentials in a configuration file using the new function

  ```python
  sf.store_account("AUTHENTICATION_TOKEN")
  ```

  as well as from the command line,

  ```bash
  $ sf configure --token AUTHENTICATION_TOKEN
  ```

  Configuration files can be saved globally, or locally on a per-project basis.
  For more details, see the
  [configuration documentation](https://strawberryfields.readthedocs.io/en/stable/introduction/configuration.html)

* Adds configuration functions for resetting, deleting configurations, as
  well as displaying available configuration files.
  [(#359)](https://github.com/XanaduAI/strawberryfields/pull/359)

* Adds the `x_quad_values` and `p_quad_values` methods to the `state` class.
  This allows calculation of x and p quadrature
  probability distributions by integrating across the Wigner function.
  [(#270)](https://github.com/XanaduAI/strawberryfields/pull/270)

* Adds support in the applications layer for node-weighted graphs.

  Sample from graphs with node weights using a special-purpose encoding
  [(#295)](https://github.com/XanaduAI/strawberryfields/pull/295):

  ```python
  from strawberryfields.apps import sample

  # generate a random graph
  g = nx.erdos_renyi_graph(20, 0.6)
  a = nx.to_numpy_array(g)

  # define node weights
  # and encode into the adjacency matrix
  w = [i for i in range(20)]
  a = sample.waw_matrix(a, w)

  s = sample.sample(a, n_mean=10, n_samples=10)
  s = sample.postselect(s, min_count=4, max_count=20)
  s = sample.to_subgraphs(s, g)
  ```

  Node weights can be input to search algorithms in the `clique` and `subgraph` modules
  [(#296)](https://github.com/XanaduAI/strawberryfields/pull/296)
  [(#297)](https://github.com/XanaduAI/strawberryfields/pull/297):

  ```python
  from strawberryfields.apps import clique
  c = [clique.shrink(s_, g, node_select=w) for s_ in s]
  [clique.search(c_, g, iterations=10, node_select=w) for c_ in c]
  ```

  ```python
  from strawberryfields.apps import subgraph
  subgraph.search(s, g, min_size=5, max_size=8, node_select=w)
  ```

<h3>Improvements</h3>

* Moved Fock backend apply-gate functions to `Circuit` class, and removed
  `apply_gate_einsum` and `Circuits._apply_gate`, since they were no longer used.
  [(#293)](https://github.com/XanaduAI/strawberryfields/pull/293/)

* Results returned from all backends now have a unified type and shape.
  In addition, attempting to use batching, post-selection and feed-foward together
  with multiple shots now raises an error.
  [(#300)](https://github.com/XanaduAI/strawberryfields/pull/300)

* Modified the rectangular decomposition to ensure that identity-like
  unitaries are implemented with no swaps.
  [(#311)](https://github.com/XanaduAI/strawberryfields/pull/311)

<h3>Bug fixes</h3>

* Symbolic Operation parameters are now compatible with TensorFlow 2.0 objects.
  [(#282)](https://github.com/XanaduAI/strawberryfields/pull/282)

* Added `sympy>=1.5` to the list of dependencies.
  Removed the `sympy.functions.atan2` workaround now that SymPy has been fixed.
  [(#280)](https://github.com/XanaduAI/strawberryfields/pull/280)

* Removed two unnecessary else statements that pylint complained about.
  [(#290)](https://github.com/XanaduAI/strawberryfields/pull/290)

* Fixed a bug in the `MZgate`, where the internal and external phases were
  in the wrong order in both the docstring and the argument list. The new
  signature is `MZgate(phase_in, phase_ex)`, matching the existing `rectangular_symmetric`
  decomposition.
  [(#301)](https://github.com/XanaduAI/strawberryfields/pull/301)

* Updated the relevant methods in `RemoteEngine` and `Connection` to derive `shots`
  from the Blackbird script or `Program` if not explicitly specified.
  [(#327)](https://github.com/XanaduAI/strawberryfields/pull/327)

* Fixed a bug in homodyne measurements in the Fock backend, where computed
  probability values could occasionally include small negative values
  due to floating point precision error.
  [(#364)](https://github.com/XanaduAI/strawberryfields/pull/364)

* Fixed a bug that caused an exception when printing results with no state.
  [(#367)](https://github.com/XanaduAI/strawberryfields/pull/367)

* Improves the Takagi decomposition, by making explicit use of the eigendecomposition of real symmetric matrices. [(#352)](https://github.com/XanaduAI/strawberryfields/pull/352)

<h3>Contributors</h3>

This release contains contributions from (in alphabetical order):

Ville Bergholm, Tom Bromley, Jack Ceroni, Theodor Isacsson, Josh Izaac, Nathan Killoran, Shreya P Kumar,
Leonhard Neuhaus, Nicolás Quesada, Jeremy Swinarton, Antal Száva, Paul Tan, Zeid Zabaneh.


# Release 0.12.1

<h3>New features</h3>

* A new `gaussian_unitary` circuitspec that can be used to compile any sequency of Gaussian
  transformations into a single `GaussianTransform` gate and a sequence of single mode `Dgate`s.
  [(#238)](https://github.com/XanaduAI/strawberryfields/pull/238)

<h3>Improvements</h3>

* Add new Strawberry Fields applications paper to documentation
  [(#274)](https://github.com/XanaduAI/strawberryfields/pull/274)

* Update figure for GBS device in documentation
  [(#275)](https://github.com/XanaduAI/strawberryfields/pull/275)

<h3>Bug fixes</h3>

* Fix installation issue with incorrect minimum version number for `thewalrus`
  [(#272)](https://github.com/XanaduAI/strawberryfields/pull/272)
  [(#277)](https://github.com/XanaduAI/strawberryfields/pull/277)

* Correct URL for image in `README`
  [(#273)](https://github.com/XanaduAI/strawberryfields/pull/273)

* Add applications data to `MANIFEST.in`
  [(#278)](https://github.com/XanaduAI/strawberryfields/pull/278)

<h3>Contributors</h3>

This release contains contributions from (in alphabetical order):

Ville Bergholm, Tom Bromley, Nicolás Quesada, Paul Tan


# Release 0.12.0

<h3>New features</h3>

* A new applications layer, allowing users to interface samples generated from near-term photonic
  devices with problems of practical interest. The `apps` package consists of the following
  modules:

  - The `apps.sample` module, for encoding graphs and molecules into Gaussian boson sampling
    (GBS) and generating corresponding samples.

  - The `apps.subgraph` module, providing a heuristic algorithm for finding dense subgraphs from GBS
    samples.

  - The `apps.clique` module, providing tools to convert subgraphs sampled from GBS into cliques and
    a heuristic to search for larger cliques.

  - The `apps.similarity` module, allowing users to embed graphs into high-dimensional feature
    spaces using GBS. Resulting feature vectors provide measures of graph similarity for machine
    learning tasks.

  - The `apps.points` module, allowing users to sample subsets of points according to new
    point processes that can be generated from a GBS device.

  - The `apps.vibronic` module, providing functionality to construct the vibronic absorption
    spectrum of a molecule from GBS samples.

<h3>Improvements</h3>

* The documentation was improved and refactored. Changes include:

  - A brand new theme, now matching PennyLane
    [(#262)](https://github.com/XanaduAI/strawberryfields/pull/262)

  - The documentation has been restructured to make it
    easier to navigate
    [(#266)](https://github.com/XanaduAI/strawberryfields/pull/266)

<h3>Contributors</h3>

This release contains contributions from (in alphabetical order):

Juan Miguel Arrazola, Tom Bromley, Josh Izaac, Soran Jahangiri, Nicolás Quesada


# Release 0.11.2

<h3>New features</h3>

* Adds the MZgate to ops.py, representing a Mach-Zehnder interferometer. This is
  not a primitive of the existing simulator backends; rather, `_decompose()` is
  defined, decomposing it into an external phase shift, two 50-50 beamsplitters,
  and an internal phase shift.
  [(#127)](https://github.com/XanaduAI/strawberryfields/pull/127)

* The `Chip0Spec` circuit class now defines a `compile` method, allowing
  arbitrary unitaries comprised of `{Interferometer, BSgate, Rgate, MZgate}`
  operations to be validated and compiled to match the topology of chip0.
  [(#127)](https://github.com/XanaduAI/strawberryfields/pull/127)

* `strawberryfields.ops.BipartiteGraphEmbed` quantum decomposition now added,
  allowing a bipartite graph to be embedded on a device that allows for
  initial two-mode squeezed states, and block diagonal unitaries.

* Added threshold measurements, via the new operation `MeasureThreshold`,
  and provided implementation of this operation in the Gaussian backend.
  [(#152)](https://github.com/XanaduAI/strawberryfields/pull/152)

* Programs can now have free parameters/arguments which are only bound to
  numerical values when the Program is executed, by supplying the actual
  argument values to the `Engine.run` method.
  [(#163)](https://github.com/XanaduAI/strawberryfields/pull/163)

<h3>API Changes</h3>

* The `strawberryfields.ops.Measure` shorthand has been deprecated in favour
  of `strawberryfields.ops.MeasureFock()`.
  [(#145)](https://github.com/XanaduAI/strawberryfields/pull/145)

* Several changes to the `strawberryfields.decompositions` module:
  [(#127)](https://github.com/XanaduAI/strawberryfields/pull/127)

  - The name `clements` has been replaced with `rectangular` to
    correspond with the shape of the resulting decomposition.

  - All interferometer decompositions (`rectangular`, `rectangular_phase_end`,
    `rectangular_symmetric`, and `triangular`) now have standardized outputs
    `(tlist, diag, tilist)`, so they can easily be swapped.

* Several changes to `ops.Interferometer`:
  [(#127)](https://github.com/XanaduAI/strawberryfields/pull/127)

  - The calculation of the ops.Interferometer decomposition has been moved from
    `__init__` to `_decompose()`, allowing the interferometer decomposition type
    to be set by a `CircuitSpec` during compilation.

  - `**kwargs` is now passed through from `Operation.decompose` -> `Gate.decompose`
    -> `SpecificOp._decompose`, allowing decomposition options to be passed during
    compilation.

  - `ops.Interferometer` now accepts the keyword argument `mesh` to be set during
    initialization, allowing the user to specify the decomposition they want.

* Moves the `Program.compile_seq` method to `CircuitSpecs.decompose`. This allows it
  to be accessed from the `CircuitSpec.compile` method. Furthermore, it now must also
  be passed the program registers, as compilation may sometimes require this.
  [(#127)](https://github.com/XanaduAI/strawberryfields/pull/127)

* Parameter class is replaced by `MeasuredParameter` and `FreeParameter`, both inheriting from
  `sympy.Symbol`. Fixed numeric parameters are handled by the built-in Python numeric
  classes and numpy arrays.
  [(#163)](https://github.com/XanaduAI/strawberryfields/pull/163)

* `Parameter`, `RegRefTransform` and `convert` are removed.
  [(#163)](https://github.com/XanaduAI/strawberryfields/pull/163)

<h3>Improvements</h3>

* Photon-counting measurements can now be done in the Gaussian backend for states with nonzero displacement.
  [(#154)](https://github.com/XanaduAI/strawberryfields/pull/154)

* Added a new test for the cubic phase gate
  [(#160)](https://github.com/XanaduAI/strawberryfields/pull/160)

* Added new integration tests for the Gaussian gates that are not primitive,
  i.e., P, CX, CZ, and S2.
  [(#173)](https://github.com/XanaduAI/strawberryfields/pull/173)

<h3>Bug fixes</h3>

* Fixed bug in `strawberryfields.decompositions.rectangular_symmetric` so its
  returned phases are all in the interval [0, 2*pi), and corrects the
  function docstring.
  [(#196)](https://github.com/XanaduAI/strawberryfields/pull/196)

* When using the `'gbs'` compilation target, the measured registers are now sorted in
  ascending order in the resulting compiled program.
  [(#144)](https://github.com/XanaduAI/strawberryfields/pull/144)

* Fixed typo in the Gaussian Boson Sampling example notebook.
  [(#133)](https://github.com/XanaduAI/strawberryfields/pull/133)

* Fixed a bug in the function `smeanxp` of the Gaussian Backend simulator.
  [(#154)](https://github.com/XanaduAI/strawberryfields/pull/154)

* Clarified description of matrices that are accepted by graph embed operation.
  [(#147)](https://github.com/XanaduAI/strawberryfields/pull/147)

* Fixed typos in the documentation of the CX gate and BSgate
  [(#166)](https://github.com/XanaduAI/strawberryfields/pull/166)
  [(#167)](https://github.com/XanaduAI/strawberryfields/pull/167)
  [(#169)](https://github.com/XanaduAI/strawberryfields/pull/169)


# Release 0.11.1

<h3>Improvements</h3>

* Added the `circuit_spec` attribute to `BaseBackend` to denote which CircuitSpecs class
  should be used to validate programs for each backend
  [(#125)](https://github.com/XanaduAI/strawberryfields/pull/125).

* Removed the `return_state` keyword argument from `LocalEngine.run()`. Now no state
  object is returned if `modes==[]`.
  [(#126)](https://github.com/XanaduAI/strawberryfields/pull/126)

* Fixed a typo in the boson sampling tutorial.
  [(#133)](https://github.com/XanaduAI/strawberryfields/pull/133)

<h3>Bug fixes</h3>

* Allows imported Blackbird programs to store `target` options
  as default run options. During eng.run, if no run options are provided
  as a keyword argument, the engine will fall back on the run options stored
  within the program.
  This fixes a bug where shots specified in Blackbird scripts were not being
  passed to `eng.run`.
  [(#130)](https://github.com/XanaduAI/strawberryfields/pull/130)

* Removes `ModuleNotFoundError` from the codebase, replacing all occurrences
  with `ImportError`. Since `ModuleNotFoundError` was only introduced in
  Python 3.6+, this fixes a bug where Strawberry Fields was not importable
  on Python 3.5
  [(#124)](https://github.com/XanaduAI/strawberryfields/pull/124).

* Updates the Chip0 template to use `MeasureFock() | [0, 1, 2, 3]`, which will
  allow correct fock measurement behaviour when simulated on the Gaussian backend
  [(#124)](https://github.com/XanaduAI/strawberryfields/pull/124).

* Fixed a bug in the `GraphEmbed` op, which was not correctly determining when a
  unitary was the identity
  [(#128)](https://github.com/XanaduAI/strawberryfields/pull/128).


# Release 0.11.0

This is a significant release, with breaking changes to how quantum programs are constructed and executed. For example, the following Strawberry Fields program, <= version 0.10:

```python
eng, q = sf.Engine(2, hbar=0.5)

with eng:
    Sgate(0.5) | q[0]
    MeasureFock() | q[0]

state = eng.run("fock", cutoff_dim=5)
ket = state.ket()
print(q[0].val)
```

would now be written, in v0.11, as follows:

```python
sf.hbar = 0.5
prog = sf.Program(2)
eng = sf.Engine("fock", backend_options={"cutoff_dim": 5})

with prog.context as q:
    Sgate(0.5) | q[0]
    MeasureFock() | q[0]

results = eng.run(prog)
ket = results.state.ket()
print(results.samples[0])
```

<h3>New features</h3>

- The functionality of the `Engine` class has been divided into two new classes: `Program`, which represents a quantum circuit or a fragment thereof, and `Engine`, which executes `Program` instances.

- Introduced the `BaseEngine` abstract base class and the `LocalEngine` child class. `Engine` is kept as an alias for `LocalEngine`.

- The Engine API has been changed slightly:

  The engine is initialized with the required backend, as well as a `backend_options` dictionary, which is passed to the backend:

    ```python
    eng = sf.Engine("fock", backend_options={"cutoff_dim": 5}
    ```

  `LocalEngine.run()` now accepts a program to execute, and returns a `Result` object that contains both a state object (`Result.state`) and measurement samples (`Result.samples`):

    ```python
    results = eng.run(prog)
    state = results.state
    samples = results.samples
    ```

  - `compile_options` can be provided when calling `LocalEngine.run()`. These are passed to the `compile()` method of the program before execution.

  - `run_options` can be provided when calling `LocalEngine.run()`. These are used to determine the characteristics of the measurements and state contained in the `Results` object returned after the program is finished executing.

  - `shots` keyword argument can be passed to `run_options`, enabling multi-shot sampling. Supported only
    in the Gaussian backend, and only for Fock measurements.

 - The Gaussian backend now officially supports Fock-basis measurements (`MeasureFock`), but does not update the quantum state after a Fock measurement.

- Added the `io` module, which is used to save/load standalone Blackbird scripts from/into Strawberry Fields. Note that the Blackbird DSL has been spun off as an independent package and is now a dependency of Strawberry Fields.

- Added a new interferometer decomposition `mach_zehnder` to the decompositions module.

- Added a `Configuration` class, which is used to load, store, save, and modify configuration options for Strawberry Fields.

- `hbar` is now set globally for the entire session, by setting the value of `sf.hbar` (default is 2).


- Added the ability to generate random real (orthogonal) interferometers and random block diagonal symplectic and covariance matrices.

- Added two top-level functions:
    - `about()`, which prints human-readable system info including installed versions of various Python packages.
    - `cite()`, which prints a bibtex citation for SF.

- Added a glossary to the documentation.

<h3>API Changes</h3>

- Added the `circuitspecs` subpackage, containing the `CircuitSpecs` class and a quantum circuit database.

  The database can be used to
    - Validate that a `Program` belongs in a specific circuit class.
    - Compile a `Program` for a desired circuit target, e.g., so that it can be executed on a given backend.
  The database includes a number of compilation targets, including Gaussian Boson Sampling circuits.

- The way hbar is handled has been simplified:
    - The backend API is now entirely hbar-independent, i.e., every backend API method is defined in terms of a and a^\dagger only, not x and p.
    - The backends always explicitly use `hbar=2` internally.
    - `hbar` is now a global, frontend-only variable that the user can set at the beginning of the session. It is used at the `Operation.apply()` level to scale the inputs and outputs of the backend API calls as needed, and inside the `State` objects.
    - The only backend API calls that need to do hbar scaling for the input parameters are the X, Z, and V gates, the Gaussian state decomposition, and homodyne measurements (both the returned value and postselection argument are scaled).

<h3>Improvements</h3>

- Removed TensorFlow as an explicit dependency of Strawberry Fields. Advanced users can still install TensorFlow manually using `pip install tensorflow==1.3` and use as before.

- The behaviour and function signature of the `GraphEmbed` operation has been updated.

- Remove the unused `Command.decomp` instance attribute.

- Better error messages for the `New` operation when used outside of a circuit.

- Docstrings updated in the decompositions module.

- Docstrings for Fock backend reformatted and cleaned up.

- Cleaning up of citations and `references.bib` file.

- Typos in documentation fixed.

<h3>Bug fixes</h3>

- Fixed a bug with installation on Windows for certain locales.
- Fixed a bug in the `New` operation.
- Bugfix in `Gate.merge()`
- Fixed bugs in `measure_fock` in the TensorFlow backend which caused samples to be evaluated independently and for conditional states to be potentially decoupled from the measurement results.
- Fixed a latent bug in `graph_embed`.
- Bugfix for Bloch-Messiah returning non-symplectic matrices when input is passive.

<h3>Contributors</h3>

This release contains contributions from (in alphabetical order):

Ville Bergholm, Tom Bromley, Ish Dhand, Karel Dumon, Xueshi Guo, Josh Izaac, Nathan Killoran, Leonhard Neuhaus, Nicolás Quesada.



# Release 0.10

<h3>New features</h3>

- Added two new utility functions to extract a numerical representation of a circuit from an Engine object: `extract_unitary` and `extract_channel`.

- Added a LaTeX quantum circuit drawer, that outputs the engine queue or the applied operations as a qcircuit compatible circuit diagram.

- Added support for an alternative form of Clements decomposition, where the local phases occur at the end rather than in the middle of the beamsplitter array. This decomposition is more symmetric than the intermediate one, which could make it more robust. This form also makes it easier to implement a tensor-network simulation of linear optics.

- Adds the `GraphEmbed` quantum operation/decomposition to the Strawberry Fields frontend. This allows the embedding of an arbitrary (complex-valued) weighted adjacency matrix into a Gaussian boson sampler.

- Adds support for the Reck decomposition

- Added documentation to the Quantum Algorithms section on CV quantum neural networks

<h3>Improvements</h3>

- Test suite has been ported to pytest

- Linting improvements

- Made corrections to the Clements decomposition documentation and docstring, and fixed the Clements unit tests to ensure they are deterministic.

<h3>Bug fixes</h3>

- Fixed Bloch-Messiah bug arising when singular values were degenerate. Previously, the Bloch-Messiah decomposition did not return matrices in the canonical symplectic form if one or more of the Bloch-Messiah singular values were degenerate.

<h3>Contributors</h3>

This release contains contributions from (in alphabetical order):

Shahnawaz Ahmed, Thomas R. Bromley, Ish Dhand, Marcus Edwards, Christian Gogolin, Josh Izaac, Nathan Killoran, Filippo Miatto, Nicolás Quesada.


# Release 0.9

<h3>New features</h3>

- Updated the [Strawberry Fields gallery](https://strawberryfields.readthedocs.io/en/latest/gallery/gallery.html), featuring community-submitted content (tutorials, notebooks, repositories, blog posts, research papers, etc.) using Strawberry Fields

- Added the `@operation` decorator, which allows commonly-used algorithms and subroutines to be declared in blackbird code as one-liner operations

- Added a `ThermalLossChannel` to the Strawberry Fields API (currently supported by the Gaussian backend)

- Added a `poly_quad_expectation` method to the `state` objects for Gaussian and Fock backends

<h3>Improvements</h3>

- New and improved tests

- Fixed typos in code/documentation

<h3>Contributors</h3>

This release contains contributions from:

Juan Leni, Arthur Pesah, Brianna Gopaul, Nicolás Quesada, Josh Izaac, and Nathan Killoran.


# Release 0.8

<h3>New features</h3>
* You can now prepare multimode states in all backends, via the following new quantum operations in `strawberryfields.ops`:
    - `Ket`
    - `DensityMatrix`
    - `Gaussian`

  Both `Ket` and `DensityMatrix` work with the Fock backends, while `Gaussian` works with all three, applying the Williamson decomposition or, optionally, directly preparing the Gaussian backend with the provided Gaussian state.
* Added Gaussian decompositions to the front-end; these can be accessed via the new quantum operations `Interferometer`, `GaussianTransform`, `Gaussian`. These allow you to apply interferometers, Gaussian symplectic transformations, and prepare a state based on a covariance matrix respectively. You can also query the engine to determine the CV gate decompositions applied.
* Added the cross-Kerr interaction, accessible via the quantum operation `CKgate()`.
* Added utilities for creating random covariance, symplectic, and Gaussian unitary matrices in `strawberryfields.utils`.
* States can now be compared directly for equality - this is defined separately for Gaussian states and Fock basis states.


<h3>Improvements</h3>
* The engine logic and behaviour has been overhauled, making it simpler to use and understand.
    - `eng.run()` and `eng.reset()` now allow the user to alter parameters such as `cutoff_dim` between runs.
    - `eng.reset_backend()` has been renamed to `eng.reset()`, and now also implicitly resets the queue.
    - The engine can now be reset even in the case of modes having being added/deleted, with no side effects. This is due to the presence of register checkpoints, allowing the engine to keep track of register changes.
    - `eng.print_applied()` keeps track of multiple simulation runs, by using nested lists.
* A new parameter class is introduced - this is a developmental change, and does not affect the user-facing parts of Strawberry Fields. All parameters passed to quantum operations are 'wrapped' in this parameter class, which also contains several high level mathematical and array/tensor manipulation functions and methods.


<h3>Contributors</h3>
This release contains contributions from:

Ville Bergholm, Christian Gogolin, Nicolás Quesada, Josh Izaac, and Nathan Killoran.




# Release 0.7.3

<h3>New features</h3>
* Added Gaussian decompositions to the front-end; these can be accessed via the new quantum operations `Interferometer`, `GaussianTransform`, `CovarianceState`. These allow you to apply interferometers, Gaussian symplectic transformations, and prepare a state based on a covariance matrix respectively. You can also query the engine to determine the CV gate decompositions applied.
* Added utilities for creating random covariance, symplectic, and gaussian unitary matrices in `strawberryfields.utils`.

<h3>Improvements</h3>
* Created a separate package `strawberryfields-gpu` that requires `tensorflow-gpu`.
* Modified TFBackend to cache non-variable parts of the beamsplitter, to speed up computation.
* Minor performance improvement in `fock_prob()` by avoiding inverting a matrix twice.

<h3>Bug fixes</h3>
* Fixed bug #10 by adding the ability to reset the Fock modeMap and GaussianCircuit class
* Fixed bug #11 by reshaping the Fock probabilities if the state happens to be pure states
* Fixed Clements decomposition bug where some phase angles weren't applied
* Fixed typo in displaced squeezed formula in documentation
* Fix to prevent beamsplitter prefactor cache from breaking things if using two graphs
* Fix bug #13, GaussianBackend.state() raises an IndexError if all modes in the state have been deleted.


# Release 0.7.2

<h3>Bug fixes</h3>
* Fixed Tensorflow requirements in `setup.py`, so that installation will now work for versions of tensorflow>=1.3,<1.7

<h3>Known issues</h3>
* Tensorflow version 1.7 introduces some breaking API changes, so is currently not supported by Strawberry Fields.


# Release 0.7.1

Initial public release.

<h3>Contributors</h3>
This release contains contributions from:

Nathan Killoran, Josh Izaac, Nicolás Quesada, Matthew Amy, and Ville Bergholm.<|MERGE_RESOLUTION|>--- conflicted
+++ resolved
@@ -9,6 +9,7 @@
 <h3>Breaking Changes</h3>
 
 <h3>Bug fixes</h3>
+
 * It's now possible to show graphs using the plot apps layer when not run in notebooks.
   [(#669)](https://github.com/XanaduAI/strawberryfields/pull/669)
 
@@ -26,11 +27,7 @@
 
 This release contains contributions from (in alphabetical order):
 
-<<<<<<< HEAD
-Theodor Isacsson, Hossein Seifoory
-=======
-Theodor Isacsson, Jon Schlipf
->>>>>>> d01bbd1a
+Theodor Isacsson, Jon Schlipf, Hossein Seifoory
 
 # Release 0.21.0 (current release)
 
