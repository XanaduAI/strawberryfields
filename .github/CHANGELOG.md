# Release 0.12.0

### New features

* A new applications layer, allowing users to interface samples generated from near-term photonic
  devices with problems of practical interest. The `apps` package consists of the following
  modules:

  - The `apps.sample` module, for encoding graphs and molecules into Gaussian boson sampling
    (GBS) and generating corresponding samples.

  - The `apps.subgraph` module, providing a heuristic algorithm for finding dense subgraphs from GBS
    samples.

  - The `apps.clique` module, providing tools to convert subgraphs sampled from GBS into cliques and
    a heuristic to search for larger cliques.

  - The `apps.similarity` module, allowing users to embed graphs into high-dimensional feature
<<<<<<< HEAD
    spaces using GBS to provide measures of similarity for tasks such as machine learning.

  - The `apps.points` module, allowing users to sample subsets of points according to a new
    permanental point process that can be generated from a GBS device.

=======
    spaces using GBS. Resulting feature vectors provide measures of graph similarity for machine learning tasks.
    
  - The `apps.points` module, allowing users to sample subsets of points according to new
    point process that can be generated from a GBS device.
    
>>>>>>> b0930488
  - The `apps.vibronic` module, providing functionality to construct the vibronic absorption
    spectrum of a molecule from GBS samples.

### Improvements

* The documentation was improved and refactored. Changes include:

  - A brand new theme, now matching PennyLane
    [#262](https://github.com/XanaduAI/strawberryfields/pull/262)

  - The documentation has been restructured to make it
    easier to navigate
    [#266](https://github.com/XanaduAI/strawberryfields/pull/266)

### Contributors

This release contains contributions from (in alphabetical order):

Juan Miguel Arrazola, Tom Bromley, Josh Izaac, Soran Jahangiri, Nicolás Quesada

---

# Release 0.11.2

### New features

* Adds the MZgate to ops.py, representing a Mach-Zehnder interferometer. This is
  not a primitive of the existing simulator backends; rather, `_decompose()` is
  defined, decomposing it into an external phase shift, two 50-50 beamsplitters,
  and an internal phase shift.
  [#127](https://github.com/XanaduAI/strawberryfields/pull/127)

* The `Chip0Spec` circuit class now defines a `compile` method, allowing
  arbitrary unitaries comprised of `{Interferometer, BSgate, Rgate, MZgate}`
  operations to be validated and compiled to match the topology of chip0.
  [#127](https://github.com/XanaduAI/strawberryfields/pull/127)

* `strawberryfields.ops.BipartiteGraphEmbed` quantum decomposition now added,
  allowing a bipartite graph to be embedded on a device that allows for
  initial two-mode squeezed states, and block diagonal unitaries.

* Added threshold measurements, via the new operation `MeasureThreshold`,
  and provided implementation of this operation in the Gaussian backend.
  [#152](https://github.com/XanaduAI/strawberryfields/pull/152)

* Programs can now have free parameters/arguments which are only bound to
  numerical values when the Program is executed, by supplying the actual
  argument values to the `Engine.run` method.
  [#163](https://github.com/XanaduAI/strawberryfields/pull/163)

### API Changes

* The `strawberryfields.ops.Measure` shorthand has been deprecated in favour
  of `strawberryfields.ops.MeasureFock()`.
  [#145](https://github.com/XanaduAI/strawberryfields/pull/145)

* Several changes to the `strawberryfields.decompositions` module:
  [#127](https://github.com/XanaduAI/strawberryfields/pull/127)

  - The name `clements` has been replaced with `rectangular` to
    correspond with the shape of the resulting decomposition.

  - All interferometer decompositions (`rectangular`, `rectangular_phase_end`,
    `rectangular_symmetric`, and `triangular`) now have standardized outputs
    `(tlist, diag, tilist)`, so they can easily be swapped.

* Several changes to `ops.Interferometer`:
  [#127](https://github.com/XanaduAI/strawberryfields/pull/127)

  - The calculation of the ops.Interferometer decomposition has been moved from
    `__init__` to `_decompose()`, allowing the interferometer decomposition type
    to be set by a `CircuitSpec` during compilation.

  - `**kwargs` is now passed through from `Operation.decompose` -> `Gate.decompose`
    -> `SpecificOp._decompose`, allowing decomposition options to be passed during
    compilation.

  - `ops.Interferometer` now accepts the keyword argument `mesh` to be set during
    initialization, allowing the user to specify the decomposition they want.

* Moves the `Program.compile_seq` method to `CircuitSpecs.decompose`. This allows it
  to be accessed from the `CircuitSpec.compile` method. Furthermore, it now must also
  be passed the program registers, as compilation may sometimes require this.
  [#127](https://github.com/XanaduAI/strawberryfields/pull/127)

* Parameter class is replaced by `MeasuredParameter` and `FreeParameter`, both inheriting from
  `sympy.Symbol`. Fixed numeric parameters are handled by the built-in Python numeric
  classes and numpy arrays.
  [#163](https://github.com/XanaduAI/strawberryfields/pull/163)

* `Parameter`, `RegRefTransform` and `convert` are removed.
  [#163](https://github.com/XanaduAI/strawberryfields/pull/163)

### Improvements

* Photon-counting measurements can now be done in the Gaussian backend for states with nonzero displacement.
  [#154](https://github.com/XanaduAI/strawberryfields/pull/154)

* Added a new test for the cubic phase gate
  [#160](https://github.com/XanaduAI/strawberryfields/pull/160)

* Added new integration tests for the Gaussian gates that are not primitive,
  i.e., P, CX, CZ, and S2.
  [#173](https://github.com/XanaduAI/strawberryfields/pull/173)

### Bug fixes

* Fixed bug in `strawberryfields.decompositions.rectangular_symmetric` so its
  returned phases are all in the interval [0, 2*pi), and corrects the
  function docstring.
  [#196](https://github.com/XanaduAI/strawberryfields/pull/196)

* When using the `'gbs'` compilation target, the measured registers are now sorted in
  ascending order in the resulting compiled program.
  [#144](https://github.com/XanaduAI/strawberryfields/pull/144)

* Fixed typo in the Gaussian Boson Sampling example notebook.
  [#133](https://github.com/XanaduAI/strawberryfields/pull/133)

* Fixed a bug in the function `smeanxp` of the Gaussian Backend simulator.
  [#154](https://github.com/XanaduAI/strawberryfields/pull/154)

* Clarified description of matrices that are accepted by graph embed operation.
  [#147](https://github.com/XanaduAI/strawberryfields/pull/147)

* Fixed typos in the documentation of the CX gate and BSgate
  [#166](https://github.com/XanaduAI/strawberryfields/pull/166)
  [#167](https://github.com/XanaduAI/strawberryfields/pull/167)
  [#169](https://github.com/XanaduAI/strawberryfields/pull/169)

---

# Release 0.11.1

### Improvements

* Added the `circuit_spec` attribute to `BaseBackend` to denote which CircuitSpecs class
  should be used to validate programs for each backend
  [#125](https://github.com/XanaduAI/strawberryfields/pull/125).

* Removed the `return_state` keyword argument from `LocalEngine.run()`. Now no state
  object is returned if `modes==[]`.
  [#126](https://github.com/XanaduAI/strawberryfields/pull/126)

* Fixed a typo in the boson sampling tutorial.
  [#133](https://github.com/XanaduAI/strawberryfields/pull/133)

### Bug fixes

* Allows imported Blackbird programs to store `target` options
  as default run options. During eng.run, if no run options are provided
  as a keyword argument, the engine will fall back on the run options stored
  within the program.
  This fixes a bug where shots specified in Blackbird scripts were not being
  passed to `eng.run`.
  [#130](https://github.com/XanaduAI/strawberryfields/pull/130)

* Removes `ModuleNotFoundError` from the codebase, replacing all occurrences
  with `ImportError`. Since `ModuleNotFoundError` was only introduced in
  Python 3.6+, this fixes a bug where Strawberry Fields was not importable
  on Python 3.5
  [#124](https://github.com/XanaduAI/strawberryfields/pull/124).

* Updates the Chip0 template to use `MeasureFock() | [0, 1, 2, 3]`, which will
  allow correct fock measurement behaviour when simulated on the Gaussian backend
  [#124](https://github.com/XanaduAI/strawberryfields/pull/124).

* Fixed a bug in the `GraphEmbed` op, which was not correctly determining when a
  unitary was the identity
  [#128](https://github.com/XanaduAI/strawberryfields/pull/128).

---

# Release 0.11.0

This is a significant release, with breaking changes to how quantum programs are constructed and executed. For example, the following Strawberry Fields program, <= version 0.10:

```python
eng, q = sf.Engine(2, hbar=0.5)

with eng:
    Sgate(0.5) | q[0]
    MeasureFock() | q[0]

state = eng.run("fock", cutoff_dim=5)
ket = state.ket()
print(q[0].val)
```

would now be written, in v0.11, as follows:

```python
sf.hbar = 0.5
prog = sf.Program(2)
eng = sf.Engine("fock", backend_options={"cutoff_dim": 5})

with prog.context as q:
    Sgate(0.5) | q[0]
    MeasureFock() | q[0]

results = eng.run(prog)
ket = results.state.ket()
print(results.samples[0])
```

### New features

- The functionality of the `Engine` class has been divided into two new classes: `Program`, which represents a quantum circuit or a fragment thereof, and `Engine`, which executes `Program` instances.

- Introduced the `BaseEngine` abstract base class and the `LocalEngine` child class. `Engine` is kept as an alias for `LocalEngine`.

- The Engine API has been changed slightly:

  The engine is initialized with the required backend, as well as a `backend_options` dictionary, which is passed to the backend:

    ```python
    eng = sf.Engine("fock", backend_options={"cutoff_dim": 5}
    ```

  `LocalEngine.run()` now accepts a program to execute, and returns a `Result` object that contains both a state object (`Result.state`) and measurement samples (`Result.samples`):

    ```python
    results = eng.run(prog)
    state = results.state
    samples = results.samples
    ```

  - `compile_options` can be provided when calling `LocalEngine.run()`. These are passed to the `compile()` method of the program before execution.

  - `run_options` can be provided when calling `LocalEngine.run()`. These are used to determine the characteristics of the measurements and state contained in the `Results` object returned after the program is finished executing.

  - `shots` keyword argument can be passed to `run_options`, enabling multi-shot sampling. Supported only
    in the Gaussian backend, and only for Fock measurements.

 - The Gaussian backend now officially supports Fock-basis measurements (`MeasureFock`), but does not update the quantum state after a Fock measurement.

- Added the `io` module, which is used to save/load standalone Blackbird scripts from/into Strawberry Fields. Note that the Blackbird DSL has been spun off as an independent package and is now a dependency of Strawberry Fields.

- Added a new interferometer decomposition `mach_zehnder` to the decompositions module.

- Added a `Configuration` class, which is used to load, store, save, and modify configuration options for Strawberry Fields.

- `hbar` is now set globally for the entire session, by setting the value of `sf.hbar` (default is 2).


- Added the ability to generate random real (orthogonal) interferometers and random block diagonal symplectic and covariance matrices.

- Added two top-level functions:
    - `about()`, which prints human-readable system info including installed versions of various Python packages.
    - `cite()`, which prints a bibtex citation for SF.

- Added a glossary to the documentation.

### API Changes

- Added the `circuitspecs` subpackage, containing the `CircuitSpecs` class and a quantum circuit database.

  The database can be used to
    - Validate that a `Program` belongs in a specific circuit class.
    - Compile a `Program` for a desired circuit target, e.g., so that it can be executed on a given backend.
  The database includes a number of compilation targets, including Gaussian Boson Sampling circuits.

- The way hbar is handled has been simplified:
    - The backend API is now entirely hbar-independent, i.e., every backend API method is defined in terms of a and a^\dagger only, not x and p.
    - The backends always explicitly use `hbar=2` internally.
    - `hbar` is now a global, frontend-only variable that the user can set at the beginning of the session. It is used at the `Operation.apply()` level to scale the inputs and outputs of the backend API calls as needed, and inside the `State` objects.
    - The only backend API calls that need to do hbar scaling for the input parameters are the X, Z, and V gates, the Gaussian state decomposition, and homodyne measurements (both the returned value and postselection argument are scaled).

### Improvements

- Removed TensorFlow as an explicit dependency of Strawberry Fields. Advanced users can still install TensorFlow manually using `pip install tensorflow==1.3` and use as before.

- The behaviour and function signature of the `GraphEmbed` operation has been updated.

- Remove the unused `Command.decomp` instance attribute.

- Better error messages for the `New` operation when used outside of a circuit.

- Docstrings updated in the decompositions module.

- Docstrings for Fock backend reformatted and cleaned up.

- Cleaning up of citations and `references.bib` file.

- Typos in documentation fixed.

## Bug fixes

- Fixed a bug with installation on Windows for certain locales.
- Fixed a bug in the `New` operation.
- Bugfix in `Gate.merge()`
- Fixed bugs in `measure_fock` in the TensorFlow backend which caused samples to be evaluated independently and for conditional states to be potentially decoupled from the measurement results.
- Fixed a latent bug in `graph_embed`.
- Bugfix for Bloch-Messiah returning non-symplectic matrices when input is passive.

### Contributors

This release contains contributions from (in alphabetical order):

Ville Bergholm, Tom Bromley, Ish Dhand, Karel Dumon, Xueshi Guo, Josh Izaac, Nathan Killoran, Leonhard Neuhaus, Nicolás Quesada.

---


# Release 0.10

### New features

- Added two new utility functions to extract a numerical representation of a circuit from an Engine object: `extract_unitary` and `extract_channel`.

- Added a LaTeX quantum circuit drawer, that outputs the engine queue or the applied operations as a qcircuit compatible circuit diagram.

- Added support for an alternative form of Clements decomposition, where the local phases occur at the end rather than in the middle of the beamsplitter array. This decomposition is more symmetric than the intermediate one, which could make it more robust. This form also makes it easier to implement a tensor-network simulation of linear optics.

- Adds the `GraphEmbed` quantum operation/decomposition to the Strawberry Fields frontend. This allows the embedding of an arbitrary (complex-valued) weighted adjacency matrix into a Gaussian boson sampler.

- Adds support for the Reck decomposition

- Added documentation to the Quantum Algorithms section on CV quantum neural networks

### Improvements

- Test suite has been ported to pytest

- Linting improvements

- Made corrections to the Clements decomposition documentation and docstring, and fixed the Clements unit tests to ensure they are deterministic.

## Bug fixes

- Fixed Bloch-Messiah bug arising when singular values were degenerate. Previously, the Bloch-Messiah decomposition did not return matrices in the canonical symplectic form if one or more of the Bloch-Messiah singular values were degenerate.

### Contributors

This release contains contributions from (in alphabetical order):

Shahnawaz Ahmed, Thomas R. Bromley, Ish Dhand, Marcus Edwards, Christian Gogolin, Josh Izaac, Nathan Killoran, Filippo Miatto, Nicolás Quesada.


# Release 0.9

## Summary of changes from 0.8

### New features

- Updated the [Strawberry Fields gallery](https://strawberryfields.readthedocs.io/en/latest/gallery/gallery.html), featuring community-submitted content (tutorials, notebooks, repositories, blog posts, research papers, etc.) using Strawberry Fields

- Added the `@operation` decorator, which allows commonly-used algorithms and subroutines to be declared in blackbird code as one-liner operations

- Added a `ThermalLossChannel` to the Strawberry Fields API (currently supported by the Gaussian backend)

- Added a `poly_quad_expectation` method to the `state` objects for Gaussian and Fock backends

### Improvements

- New and improved tests

- Fixed typos in code/documentation

### Contributors

This release contains contributions from:

Juan Leni, Arthur Pesah, Brianna Gopaul, Nicolás Quesada, Josh Izaac, and Nathan Killoran.


# Release 0.8

## Summary of changes from 0.7

### New features
* You can now prepare multimode states in all backends, via the following new quantum operations in `strawberryfields.ops`:
    - `Ket`
    - `DensityMatrix`
    - `Gaussian`

  Both `Ket` and `DensityMatrix` work with the Fock backends, while `Gaussian` works with all three, applying the Williamson decomposition or, optionally, directly preparing the Gaussian backend with the provided Gaussian state.
* Added Gaussian decompositions to the front-end; these can be accessed via the new quantum operations `Interferometer`, `GaussianTransform`, `Gaussian`. These allow you to apply interferometers, Gaussian symplectic transformations, and prepare a state based on a covariance matrix respectively. You can also query the engine to determine the CV gate decompositions applied.
* Added the cross-Kerr interaction, accessible via the quantum operation `CKgate()`.
* Added utilities for creating random covariance, symplectic, and Gaussian unitary matrices in `strawberryfields.utils`.
* States can now be compared directly for equality - this is defined separately for Gaussian states and Fock basis states.


### Improvements
* The engine logic and behaviour has been overhauled, making it simpler to use and understand.
    - `eng.run()` and `eng.reset()` now allow the user to alter parameters such as `cutoff_dim` between runs.
    - `eng.reset_backend()` has been renamed to `eng.reset()`, and now also implicitly resets the queue.
    - The engine can now be reset even in the case of modes having being added/deleted, with no side effects. This is due to the presence of register checkpoints, allowing the engine to keep track of register changes.
    - `eng.print_applied()` keeps track of multiple simulation runs, by using nested lists.
* A new parameter class is introduced - this is a developmental change, and does not affect the user-facing parts of Strawberry Fields. All parameters passed to quantum operations are 'wrapped' in this parameter class, which also contains several high level mathematical and array/tensor manipulation functions and methods.


### Contributors
This release contains contributions from:

Ville Bergholm, Christian Gogolin, Nicolás Quesada, Josh Izaac, and Nathan Killoran.


---


# Release 0.7.3

## New features
* Added Gaussian decompositions to the front-end; these can be accessed via the new quantum operations `Interferometer`, `GaussianTransform`, `CovarianceState`. These allow you to apply interferometers, Gaussian symplectic transformations, and prepare a state based on a covariance matrix respectively. You can also query the engine to determine the CV gate decompositions applied.
* Added utilities for creating random covariance, symplectic, and gaussian unitary matrices in `strawberryfields.utils`.

## Improvements
* Created a separate package `strawberryfields-gpu` that requires `tensorflow-gpu`.
* Modified TFBackend to cache non-variable parts of the beamsplitter, to speed up computation.
* Minor performance improvement in `fock_prob()` by avoiding inverting a matrix twice.

## Bug fixes
* Fixed bug #10 by adding the ability to reset the Fock modeMap and GaussianCircuit class
* Fixed bug #11 by reshaping the Fock probabilities if the state happens to be pure states
* Fixed Clements decomposition bug where some phase angles weren't applied
* Fixed typo in displaced squeezed formula in documentation
* Fix to prevent beamsplitter prefactor cache from breaking things if using two graphs
* Fix bug #13, GaussianBackend.state() raises an IndexError if all modes in the state have been deleted.

---

# Release 0.7.2

## Bug fixes
* Fixed Tensorflow requirements in `setup.py`, so that installation will now work for versions of tensorflow>=1.3,<1.7

## Known issues
* Tensorflow version 1.7 introduces some breaking API changes, so is currently not supported by Strawberry Fields.

---

# Release 0.7.1

Initial public release.

### Contributors
This release contains contributions from:

Nathan Killoran, Josh Izaac, Nicolás Quesada, Matthew Amy, and Ville Bergholm.<|MERGE_RESOLUTION|>--- conflicted
+++ resolved
@@ -16,19 +16,11 @@
     a heuristic to search for larger cliques.
 
   - The `apps.similarity` module, allowing users to embed graphs into high-dimensional feature
-<<<<<<< HEAD
-    spaces using GBS to provide measures of similarity for tasks such as machine learning.
-
-  - The `apps.points` module, allowing users to sample subsets of points according to a new
-    permanental point process that can be generated from a GBS device.
-
-=======
     spaces using GBS. Resulting feature vectors provide measures of graph similarity for machine learning tasks.
-    
+
   - The `apps.points` module, allowing users to sample subsets of points according to new
     point process that can be generated from a GBS device.
-    
->>>>>>> b0930488
+
   - The `apps.vibronic` module, providing functionality to construct the vibronic absorption
     spectrum of a molecule from GBS samples.
 
