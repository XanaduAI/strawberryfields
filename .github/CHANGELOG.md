# Release 0.20.0 (development release)

<h3>New features since last release</h3>

* The generic multimode Gaussian gate ``Ggate`` is now available in the ``sf.ops``
  module with the backend choice of ``tf``. The N mode ``Ggate`` can be parametrized by a real
  symplectic matrix `S` (size `2N * 2N`) and a diplacement vector `d` (size `N`). You can also
  obtain the gradients of the Ggate gate via TensorFlow's ``tape.gradient``
  [(#599)](https://github.com/XanaduAI/strawberryfields/pull/599)
  [(#606)](https://github.com/XanaduAI/strawberryfields/pull/606)

  ```python
  from thewalrus.random import random_symplectic

  num_mode = 2
  cutoff = 10
  S = tf.Variable(random_symplectic(num_mode))
  d = tf.Variable(np.random.random(2 * num_mode))

  eng = sf.Engine("tf", backend_options={"cutoff_dim": cutoff})
  prog = sf.Program(2)

  with prog.context as q:
      sf.ops.Ggate(S, d) | (q[0], q[1])

  state_out = eng.run(prog).state.ket()
  ```

  Note that in order to update the parameter `S` by using its gradient, you cannot use gradient 
  descent directly (as the unitary would not be symplectic after the update). Please use the
  function `sf.backends.tfbackend.update_symplectic` which is designed specifically for this purpose.

  ```python
  def overlap_loss(state, objective):
      return -tf.abs(tf.reduce_sum(tf.math.conj(state) * objective)) ** 2

  def norm_loss(state):
      return -tf.abs(tf.linalg.norm(state)) ** 2

  def loss(state, objective):
      return overlap_loss(state, objective) + norm_loss(state)

  num_mode = 1
  cutoff = 10

  S = tf.Variable(random_symplectic(num_mode))
  d = tf.Variable(np.random.random(2 * num_mode))
  kappa = tf.Variable(0.3)
  objective = tf.Variable(np.eye(cutoff)[1], dtype=tf.complex64)

  adam = tf.keras.optimizers.Adam(learning_rate=0.01)
  eng = sf.Engine("tf", backend_options={"cutoff_dim": cutoff})
  prog = sf.Program(1)

  with prog.context as q:
      sf.ops.Ggate(S, d) | q
      sf.ops.Kgate(kappa) | q

  loss_vals = []
  for _ in range(200):
      with tf.GradientTape() as tape:
          state_out = eng.run(prog).state.ket()
          loss_val = loss(state_out, objective)

      eng.reset()
      grad_S, gradients_d, gradients_kappa = tape.gradient(loss_val, [S, d, kappa])
      adam.apply_gradients(zip([gradients_d, gradients_kappa], [d, kappa]))
      update_symplectic(S, grad_S, lr=0.1)  # update S here
      loss_vals.append(loss_val)
  ```

<h3>Breaking Changes</h3>

* Complex parameters of the `Catstate` operation are expected in polar form as
  two separate real parameters.
  [(#441)](https://github.com/XanaduAI/strawberryfields/pull/441)

<h3>Bug fixes</h3>

* The `frontend` tests can now be run without having TensorFlow installed.
  [(#639)](https://github.com/XanaduAI/strawberryfields/pull/639)

<h3>Documentation</h3>

<h3>Contributors</h3>

This release contains contributions from (in alphabetical order):

<<<<<<< HEAD
Mikhail Andrenkov
=======
Sebastián Duque Mesa, Filippo Miatto, Nicolás Quesada, Antal Száva, Yuan Yao.
>>>>>>> 243d5d73

# Release 0.19.0 (current release)

<h3>New features since last release</h3>

* Compact decompositions as described in <https://arxiv.org/abs/2104.07561>,
  (``rectangular_compact`` and ``triangular_compact``) are now available in
  the ``sf.decompositions`` module, and as options in the ``Interferometer`` operation.
  [(#584)](https://github.com/XanaduAI/strawberryfields/pull/584)

  This decomposition allows for lower depth photonic circuits in physical devices by applying two
  independent phase shifts in parallel inside each Mach-Zehnder interferometer.
  ``rectangular_compact`` reduces the layers of phase shifters from 2N+1 to N+2
  for an N mode interferometer when compared to e.g. ``rectangular_MZ``.

  Example:

  ```python
  import numpy as np
  from strawberryfields import Program
  from strawberryfields.ops import Interferometer
  from scipy.stats import unitary_group

  M = 10

  # generate a 10x10 Haar random unitary
  U = unitary_group.rvs(M)

  prog = Program(M)

  with prog.context as q:
      Interferometer(U, mesh='rectangular_compact') | q

  # check that applied unitary is correct
  compiled_circuit = prog.compile(compiler="gaussian_unitary")
  commands = compiled_circuit.circuit
  S = commands[0].op.p[0] # symplectic transformation
  Uout = S[:M,:M] + 1j * S[M:,:M] # unitary transformation

  print(np.allclose(U, Uout))
  ```

* A new compiler, ``GaussianMerge``, has been added. It is aimed at reducing calculation
  overhead for non-Gaussian circuits by minimizing the amount of Gaussian operations
  in a circuit, while retaining the same functionality.
  [(#591)](https://github.com/XanaduAI/strawberryfields/pull/591)

  ``GaussianMerge`` merges Gaussian operations, where allowed, into ``GaussianTransform``
  and ``Dgate`` operations. It utilizes the existing ``GaussianUnitary`` compiler to
  merge operations and Directed Acyclic Graphs to determine which operations can be merged.

  ```python
  modes = 4
  cutoff_dim = 6

  # prepare an intial state with 4 photons in as many modes
  initial_state = np.zeros([cutoff_dim] * modes, dtype=complex)
  initial_state[1, 1, 1, 1] = 1

  prog = sf.Program(4)

  with prog.context as q:
      ops.Ket(initial_state) | q  # Initial state preparation
      # Gaussian Layer
      ops.S2gate(0.01, 0.01) | (q[0], q[1])
      ops.BSgate(1.9, 1.7) | (q[1], q[2])
      ops.BSgate(0.9, 0.2) | (q[0], q[1])
      # Non-Gaussian Layer
      ops.Kgate(0.5) | q[3]
      ops.CKgate(0.7) | (q[2], q[3])
      # Gaussian Layer
      ops.BSgate(1.0, 0.4) | (q[0], q[1])
      ops.BSgate(2.0, 1.5) | (q[1], q[2])
      ops.Dgate(0.01) | q[0]
      ops.Dgate(0.01) | q[0]
      ops.Sgate(0.01, 0.01) | q[1]
      # Non-Gaussian Layer
      ops.Vgate(0.5) | q[2]

  prog_merged = prog.compile(compiler="gaussian_merge")
  ```

* A new operation, ``PassiveChannel`` has been added. It allows for arbitrary linear/passive transformations
  (i.e., any operation which is linear in creation operators). Currently only supported by the ``gaussian``
  backend. [(#600)](https://github.com/XanaduAI/strawberryfields/pull/600)

  ```python
  from strawberryfields.ops import PassiveChannel, Sgate
  import strawberryfields as sf
  from scipy.stats import unitary_group
  import numpy as np

  M = 4

  circuit = sf.Program(M)
  U1 = unitary_group.rvs(M)
  U2 = unitary_group.rvs(M)
  losses = np.random.random(M)

  T = U2 @ np.diag(losses) @ U1

  eng = sf.Engine(backend='gaussian')
  circuit = sf.Program(M)
  with circuit.context as q:
      for i in range(M):
          ops.Sgate(1) | q[i]
      ops.PassiveChannel(T) | q

  cov = eng.run(circuit).state.cov()
  ```

* A new compiler, ``passive``, allows for a circuit which only consists of passive
  elements to be compiled into a single ``PassiveChannel``.
  [(#600)](https://github.com/XanaduAI/strawberryfields/pull/600)

  ```python
  from strawberryfields.ops import BSgate, LossChannel, Rgate
  import strawberryfields as sf

  circuit = sf.Program(2)
  with circuit.context as q:
      Rgate(np.pi) | q[0]
      BSgate(0.25 * np.pi, 0) | (q[0], q[1])
      LossChannel(0.9) | q[1]

  compiled_circuit = circuit.compile(compiler="passive")
  ```
  ```pycon
  >>> print(compiled_circuit)
     PassiveChannel([[-0.7071+8.6596e-17j -0.7071+0.0000e+00j]
     [-0.6708+8.2152e-17j  0.6708+0.0000e+00j]]) | (q[0], q[1])
  ```

<h3>Improvements</h3>

* `backends/tfbackend/ops.py` is cleaned up to reduce line count, clarify function
  similarity across backend ops, and replace `tensorflow.tensordot` with
  broadcasting.
  [(#567)](https://github.com/XanaduAI/strawberryfields/pull/567)

* Support is added for using a ``TDMProgram`` to construct time-domain circuits with Fock
  measurements and multiple loops.
  [(#601)](https://github.com/XanaduAI/strawberryfields/pull/601)

* `measure_threshold` in the `gaussian` backend now supports displaced Gaussian states.
  [(#615)](https://github.com/XanaduAI/strawberryfields/pull/615)

* Speed improvements are addded to ``gaussian_unitary`` compiler.
  [(#603)](https://github.com/XanaduAI/strawberryfields/pull/603)

* Adds native support in the Fock backend for the MZgate.
  [(#610)](https://github.com/XanaduAI/strawberryfields/issues/610)

* `measure_threshold` is now supported in the `bosonic` backend.
  [(#618)](https://github.com/XanaduAI/strawberryfields/pull/618)


<h3>Bug fixes</h3>

* Fixes an unexpected behaviour that can result in increasing memory usage due
  to ``sympy.lambdify`` caching too much data using ``linecache``.
  [(#579)](https://github.com/XanaduAI/strawberryfields/pull/579)

* Keeps symbolic expressions when converting a Strawberry Fields circuit to a Blackbird program
  by storing them as `blackbird.RegRefTransforms` in the resulting Blackbird program.
  [(#596)](https://github.com/XanaduAI/strawberryfields/pull/596)

* Fixes a bug in the validation step of `strawberryfields.tdm.TdmProgram.compile` which almost always
  used the wrong set of allowed gate parameter ranges to validate the parameters in a program.
  [(#605)](https://github.com/XanaduAI/strawberryfields/pull/605)

* The correct samples are now returned when running a `TDMProgram` with several shots, where
  `timebins % concurrent_modes != 0`.
  [(#611)](https://github.com/XanaduAI/strawberryfields/pull/611)

* Fixes the formula used for sampling generaldyne outcomes in the gaussian backend.
  [(#614)](https://github.com/XanaduAI/strawberryfields/pull/614)

* Measurement arguments are now stored as non-keyword arguments, instead of keyword arguments, in
  the resulting Blackbird program when using the `io.to_blackbird()` converter function.
  [(#622)](https://github.com/XanaduAI/strawberryfields/pull/622)

* Factorials of numbers larger than 170 are now calculated using long integer arithmetic, using
  the flag `exact=True` in `scipy.special.factorial`, when calling
  `sf.apps.similarity.orbit_cardinality`.
  [(#628)](https://github.com/XanaduAI/strawberryfields/pull/628)

<h3>Documentation</h3>

* References to the ``simulon`` simulator target have been rewritten to
  ``simulon_gaussian`` to reflect changes made on the Xanadu Quantum Cloud. The
  language has been modified to imply that multiple simulators could be
  available on XQC.
  [(#576)](https://github.com/XanaduAI/strawberryfields/pull/576)

<h3>Contributors</h3>

This release contains contributions from (in alphabetical order):

J. Eli Bourassa, Jake Bulmer, Sebastian Duque, Theodor Isacsson, Aaron Robertson, Jeremy Swinarton,
Antal Száva, Federico Rueda, Yuan Yao.

# Release 0.18.0

<h3>New features since last release</h3>

* Adds the Bosonic backend, which can simulate states represented as linear
  combinations of Gaussian functions in phase space.
  [(#533)](https://github.com/XanaduAI/strawberryfields/pull/533)
  [(#538)](https://github.com/XanaduAI/strawberryfields/pull/538)
  [(#539)](https://github.com/XanaduAI/strawberryfields/pull/539)
  [(#541)](https://github.com/XanaduAI/strawberryfields/pull/541)
  [(#546)](https://github.com/XanaduAI/strawberryfields/pull/546)
  [(#549)](https://github.com/XanaduAI/strawberryfields/pull/549)

  It can be regarded as a generalization of the Gaussian backend, since
  transformations on states correspond to modifications of the means and
  covariances of each Gaussian in the linear combination, along with changes to
  the coefficients of the linear combination. Example states that can be
  expressed using the new backend include all Gaussian, Gottesman-Kitaev-Preskill,
  cat and Fock states.

  ```python
  prog = sf.Program(1)
  eng = sf.Engine('bosonic')

  with prog.context as q:
      sf.ops.GKP(epsilon=0.1) | q
      sf.ops.MeasureX | q

  results = eng.run(prog, shots=200)
  samples = results.samples[:, 0]

  plt.hist(samples, bins=100)
  plt.show()
  ```

* Adds the `sf.ops.GKP` operation, which allows the Gottesman-Kitaev-Preskill
  state to be initialized on both the Bosonic and Fock backends.
  [(#553)](https://github.com/XanaduAI/strawberryfields/pull/553)
  [(#546)](https://github.com/XanaduAI/strawberryfields/pull/546)

  GKP states are qubits, with the qubit state defined by:

  .. math:: \ket{\psi}\_{gkp} = \cos\frac{\theta}{2}\ket{0}\_{gkp} + e^{-i\phi}\sin\frac{\theta}{2}\ket{1}\_{gkp},

  where the computational basis states are :math:`\ket{\mu}_{gkp} = \sum_{n} \ket{(2n+\mu)\sqrt{\pi\hbar}}_{q}`.

* Adds the measurement-based squeezing gate `MSgate`; a new front-end operation
  for the Bosonic backend.
  [(#538)](https://github.com/XanaduAI/strawberryfields/pull/538)
  [(#539)](https://github.com/XanaduAI/strawberryfields/pull/539)
  [(#541)](https://github.com/XanaduAI/strawberryfields/pull/541)

  `MSgate` is an implementation of inline squeezing that can be performed by
  interacting the target state with an ancillary squeezed vacuum state at a
  beamsplitter, measuring the ancillary mode with homodyne, and then applying
  a feed-forward displacement. The channel is implemented either on average
  (as a Gaussian CPTP map) or in the single-shot implementation. If the
  single-shot implementation is used, the measurement outcome of the ancillary
  mode is stored in the results object.

  ```python
  prog = sf.Program(1)
  eng = sf.Engine('bosonic')

  with prog.context as q:
      sf.ops.Catstate(alpha=2) | q
      r = 0.3
      # Average map
      sf.ops.MSgate(r, phi=0, r_anc=1.2, eta_anc=1, avg=True) | q
      # Single-shot map
      sf.ops.MSgate(r, phi=0, r_anc=1.2, eta_anc=1, avg=False) | q

  results = eng.run(prog)
  ancilla_samples = results.ancilla_samples

  xvec = np.arange(-5, 5, 0.01)
  pvec = np.arange(-5, 5, 0.01)
  wigner = results.state.wigner(0, xvec, pvec)

  plt.contourf(xvec, pvec, wigner)
  plt.show()
  ```

* The `tf` backend now accepts the Tensor DType as argument.
  [(#562)](https://github.com/XanaduAI/strawberryfields/pull/562)

  Allows high cutoff dimension to give numerically correct calculations:

  ```python
  prog = sf.Program(2)
  eng  = sf.Engine("tf", backend_options={"cutoff_dim": 50, "dtype": tf.complex128})
  with prog.context as q:
      Sgate(0.8) | q[0]
      Sgate(0.8) | q[1]
      BSgate(0.5,0.5) | (q[0], q[1])
      BSgate(0.5,0.5) | (q[0], q[1])
  state = eng.run(prog).state
  N0, N0var = state.mean_photon(0)
  N1, N1var = state.mean_photon(1)
  print(N0)
  print(N1)
  print("analytical:", np.sinh(0.8)**2)
  ```

<h3>Improvements</h3>

* Program compilation has been modified to support the XQC simulation service,
  Simulon.
  [(#545)](https://github.com/XanaduAI/strawberryfields/pull/545)

* The `sympmat`, `rotation_matrix`, and `haar_measure` functions have been removed from
  `backends/shared_ops.py`. These functions are now imported from The Walrus.
  In addition, various outdated functionality from the `shared_ops.py` file has been removed,
  including the caching of beamsplitter and squeezing pre-factors.
  [(#560)](https://github.com/XanaduAI/strawberryfields/pull/560)
  [(#558)](https://github.com/XanaduAI/strawberryfields/pull/558)

* Sample processing in the `TDMProgram` is now more efficient, by replacing
  calls to `pop` with fancy indexing.
  [(#548)](https://github.com/XanaduAI/strawberryfields/pull/548)

* No `VisibleDeprecationWarning` is raised when using the state `wigner`
  method.
  [(#564)](https://github.com/XanaduAI/strawberryfields/pull/564)

* The backend utility module `shared_ops.py` has been removed, with all of its
  functionality now provided by The Walrus.
  [(#573)](https://github.com/XanaduAI/strawberryfields/pull/573)

<h3>Breaking changes</h3>

* Removes support for Python 3.6.
  [(#573)](https://github.com/XanaduAI/strawberryfields/pull/573)

<h3>Bug fixes</h3>

* `Connection` objects now send requests to the platform API at version `0.2.0`
  instead of the incorrect version number `1.0.0`.
  [(#540)](https://github.com/XanaduAI/strawberryfields/pull/540)

* TDM programs now expect a flat (not nested) dictionary of `modes` in device
  specifications obtained from the XQC platform API.
  [(#566)](https://github.com/XanaduAI/strawberryfields/pull/566)

* Fixes a bug in the `CatState` operation, whereby the operation would return incorrect
  results for a high cutoff value.
  [(#557)](https://github.com/XanaduAI/strawberryfields/pull/557)
  [(#556)](https://github.com/XanaduAI/strawberryfields/pull/556)

<h3>Documentation</h3>

* The "Hardware" quickstart page has been renamed to "Xanadu Quantum Cloud" to encompass both hardware
  and cloud simulators. A new "Cloud simulator" entry has been added, describing how to submit
  programs to be executed via the XQC simulator.
  [(#547)](https://github.com/XanaduAI/strawberryfields/pull/547)

* Cleanup docs to make contribution easier.
  [(#561)](https://github.com/XanaduAI/strawberryfields/pull/561)

* Add development requirements and format script to make contribution easier.
  [(#563)](https://github.com/XanaduAI/strawberryfields/pull/563)

<h3>Contributors</h3>

This release contains contributions from (in alphabetical order):

J. Eli Bourassa, Guillaume Dauphinais, Ish Dhand, Theodor Isacsson, Josh Izaac,
Leonhard Neuhaus, Nicolás Quesada, Aaron Robertson, Krishna Kumar Sabapathy,
Jeremy Swinarton, Antal Száva, Ilan Tzitrin.

# Release 0.17.0

<h3>New features since last release</h3>

* `TDMProgram` objects can now be compiled and submitted via the API.
  [(#476)](https://github.com/XanaduAI/strawberryfields/pull/476)

* Wigner functions can be plotted directly via Strawberry Fields using Plot.ly.
  [(#495)](https://github.com/XanaduAI/strawberryfields/pull/495)

  ```python
  prog = sf.Program(1)
  eng = sf.Engine('fock', backend_options={"cutoff_dim": 10})

  with prog.context as q:
      gamma = 2
      Vgate(gamma) | q[0]

  state = eng.run(prog).state

  xvec = np.arange(-4, 4, 0.01)
  pvec = np.arange(-4, 4, 0.01)
  mode = 0

  sf.plot_wigner(state, mode, xvec, pvec, renderer="browser")
  ```

* Fock state marginal probabilities can be plotted directly via Strawberry
  Fields using Plot.ly.
  [(#510)](https://github.com/XanaduAI/strawberryfields/pull/510)

  ```python
  prog = sf.Program(1)
  eng = sf.Engine('fock', backend_options={"cutoff_dim":5})

  with prog.context as q:
      Sgate(0.5) | q[0]

  state = eng.run(prog).state
  state.all_fock_probs()

  modes = [0]

  sf.plot_fock(state, modes, cutoff=5, renderer="browser")
  ```

* Position and momentum quadrature probabilities can be plotted directly via
  Strawberry Fields using Plot.ly.
  [(#510)](https://github.com/XanaduAI/strawberryfields/pull/510)

  ```python
  prog = sf.Program(1)
  eng = sf.Engine('fock', backend_options={"cutoff_dim":5})

  with prog.context as q:
      Sgate(0.5) | q[0]

  state = eng.run(prog).state

  modes = [0]
  xvec = np.arange(-4, 4, 0.1)
  pvec = np.arange(-4, 4, 0.1)

  sf.plot_quad(state, modes, xvec, pvec, renderer="browser")
  ```

* Strawberry Fields code can be generated from a program (and an engine) by
  calling `sf.io.generate_code(program, eng=engine)`.
  [(#496)](https://github.com/XanaduAI/strawberryfields/pull/496)

<h3>Improvements</h3>

* `Connection` objects now send versioned requests to the platform API.
  [(#512)](https://github.com/XanaduAI/strawberryfields/pull/512)

* `TDMProgram` allows application of gates with more than one symbolic parameter.
  [#492](https://github.com/XanaduAI/strawberryfields/pull/492)

* The `copies` option, when constructing a `TDMProgram`, has been removed. Instead, the number of
  copies of a TDM algorithm can now be set by passing the `shots` keyword argument to
  the `eng.run()` method.
  [(#489)](https://github.com/XanaduAI/strawberryfields/pull/489)

  ```pycon
  >>> with prog.context([1, 2], [3, 4]) as (p, q):
  ...     ops.Sgate(0.7, 0) | q[1]
  ...     ops.BSgate(p[0]) | (q[0], q[1])
  ...     ops.MeasureHomodyne(p[1]) | q[0]
  >>> eng = sf.Engine("gaussian")
  >>> results = eng.run(prog, shots=3)
  ```

  Furthermore, the `TDMProgram.unrolled_circuit` attribute now only contains the single-shot
  unrolled circuit. Unrolling with multiple shots can still be specified via the `unroll` method:
  `TDMProgram.unroll(shots=60)`.

* The `Result.samples` returned by TDM programs has been updated to return
  samples of shape `(shots, spatial modes, timebins)` instead of `(shots, spatial
  modes * timebins)`.
  [(#489)](https://github.com/XanaduAI/strawberryfields/pull/489)

* A sample post-processing function is added that allows users to move
  vacuum mode measurements from the first shots to the last shots, and
  potentially crop out the final shots containing these measurements.
  [(#489)](https://github.com/XanaduAI/strawberryfields/pull/489)

* `pytest-randomly` is added to the SF tests.
  [(#480)](https://github.com/XanaduAI/strawberryfields/pull/480)

* `TDMProgram` objects can now be serialized into Blackbird scripts, and vice versa.
  [(#476)](https://github.com/XanaduAI/strawberryfields/pull/476)

<h3>Breaking Changes</h3>

* Jobs are submitted to the Xanadu Quantum Cloud through a new OAuth based
  authentication flow using offline refresh tokens and access tokens.
  [(#520)](https://github.com/XanaduAI/strawberryfields/pull/520)

<h3>Bug fixes</h3>

* Fixes a bug where `Dgate`, `Coherent`, and `DisplacedSqueezed` do not support TensorFlow tensors
  if the tensor has an added dimension due to the existence of batching.
  [(#507)](https://github.com/XanaduAI/strawberryfields/pull/507)

* Fixes an issue with `reshape_samples` where the samples were sometimes
  reshaped in the wrong way.
  [(#489)](https://github.com/XanaduAI/strawberryfields/pull/489)

* The list of modes is now correctly added to the Blackbird program when using the
  `io.to_blackbird` function.
  [(#476)](https://github.com/XanaduAI/strawberryfields/pull/476)

* Fixes a bug where printing the `Result` object containing samples from a time-domain
  job would result in an error. Printing the result object now correctly displays
  information about the results.
  [(#493)](https://github.com/XanaduAI/strawberryfields/pull/493)

* Removes the `antlr4` requirement due to version conflicts.
  [(#494)](https://github.com/XanaduAI/strawberryfields/pull/494)

* `TDMProgram.run_options` is now correctly used when running a TDM program.
  [(#500)](https://github.com/XanaduAI/strawberryfields/pull/500)

* Fixes a bug where a single parameter list passed to the `TDMProgram`
  context results in an error.
  [(#503)](https://github.com/XanaduAI/strawberryfields/pull/503)

<h3>Documentation</h3>

* `TDMProgram` docstring is updated to make it clear that only Gaussian programs are allowed.
  [(#519)](https://github.com/XanaduAI/strawberryfields/pull/519)

* Clarifies special cases for the `MZgate` in the docstring.
  [(#479)](https://github.com/XanaduAI/strawberryfields/pull/479)

<h3>Contributors</h3>

This release contains contributions from (in alphabetical order):

Tom Bromley, Jack Brown, Theodor Isacsson, Josh Izaac, Fabian Laudenbach, Tim Leisti,
Nicolas Quesada, Antal Száva.

# Release 0.16.0

<h3>New features since last release</h3>

* Moves the chemistry utility functions `prob` and `marginals` to the `apps.qchem.utils` module of
  Applications layer of Strawberry Fields. These functions were initially created as utility
  functions to help simulating vibrational dynamics. However, they can also be used in other
  applications and therefore should be moved to the `apps.qchem.utils` module which hosts
  general-purpose utility functions for chemistry applications.
  [(#487)](https://github.com/XanaduAI/strawberryfields/pull/487)

* Adds the ability to construct time domain multiplexing algorithms via the new
  `sf.TDMProgram` class, for highly scalable simulation of Gaussian states.
  [(#440)](https://github.com/XanaduAI/strawberryfields/pull/440)

  For example, creating and simulating a time domain program with 2 concurrent modes:

  ```pycon
  >>> import strawberryfields as sf
  >>> from strawberryfields import ops
  >>> prog = sf.TDMProgram(N=2)
  >>> with prog.context([1, 2], [3, 4], copies=3) as (p, q):
  ...     ops.Sgate(0.7, 0) | q[1]
  ...     ops.BSgate(p[0]) | (q[0], q[1])
  ...     ops.MeasureHomodyne(p[1]) | q[0]
  >>> eng = sf.Engine("gaussian")
  >>> results = eng.run(prog)
  >>> print(results.all_samples)
  {0: [array([1.26208025]), array([1.53910032]), array([-1.29648336]),
  array([0.75743215]), array([-0.17850101]), array([-1.44751996])]}
  ```

  For more details, see the [code
  documentation](https://strawberryfields.readthedocs.io/en/stable/code/api/strawberryfields.TDMProgram.html).

* Adds the function `VibronicTransition` to the `apps.qchem.vibronic` module. This function generates a
  custom Strawberry Fields operation for applying the Doktorov operator on a given state.
  [(#451)](https://github.com/XanaduAI/strawberryfields/pull/451)

  ```pycon
  >>> from strawberryfields.apps.qchem.vibronic import VibronicTransition
  >>> modes = 2
  >>> p = sf.Program(modes)
  >>> with p.context as q:
  ...     VibronicTransition(U1, r, U2, alpha) | q
  ```

* Adds the `TimeEvolution` function to the `apps.qchem.dynamics` module. This function
  generates a custom Strawberry Fields operation for applying a time evolution operator on a given state.
  [(#455)](https://github.com/XanaduAI/strawberryfields/pull/455)

  ```pycon
  >>> modes = 2
  >>> p = sf.Program(modes)
  >>> with p.context as q:
  ...     sf.ops.Fock(1) | q[0]
  ...     sf.ops.Interferometer(Ul.T) | q
  ...     TimeEvolution(w, t) | q
  ...     sf.ops.Interferometer(Ul) | q
  ```

  where `w` is the normal mode frequencies, and `t` the time in femtoseconds.

* Molecular data and pre-generated samples for water and pyrrole have been added to the data module
  of the Applications layer of Strawberry Fields. For more details, please see the [data module
  documentation](https://strawberryfields.readthedocs.io/en/stable/introduction/data.html#molecules)
  [(#463)](https://github.com/XanaduAI/strawberryfields/pull/463)

* Adds the function `read_gamess` to the qchem module to extract the atomic coordinates, atomic
  masses, vibrational frequencies, and normal modes of a molecule from the output file of a
  vibrational frequency calculation performed with the GAMESS quantum chemistry package.
  [(#460)](https://github.com/XanaduAI/strawberryfields/pull/460)

  ```pycon
  >>> r, m, w, l = read_gamess('../BH_data.out')
  >>> r # atomic coordinates
  array([[0.0000000, 0.0000000, 0.0000000],
         [1.2536039, 0.0000000, 0.0000000]])
  >>> m # atomic masses
  array([11.00931,  1.00782])
  >>> w # vibrational frequencies
  array([19.74, 19.73, 0.00, 0.00, 0.00, 2320.32])
  >>> l # normal modes
  array([[-0.0000000e+00, -7.5322000e-04, -8.7276210e-02,  0.0000000e+00,
       8.2280900e-03,  9.5339055e-01],
     [-0.0000000e+00, -8.7276210e-02,  7.5322000e-04,  0.0000000e+00,
       9.5339055e-01, -8.2280900e-03],
     [ 2.8846925e-01, -2.0000000e-08,  2.0000000e-08,  2.8846925e-01,
      -2.0000000e-08,  2.0000000e-08],
     [ 2.0000000e-08,  2.8846925e-01, -2.0000000e-08,  2.0000000e-08,
       2.8846925e-01, -2.0000000e-08],
     [-2.0000000e-08,  2.0000000e-08,  2.8846925e-01, -2.0000000e-08,
       2.0000000e-08,  2.8846925e-01],
     [-8.7279460e-02,  0.0000000e+00,  0.0000000e+00,  9.5342606e-01,
      -0.0000000e+00, -0.0000000e+00]])
  ```

<h3>Improvements</h3>

* When jobs submitted to the Xanadu Quantum Cloud are canceled, they will now display a
  `cancel_pending` JobStatus until the cancellation is confirmed.
  [(#456)](https://github.com/XanaduAI/strawberryfields/pull/456)

<h3>Bug fixes</h3>

* Fixed a bug where the function `reduced_dm` in `backends/tfbackend/states.py` gives the
  wrong output when passing it several modes.
  [(#471)](https://github.com/XanaduAI/strawberryfields/pull/471)

* Fixed a bug in the function `reduced_density_matrix` in `backends/tfbackend/ops.py` which caused the
  wrong subsystems to be traced out.
  [(#467)](https://github.com/XanaduAI/strawberryfields/issues/467)
  [(#470)](https://github.com/XanaduAI/strawberryfields/pull/470)

* Fixed a bug where decompositions to Mach-Zehnder interferometers would return
  incorrect results on NumPy 1.19.
  [(#473)](https://github.com/XanaduAI/strawberryfields/pull/473)

* The Walrus version 0.14 introduced modified function names. Affected functions have been updated
  in Strawberry Fields to avoid deprecation warnings.
  [(#472)](https://github.com/XanaduAI/strawberryfields/pull/472)

<h3>Documentation</h3>

* Adds further testing and coverage descriptions to the developer documentation.
  This includes details regarding the Strawberry Fields test structure and test decorators.
  [(#461)](https://github.com/XanaduAI/strawberryfields/pull/461)

* Updates the minimum required version of TensorFlow in the development guide.
  [(#468)](https://github.com/XanaduAI/strawberryfields/pull/468)

<h3>Contributors</h3>

This release contains contributions from (in alphabetical order):

Juan Miguel Arrazola, Tom Bromley, Theodor Isacsson, Josh Izaac, Soran Jahangiri, Nathan Killoran,
Fabian Laudenbach, Nicolás Quesada, Antal Száva, ‪Ilan Tzitrin.

# Release 0.15.1

<h3>Improvements</h3>

* Adds the ability to bypass recompilation of programs if they have been
  compiled already to the target device.
  [(#447)](https://github.com/XanaduAI/strawberryfields/pull/447)

<h3>Breaking Changes</h3>

* Changes the default compiler for devices that don't specify a default from `"Xcov"` to `"Xunitary"`.
  This compiler is slightly more strict and only compiles the unitary, not the initial squeezers,
  however avoids any unintentional permutations.
  [(#445)](https://github.com/XanaduAI/strawberryfields/pull/445)

<h3>Bug fixes</h3>

* Fixes a bug where a program that amounts to the identity operation would cause an error when
  compiled using the `xcov` compiler.
  [(#444)](https://github.com/XanaduAI/strawberryfields/pull/444)

<h3>Documentation</h3>

* Updates the `README.rst` file and hardware access links.
  [(#448)](https://github.com/XanaduAI/strawberryfields/pull/448)

<h3>Contributors</h3>

This release contains contributions from (in alphabetical order):

Theodor Isacsson, Josh Izaac, Nathan Killoran, Nicolás Quesada, Antal Száva

# Release 0.15.0

<h3>New features since last release</h3>

* Adds the ability to train variational GBS circuits in the applications layer.
  [(#387)](https://github.com/XanaduAI/strawberryfields/pull/387)
  [(#388)](https://github.com/XanaduAI/strawberryfields/pull/388)
  [(#391)](https://github.com/XanaduAI/strawberryfields/pull/391)
  [(#393)](https://github.com/XanaduAI/strawberryfields/pull/393)
  [(#414)](https://github.com/XanaduAI/strawberryfields/pull/414)
  [(#415)](https://github.com/XanaduAI/strawberryfields/pull/415)

  Trainable parameters can be embedded into a VGBS class:

  ```python
  from strawberryfields.apps import data, train

  d = data.Mutag0()
  embedding = train.Exp(d.modes)
  n_mean = 5

  vgbs = train.VGBS(d.adj, 5, embedding, threshold=False, samples=np.array(d[:1000]))
  ```

  Properties of the variational GBS distribution for different choices of
  trainable parameters can then be inspected:

  ```pycon
  >>> params = 0.1 * np.ones(d.modes)
  >>> vgbs.n_mean(params)
  3.6776094165797364
  ```

  A cost function can then be created and its value and gradient accessed:

  ```pycon
  >>> h = lambda x: np.sum(x)
  >>> cost = train.Stochastic(h, vgbs)
  >>> cost(params, n_samples=1000)
  3.940396998165503
  >>> cost.grad(params, n_samples=1000)
  array([-0.54988876, -0.49270263, -0.6628071 , -1.13057762, -1.13568456,
       -0.70180571, -0.6266806 , -0.68803539, -1.11032533, -1.12853718,
       -0.59172261, -0.47830748, -0.96901676, -0.66938217, -0.85162006,
       -0.27188134, -0.26955011])
  ```

  For more details, see the [VGBS training
  demo](https://strawberryfields.ai/photonics/apps/run_tutorial_training.html).

* Feature vectors of graphs can now be calculated exactly in the `apps.similarity` module of the
  applications layer. Datasets of pre-calculated feature vectors are available in `apps.data`.
  [(#390)](https://github.com/XanaduAI/strawberryfields/pull/390)
  [(#401)](https://github.com/XanaduAI/strawberryfields/pull/401)

  ```pycon
  >>> from strawberryfields.apps import data
  >>> from strawberryfields.apps.similarity import feature_vector_sampling
  >>> samples = data.Mutag0()
  >>> feature_vector_sampling(samples, [2, 4, 6])
  [0.19035, 0.2047, 0.1539]
  ```

  For more details, see the [graph similarlity
  demo](https://strawberryfields.ai/photonics/apps/run_tutorial_similarity.html).

* A new `strawberryfields.apps.qchem` module has been introduced, centralizing all quantum chemistry
  applications. This includes various new features and improvements:

  * Adds the `apps.qchem.duschinsky()` function for generation of the
    Duschinsky rotation matrix and displacement vector which are needed to simulate a vibronic process
    with Strawberry Fields.
    [(#434)](https://github.com/XanaduAI/strawberryfields/pull/434)

  * Adds the `apps.qchem.dynamics` module for simulating vibrational quantum dynamics in molecules.
    [(#402)](https://github.com/XanaduAI/strawberryfields/pull/402)
    [(#411)](https://github.com/XanaduAI/strawberryfields/pull/411)
    [(#419)](https://github.com/XanaduAI/strawberryfields/pull/419)
    [(#421)](https://github.com/XanaduAI/strawberryfields/pull/421)
    [(#423)](https://github.com/XanaduAI/strawberryfields/pull/423)
    [(#430)](https://github.com/XanaduAI/strawberryfields/pull/430)

    This includes:

    - `dynamics.evolution()` constructs a custom operation that encodes the input chemical
      information. This custom operation can then be used within a Strawberry Fields `Program`.

    - `dynamics.sample_coherent()`, `dynamics.sample_fock()` and `dynamics.sample_tmsv()` functions
      allow for generation of samples from a variety of input states.

    - The probability of an excited state can then be estimated with the `dynamics.prob()` function,
      which calculates the relative frequency of the excited state among the generated samples.

    - Finally, the `dynamics.marginals()` function generates marginal distributions.

  * The `sf.apps.vibronic` module has been relocated to within the `qchem` module. As a result, the
    `apps.sample.vibronic()` function is now accessible under `apps.qchem.vibronic.sample()`,
    providing a single location for quantum chemistry functionality.
    [(#416)](https://github.com/XanaduAI/strawberryfields/pull/416)

  For more details, please see the [qchem
  documentation](https://strawberryfields.readthedocs.io/en/latest/code/api/strawberryfields.apps.qchem.html).

* The `GaussianState` returned from simulations using the Gaussian backend
  now has feature parity with the `FockState` object returned from the Fock backends.
  [(#407)](https://github.com/XanaduAI/strawberryfields/pull/407)

  In particular, it now supports the following methods:

  - `GaussianState.dm()`
  - `GaussianState.ket()`
  - `GaussianState.all_fock_probs()`

  In addition, the existing `GaussianState.reduced_dm()` method now supports
  multi-mode reduced density matrices.

* Adds the `sf.utils.samples_expectation`, `sf.utils.samples_variance` and
  `sf.utils.all_fock_probs_pnr` functions for obtaining counting statistics from samples.
  [(#399)](https://github.com/XanaduAI/strawberryfields/pull/399)

* Compilation of Strawberry Fields programs has been overhauled.

  * Strawberry Fields can now access the Xanadu Cloud device specifications API.
    The `Connection` class has a new method `Connection.get_device`,
    which returns a `DeviceSpec` class.
    [(#429)](https://github.com/XanaduAI/strawberryfields/pull/429)
    [(#432)](https://github.com/XanaduAI/strawberryfields/pull/432)

  * New `Xstrict`, `Xcov`, and `Xunitary` compilers for compiling programs into the X architecture
    have been added.
    [(#358)](https://github.com/XanaduAI/strawberryfields/pull/358)
    [(#438)](https://github.com/XanaduAI/strawberryfields/pull/438)

  * Finally, the `strawberryfields.circuitspecs` module has been renamed to
    `strawberryfields.compilers`.

* Adds `diagonal_expectation` method for the `BaseFockState` class, which returns
  the expectation value of any operator that is diagonal in the number basis.
  [(#389)](https://github.com/XanaduAI/strawberryfields/pull/389)

* Adds `parity_expectation` method as an instance of `diagonal_expectation` for
  the `BaseFockState` class, and its own function for `BaseGaussianState`.
  This returns the expectation value of the parity operator,
  defined as (-1)^N.
  [(#389)](https://github.com/XanaduAI/strawberryfields/pull/389)

<h3>Improvements</h3>

* Modifies the rectangular interferometer decomposition to make it more efficient for hardware
  devices. Rather than decomposing the interferometer using Clements :math:`T` matrices, the
  decomposition now directly produces Mach-Zehnder interferometers corresponding to on-chip phases.
  [(#363)](https://github.com/XanaduAI/strawberryfields/pull/363)

* Changes the `number_expectation` method for the `BaseFockState` class to be an instance of
  `diagonal_expectation`.
  [(#389)](https://github.com/XanaduAI/strawberryfields/pull/389)

* Increases the speed at which the following gates are generated: `Dgate`, `Sgate`, `BSgate` and
  `S2gate` by relying on a recursive implementation recently introduced in `thewalrus`. This has
  substantial effects on the speed of the `Fockbackend` and the `TFbackend`, especially for high
  cutoff values.
  [(#378)](https://github.com/XanaduAI/strawberryfields/pull/378)
  [(#381)](https://github.com/XanaduAI/strawberryfields/pull/381)

* All measurement samples can now be accessed via the `results.all_samples` attribute, which returns
  a dictionary mapping the mod index to a list of measurement values. This is useful for cases where
  a single mode may be measured multiple times.
  [(#433)](https://github.com/XanaduAI/strawberryfields/pull/433)

<h3>Breaking Changes</h3>

* Removes support for Python 3.5.
  [(#385)](https://github.com/XanaduAI/strawberryfields/pull/385)

* Complex parameters now are expected in polar form as two separate real parameters.
  [(#378)](https://github.com/XanaduAI/strawberryfields/pull/378)

<h3>Contributors</h3>

This release contains contributions from (in alphabetical order):

Juan Miguel Arrazola, Tom Bromley, Jack Ceroni, Aroosa Ijaz, Theodor Isacsson, Josh Izaac, Nathan
Killoran, Soran Jahangiri, Shreya P. Kumar, Filippo Miatto, Nicolás Quesada, Antal Száva


# Release 0.14.0

<h3>New features since last release</h3>

* Dark counts can now be added to the samples received from photon measurements in the
  Fock basis (sf.ops.MeasureFock) during a simulation.

* The `"tf"` backend now supports TensorFlow 2.0 and above.
  [(#283)](https://github.com/XanaduAI/strawberryfields/pull/283)
  [(#320)](https://github.com/XanaduAI/strawberryfields/pull/320)
  [(#323)](https://github.com/XanaduAI/strawberryfields/pull/323)
  [(#361)](https://github.com/XanaduAI/strawberryfields/pull/361)
  [(#372)](https://github.com/XanaduAI/strawberryfields/pull/372)
  [(#373)](https://github.com/XanaduAI/strawberryfields/pull/373)
  [(#374)](https://github.com/XanaduAI/strawberryfields/pull/374)
  [(#375)](https://github.com/XanaduAI/strawberryfields/pull/375)
  [(#377)](https://github.com/XanaduAI/strawberryfields/pull/377)

  For more details and demonstrations of the new TensorFlow 2.0-compatible backend,
  see our [optimization and machine learning tutorials](https://strawberryfields.readthedocs.io/en/stable/introduction/tutorials.html#optimization-and-machine-learning).

  For example, using TensorFlow 2.0 to train a variational photonic
  circuit:

  ```python
  eng = sf.Engine(backend="tf", backend_options={"cutoff_dim": 7})
  prog = sf.Program(1)

  with prog.context as q:
      # Apply a single mode displacement with free parameters
      Dgate(prog.params("a"), prog.params("p")) | q[0]

  opt = tf.keras.optimizers.Adam(learning_rate=0.1)

  alpha = tf.Variable(0.1)
  phi = tf.Variable(0.1)

  for step in range(50):
      # reset the engine if it has already been executed
      if eng.run_progs:
          eng.reset()

      with tf.GradientTape() as tape:
          # execute the engine
          results = eng.run(prog, args={'a': alpha, 'p': phi})
          # get the probability of fock state |1>
          prob = results.state.fock_prob([1])
          # negative sign to maximize prob
          loss = -prob

      gradients = tape.gradient(loss, [alpha, phi])
      opt.apply_gradients(zip(gradients, [alpha, phi]))
      print("Value at step {}: {}".format(step, prob))
  ```

* Adds the method `number_expectation`  that calculates the expectation value of the product of the
  number operators of a given set of modes.
  [(#348)](https://github.com/XanaduAI/strawberryfields/pull/348/)

  ```python
  prog = sf.Program(3)
  with prog.context as q:
      ops.Sgate(0.5) | q[0]
      ops.Sgate(0.5) | q[1]
      ops.Sgate(0.5) | q[2]
      ops.BSgate(np.pi/3, 0.1) |  (q[0], q[1])
      ops.BSgate(np.pi/3, 0.1) |  (q[1], q[2])
  ```

  Executing this on the Fock backend,

  ```python
  >>> eng = sf.Engine("fock", backend_options={"cutoff_dim": 10})
  >>> state = eng.run(prog).state
  ```

  we can compute the expectation value :math:`\langle \hat{n}_0\hat{n}_2\rangle`:

  ```python
  >>> state.number_expectation([0, 2])
  ```

<h3>Improvements</h3>

* Add details to the error message for failed remote jobs.
  [(#370)](https://github.com/XanaduAI/strawberryfields/pull/370)

* The required version of The Walrus was increased to version 0.12, for
  tensor number expectation support.
  [(#380)](https://github.com/XanaduAI/strawberryfields/pull/380)

<h3>Contributors</h3>

This release contains contributions from (in alphabetical order):

Tom Bromley, Theodor Isacsson, Josh Izaac, Nathan Killoran, Filippo Miatto, Nicolás Quesada,
Antal Száva, Paul Tan.


# Release 0.13.0

<h3>New features since last release</h3>

* Adds initial support for the Xanadu's photonic quantum hardware.
  [(#101)](https://github.com/XanaduAI/strawberryfields/pull/101)
  [(#148)](https://github.com/XanaduAI/strawberryfields/pull/148)
  [(#294)](https://github.com/XanaduAI/strawberryfields/pull/294)
  [(#327)](https://github.com/XanaduAI/strawberryfields/pull/327)
  [(#328)](https://github.com/XanaduAI/strawberryfields/pull/328)
  [(#329)](https://github.com/XanaduAI/strawberryfields/pull/329)
  [(#330)](https://github.com/XanaduAI/strawberryfields/pull/330)
  [(#334)](https://github.com/XanaduAI/strawberryfields/pull/334)
  [(#336)](https://github.com/XanaduAI/strawberryfields/pull/336)
  [(#337)](https://github.com/XanaduAI/strawberryfields/pull/337)
  [(#339)](https://github.com/XanaduAI/strawberryfields/pull/339)

  Jobs can now be submitted to the Xanadu cloud platform to be run
  on supported hardware using the new `RemoteEngine`:

  ```python
  import strawberryfields as sf
  from strawberryfields import ops
  from strawberryfields.utils import random_interferometer

  # replace AUTHENTICATION_TOKEN with your Xanadu cloud access token
  con = sf.api.Connection(token="AUTH_TOKEN")
  eng = sf.RemoteEngine("X8", connection=con)
  prog = sf.Program(8)

  U = random_interferometer(4)

  with prog.context as q:
      ops.S2gate(1.0) | (q[0], q[4])
      ops.S2gate(1.0) | (q[1], q[5])
      ops.S2gate(1.0) | (q[2], q[6])
      ops.S2gate(1.0) | (q[3], q[7])

      ops.Interferometer(U) | q[:4]
      ops.Interferometer(U) | q[4:]
      ops.MeasureFock() | q

  result = eng.run(prog, shots=1000)
  ```

  For more details, see the
  [photonic hardware quickstart](https://strawberryfields.readthedocs.io/en/latest/introduction/photonic_hardware.html)
  and [tutorial](https://strawberryfields.readthedocs.io/en/latest/tutorials/tutorial_X8.html).

* Significantly speeds up the Fock backend of Strawberry Fields,
  through a variety of changes:

  - The Fock backend now uses The Walrus high performance implementations of
    the displacement, squeezing, two-mode squeezing, and beamsplitter operations.
    [(#287)](https://github.com/XanaduAI/strawberryfields/pull/287)
    [(#289)](https://github.com/XanaduAI/strawberryfields/pull/289)

  - Custom tensor contractions which make use of symmetry relations for the beamsplitter
    and the two-mode squeeze gate have been added, as well as more efficient contractions
    for diagonal operations in the Fock basis.
    [(#292)](https://github.com/XanaduAI/strawberryfields/pull/292)

<br>

* New `sf` command line program for configuring Strawberry Fields for access
  to the Xanadu cloud platform, as well as submitting and executing jobs from the
  command line.
  [(#146)](https://github.com/XanaduAI/strawberryfields/pull/146)
  [(#312)](https://github.com/XanaduAI/strawberryfields/pull/312)

  The new Strawberry Fields command line program `sf` provides several utilities
  including:

  * `sf configure [--token] [--local]`: configure the connection to the cloud platform

  * `sf run input [--output FILE]`: submit and execute quantum programs from the command line

  * `sf --ping`: verify your connection to the Xanadu cloud platform

  For more details, see the
  [documentation](https://strawberryfields.readthedocs.io/en/stable/code/sf_cli.html).

* New configuration functions to load configuration from
  keyword arguments, environment variables, and configuration files.
  [(#298)](https://github.com/XanaduAI/strawberryfields/pull/298)
  [(#306)](https://github.com/XanaduAI/strawberryfields/pull/306)

  This includes the ability to automatically store Xanadu cloud platform
  credentials in a configuration file using the new function

  ```python
  sf.store_account("AUTHENTICATION_TOKEN")
  ```

  as well as from the command line,

  ```bash
  $ sf configure --token AUTHENTICATION_TOKEN
  ```

  Configuration files can be saved globally, or locally on a per-project basis.
  For more details, see the
  [configuration documentation](https://strawberryfields.readthedocs.io/en/stable/introduction/configuration.html)

* Adds configuration functions for resetting, deleting configurations, as
  well as displaying available configuration files.
  [(#359)](https://github.com/XanaduAI/strawberryfields/pull/359)

* Adds the `x_quad_values` and `p_quad_values` methods to the `state` class.
  This allows calculation of x and p quadrature
  probability distributions by integrating across the Wigner function.
  [(#270)](https://github.com/XanaduAI/strawberryfields/pull/270)

* Adds support in the applications layer for node-weighted graphs.

  Sample from graphs with node weights using a special-purpose encoding
  [(#295)](https://github.com/XanaduAI/strawberryfields/pull/295):

  ```python
  from strawberryfields.apps import sample

  # generate a random graph
  g = nx.erdos_renyi_graph(20, 0.6)
  a = nx.to_numpy_array(g)

  # define node weights
  # and encode into the adjacency matrix
  w = [i for i in range(20)]
  a = sample.waw_matrix(a, w)

  s = sample.sample(a, n_mean=10, n_samples=10)
  s = sample.postselect(s, min_count=4, max_count=20)
  s = sample.to_subgraphs(s, g)
  ```

  Node weights can be input to search algorithms in the `clique` and `subgraph` modules
  [(#296)](https://github.com/XanaduAI/strawberryfields/pull/296)
  [(#297)](https://github.com/XanaduAI/strawberryfields/pull/297):

  ```python
  from strawberryfields.apps import clique
  c = [clique.shrink(s_, g, node_select=w) for s_ in s]
  [clique.search(c_, g, iterations=10, node_select=w) for c_ in c]
  ```

  ```python
  from strawberryfields.apps import subgraph
  subgraph.search(s, g, min_size=5, max_size=8, node_select=w)
  ```

<h3>Improvements</h3>

* Moved Fock backend apply-gate functions to `Circuit` class, and removed
  `apply_gate_einsum` and `Circuits._apply_gate`, since they were no longer used.
  [(#293)](https://github.com/XanaduAI/strawberryfields/pull/293/)

* Results returned from all backends now have a unified type and shape.
  In addition, attempting to use batching, post-selection and feed-foward together
  with multiple shots now raises an error.
  [(#300)](https://github.com/XanaduAI/strawberryfields/pull/300)

* Modified the rectangular decomposition to ensure that identity-like
  unitaries are implemented with no swaps.
  [(#311)](https://github.com/XanaduAI/strawberryfields/pull/311)

<h3>Bug fixes</h3>

* Symbolic Operation parameters are now compatible with TensorFlow 2.0 objects.
  [(#282)](https://github.com/XanaduAI/strawberryfields/pull/282)

* Added `sympy>=1.5` to the list of dependencies.
  Removed the `sympy.functions.atan2` workaround now that SymPy has been fixed.
  [(#280)](https://github.com/XanaduAI/strawberryfields/pull/280)

* Removed two unnecessary else statements that pylint complained about.
  [(#290)](https://github.com/XanaduAI/strawberryfields/pull/290)

* Fixed a bug in the `MZgate`, where the internal and external phases were
  in the wrong order in both the docstring and the argument list. The new
  signature is `MZgate(phase_in, phase_ex)`, matching the existing `rectangular_symmetric`
  decomposition.
  [(#301)](https://github.com/XanaduAI/strawberryfields/pull/301)

* Updated the relevant methods in `RemoteEngine` and `Connection` to derive `shots`
  from the Blackbird script or `Program` if not explicitly specified.
  [(#327)](https://github.com/XanaduAI/strawberryfields/pull/327)

* Fixed a bug in homodyne measurements in the Fock backend, where computed
  probability values could occasionally include small negative values
  due to floating point precision error.
  [(#364)](https://github.com/XanaduAI/strawberryfields/pull/364)

* Fixed a bug that caused an exception when printing results with no state.
  [(#367)](https://github.com/XanaduAI/strawberryfields/pull/367)

* Improves the Takagi decomposition, by making explicit use of the eigendecomposition of real symmetric matrices. [(#352)](https://github.com/XanaduAI/strawberryfields/pull/352)

<h3>Contributors</h3>

This release contains contributions from (in alphabetical order):

Ville Bergholm, Tom Bromley, Jack Ceroni, Theodor Isacsson, Josh Izaac, Nathan Killoran, Shreya P Kumar,
Leonhard Neuhaus, Nicolás Quesada, Jeremy Swinarton, Antal Száva, Paul Tan, Zeid Zabaneh.


# Release 0.12.1

<h3>New features</h3>

* A new `gaussian_unitary` circuitspec that can be used to compile any sequency of Gaussian
  transformations into a single `GaussianTransform` gate and a sequence of single mode `Dgate`s.
  [(#238)](https://github.com/XanaduAI/strawberryfields/pull/238)

<h3>Improvements</h3>

* Add new Strawberry Fields applications paper to documentation
  [(#274)](https://github.com/XanaduAI/strawberryfields/pull/274)

* Update figure for GBS device in documentation
  [(#275)](https://github.com/XanaduAI/strawberryfields/pull/275)

<h3>Bug fixes</h3>

* Fix installation issue with incorrect minimum version number for `thewalrus`
  [(#272)](https://github.com/XanaduAI/strawberryfields/pull/272)
  [(#277)](https://github.com/XanaduAI/strawberryfields/pull/277)

* Correct URL for image in `README`
  [(#273)](https://github.com/XanaduAI/strawberryfields/pull/273)

* Add applications data to `MANIFEST.in`
  [(#278)](https://github.com/XanaduAI/strawberryfields/pull/278)

<h3>Contributors</h3>

This release contains contributions from (in alphabetical order):

Ville Bergholm, Tom Bromley, Nicolás Quesada, Paul Tan


# Release 0.12.0

<h3>New features</h3>

* A new applications layer, allowing users to interface samples generated from near-term photonic
  devices with problems of practical interest. The `apps` package consists of the following
  modules:

  - The `apps.sample` module, for encoding graphs and molecules into Gaussian boson sampling
    (GBS) and generating corresponding samples.

  - The `apps.subgraph` module, providing a heuristic algorithm for finding dense subgraphs from GBS
    samples.

  - The `apps.clique` module, providing tools to convert subgraphs sampled from GBS into cliques and
    a heuristic to search for larger cliques.

  - The `apps.similarity` module, allowing users to embed graphs into high-dimensional feature
    spaces using GBS. Resulting feature vectors provide measures of graph similarity for machine
    learning tasks.

  - The `apps.points` module, allowing users to sample subsets of points according to new
    point processes that can be generated from a GBS device.

  - The `apps.vibronic` module, providing functionality to construct the vibronic absorption
    spectrum of a molecule from GBS samples.

<h3>Improvements</h3>

* The documentation was improved and refactored. Changes include:

  - A brand new theme, now matching PennyLane
    [(#262)](https://github.com/XanaduAI/strawberryfields/pull/262)

  - The documentation has been restructured to make it
    easier to navigate
    [(#266)](https://github.com/XanaduAI/strawberryfields/pull/266)

<h3>Contributors</h3>

This release contains contributions from (in alphabetical order):

Juan Miguel Arrazola, Tom Bromley, Josh Izaac, Soran Jahangiri, Nicolás Quesada


# Release 0.11.2

<h3>New features</h3>

* Adds the MZgate to ops.py, representing a Mach-Zehnder interferometer. This is
  not a primitive of the existing simulator backends; rather, `_decompose()` is
  defined, decomposing it into an external phase shift, two 50-50 beamsplitters,
  and an internal phase shift.
  [(#127)](https://github.com/XanaduAI/strawberryfields/pull/127)

* The `Chip0Spec` circuit class now defines a `compile` method, allowing
  arbitrary unitaries comprised of `{Interferometer, BSgate, Rgate, MZgate}`
  operations to be validated and compiled to match the topology of chip0.
  [(#127)](https://github.com/XanaduAI/strawberryfields/pull/127)

* `strawberryfields.ops.BipartiteGraphEmbed` quantum decomposition now added,
  allowing a bipartite graph to be embedded on a device that allows for
  initial two-mode squeezed states, and block diagonal unitaries.

* Added threshold measurements, via the new operation `MeasureThreshold`,
  and provided implementation of this operation in the Gaussian backend.
  [(#152)](https://github.com/XanaduAI/strawberryfields/pull/152)

* Programs can now have free parameters/arguments which are only bound to
  numerical values when the Program is executed, by supplying the actual
  argument values to the `Engine.run` method.
  [(#163)](https://github.com/XanaduAI/strawberryfields/pull/163)

<h3>API Changes</h3>

* The `strawberryfields.ops.Measure` shorthand has been deprecated in favour
  of `strawberryfields.ops.MeasureFock()`.
  [(#145)](https://github.com/XanaduAI/strawberryfields/pull/145)

* Several changes to the `strawberryfields.decompositions` module:
  [(#127)](https://github.com/XanaduAI/strawberryfields/pull/127)

  - The name `clements` has been replaced with `rectangular` to
    correspond with the shape of the resulting decomposition.

  - All interferometer decompositions (`rectangular`, `rectangular_phase_end`,
    `rectangular_symmetric`, and `triangular`) now have standardized outputs
    `(tlist, diag, tilist)`, so they can easily be swapped.

* Several changes to `ops.Interferometer`:
  [(#127)](https://github.com/XanaduAI/strawberryfields/pull/127)

  - The calculation of the ops.Interferometer decomposition has been moved from
    `__init__` to `_decompose()`, allowing the interferometer decomposition type
    to be set by a `CircuitSpec` during compilation.

  - `**kwargs` is now passed through from `Operation.decompose` -> `Gate.decompose`
    -> `SpecificOp._decompose`, allowing decomposition options to be passed during
    compilation.

  - `ops.Interferometer` now accepts the keyword argument `mesh` to be set during
    initialization, allowing the user to specify the decomposition they want.

* Moves the `Program.compile_seq` method to `CircuitSpecs.decompose`. This allows it
  to be accessed from the `CircuitSpec.compile` method. Furthermore, it now must also
  be passed the program registers, as compilation may sometimes require this.
  [(#127)](https://github.com/XanaduAI/strawberryfields/pull/127)

* Parameter class is replaced by `MeasuredParameter` and `FreeParameter`, both inheriting from
  `sympy.Symbol`. Fixed numeric parameters are handled by the built-in Python numeric
  classes and numpy arrays.
  [(#163)](https://github.com/XanaduAI/strawberryfields/pull/163)

* `Parameter`, `RegRefTransform` and `convert` are removed.
  [(#163)](https://github.com/XanaduAI/strawberryfields/pull/163)

<h3>Improvements</h3>

* Photon-counting measurements can now be done in the Gaussian backend for states with nonzero displacement.
  [(#154)](https://github.com/XanaduAI/strawberryfields/pull/154)

* Added a new test for the cubic phase gate
  [(#160)](https://github.com/XanaduAI/strawberryfields/pull/160)

* Added new integration tests for the Gaussian gates that are not primitive,
  i.e., P, CX, CZ, and S2.
  [(#173)](https://github.com/XanaduAI/strawberryfields/pull/173)

<h3>Bug fixes</h3>

* Fixed bug in `strawberryfields.decompositions.rectangular_symmetric` so its
  returned phases are all in the interval [0, 2*pi), and corrects the
  function docstring.
  [(#196)](https://github.com/XanaduAI/strawberryfields/pull/196)

* When using the `'gbs'` compilation target, the measured registers are now sorted in
  ascending order in the resulting compiled program.
  [(#144)](https://github.com/XanaduAI/strawberryfields/pull/144)

* Fixed typo in the Gaussian Boson Sampling example notebook.
  [(#133)](https://github.com/XanaduAI/strawberryfields/pull/133)

* Fixed a bug in the function `smeanxp` of the Gaussian Backend simulator.
  [(#154)](https://github.com/XanaduAI/strawberryfields/pull/154)

* Clarified description of matrices that are accepted by graph embed operation.
  [(#147)](https://github.com/XanaduAI/strawberryfields/pull/147)

* Fixed typos in the documentation of the CX gate and BSgate
  [(#166)](https://github.com/XanaduAI/strawberryfields/pull/166)
  [(#167)](https://github.com/XanaduAI/strawberryfields/pull/167)
  [(#169)](https://github.com/XanaduAI/strawberryfields/pull/169)


# Release 0.11.1

<h3>Improvements</h3>

* Added the `circuit_spec` attribute to `BaseBackend` to denote which CircuitSpecs class
  should be used to validate programs for each backend
  [(#125)](https://github.com/XanaduAI/strawberryfields/pull/125).

* Removed the `return_state` keyword argument from `LocalEngine.run()`. Now no state
  object is returned if `modes==[]`.
  [(#126)](https://github.com/XanaduAI/strawberryfields/pull/126)

* Fixed a typo in the boson sampling tutorial.
  [(#133)](https://github.com/XanaduAI/strawberryfields/pull/133)

<h3>Bug fixes</h3>

* Allows imported Blackbird programs to store `target` options
  as default run options. During eng.run, if no run options are provided
  as a keyword argument, the engine will fall back on the run options stored
  within the program.
  This fixes a bug where shots specified in Blackbird scripts were not being
  passed to `eng.run`.
  [(#130)](https://github.com/XanaduAI/strawberryfields/pull/130)

* Removes `ModuleNotFoundError` from the codebase, replacing all occurrences
  with `ImportError`. Since `ModuleNotFoundError` was only introduced in
  Python 3.6+, this fixes a bug where Strawberry Fields was not importable
  on Python 3.5
  [(#124)](https://github.com/XanaduAI/strawberryfields/pull/124).

* Updates the Chip0 template to use `MeasureFock() | [0, 1, 2, 3]`, which will
  allow correct fock measurement behaviour when simulated on the Gaussian backend
  [(#124)](https://github.com/XanaduAI/strawberryfields/pull/124).

* Fixed a bug in the `GraphEmbed` op, which was not correctly determining when a
  unitary was the identity
  [(#128)](https://github.com/XanaduAI/strawberryfields/pull/128).


# Release 0.11.0

This is a significant release, with breaking changes to how quantum programs are constructed and executed. For example, the following Strawberry Fields program, <= version 0.10:

```python
eng, q = sf.Engine(2, hbar=0.5)

with eng:
    Sgate(0.5) | q[0]
    MeasureFock() | q[0]

state = eng.run("fock", cutoff_dim=5)
ket = state.ket()
print(q[0].val)
```

would now be written, in v0.11, as follows:

```python
sf.hbar = 0.5
prog = sf.Program(2)
eng = sf.Engine("fock", backend_options={"cutoff_dim": 5})

with prog.context as q:
    Sgate(0.5) | q[0]
    MeasureFock() | q[0]

results = eng.run(prog)
ket = results.state.ket()
print(results.samples[0])
```

<h3>New features</h3>

- The functionality of the `Engine` class has been divided into two new classes: `Program`, which represents a quantum circuit or a fragment thereof, and `Engine`, which executes `Program` instances.

- Introduced the `BaseEngine` abstract base class and the `LocalEngine` child class. `Engine` is kept as an alias for `LocalEngine`.

- The Engine API has been changed slightly:

  The engine is initialized with the required backend, as well as a `backend_options` dictionary, which is passed to the backend:

    ```python
    eng = sf.Engine("fock", backend_options={"cutoff_dim": 5}
    ```

  `LocalEngine.run()` now accepts a program to execute, and returns a `Result` object that contains both a state object (`Result.state`) and measurement samples (`Result.samples`):

    ```python
    results = eng.run(prog)
    state = results.state
    samples = results.samples
    ```

  - `compile_options` can be provided when calling `LocalEngine.run()`. These are passed to the `compile()` method of the program before execution.

  - `run_options` can be provided when calling `LocalEngine.run()`. These are used to determine the characteristics of the measurements and state contained in the `Results` object returned after the program is finished executing.

  - `shots` keyword argument can be passed to `run_options`, enabling multi-shot sampling. Supported only
    in the Gaussian backend, and only for Fock measurements.

 - The Gaussian backend now officially supports Fock-basis measurements (`MeasureFock`), but does not update the quantum state after a Fock measurement.

- Added the `io` module, which is used to save/load standalone Blackbird scripts from/into Strawberry Fields. Note that the Blackbird DSL has been spun off as an independent package and is now a dependency of Strawberry Fields.

- Added a new interferometer decomposition `mach_zehnder` to the decompositions module.

- Added a `Configuration` class, which is used to load, store, save, and modify configuration options for Strawberry Fields.

- `hbar` is now set globally for the entire session, by setting the value of `sf.hbar` (default is 2).


- Added the ability to generate random real (orthogonal) interferometers and random block diagonal symplectic and covariance matrices.

- Added two top-level functions:
    - `about()`, which prints human-readable system info including installed versions of various Python packages.
    - `cite()`, which prints a bibtex citation for SF.

- Added a glossary to the documentation.

<h3>API Changes</h3>

- Added the `circuitspecs` subpackage, containing the `CircuitSpecs` class and a quantum circuit database.

  The database can be used to
    - Validate that a `Program` belongs in a specific circuit class.
    - Compile a `Program` for a desired circuit target, e.g., so that it can be executed on a given backend.
  The database includes a number of compilation targets, including Gaussian Boson Sampling circuits.

- The way hbar is handled has been simplified:
    - The backend API is now entirely hbar-independent, i.e., every backend API method is defined in terms of a and a^\dagger only, not x and p.
    - The backends always explicitly use `hbar=2` internally.
    - `hbar` is now a global, frontend-only variable that the user can set at the beginning of the session. It is used at the `Operation.apply()` level to scale the inputs and outputs of the backend API calls as needed, and inside the `State` objects.
    - The only backend API calls that need to do hbar scaling for the input parameters are the X, Z, and V gates, the Gaussian state decomposition, and homodyne measurements (both the returned value and postselection argument are scaled).

<h3>Improvements</h3>

- Removed TensorFlow as an explicit dependency of Strawberry Fields. Advanced users can still install TensorFlow manually using `pip install tensorflow==1.3` and use as before.

- The behaviour and function signature of the `GraphEmbed` operation has been updated.

- Remove the unused `Command.decomp` instance attribute.

- Better error messages for the `New` operation when used outside of a circuit.

- Docstrings updated in the decompositions module.

- Docstrings for Fock backend reformatted and cleaned up.

- Cleaning up of citations and `references.bib` file.

- Typos in documentation fixed.

<h3>Bug fixes</h3>

- Fixed a bug with installation on Windows for certain locales.
- Fixed a bug in the `New` operation.
- Bugfix in `Gate.merge()`
- Fixed bugs in `measure_fock` in the TensorFlow backend which caused samples to be evaluated independently and for conditional states to be potentially decoupled from the measurement results.
- Fixed a latent bug in `graph_embed`.
- Bugfix for Bloch-Messiah returning non-symplectic matrices when input is passive.

<h3>Contributors</h3>

This release contains contributions from (in alphabetical order):

Ville Bergholm, Tom Bromley, Ish Dhand, Karel Dumon, Xueshi Guo, Josh Izaac, Nathan Killoran, Leonhard Neuhaus, Nicolás Quesada.



# Release 0.10

<h3>New features</h3>

- Added two new utility functions to extract a numerical representation of a circuit from an Engine object: `extract_unitary` and `extract_channel`.

- Added a LaTeX quantum circuit drawer, that outputs the engine queue or the applied operations as a qcircuit compatible circuit diagram.

- Added support for an alternative form of Clements decomposition, where the local phases occur at the end rather than in the middle of the beamsplitter array. This decomposition is more symmetric than the intermediate one, which could make it more robust. This form also makes it easier to implement a tensor-network simulation of linear optics.

- Adds the `GraphEmbed` quantum operation/decomposition to the Strawberry Fields frontend. This allows the embedding of an arbitrary (complex-valued) weighted adjacency matrix into a Gaussian boson sampler.

- Adds support for the Reck decomposition

- Added documentation to the Quantum Algorithms section on CV quantum neural networks

<h3>Improvements</h3>

- Test suite has been ported to pytest

- Linting improvements

- Made corrections to the Clements decomposition documentation and docstring, and fixed the Clements unit tests to ensure they are deterministic.

<h3>Bug fixes</h3>

- Fixed Bloch-Messiah bug arising when singular values were degenerate. Previously, the Bloch-Messiah decomposition did not return matrices in the canonical symplectic form if one or more of the Bloch-Messiah singular values were degenerate.

<h3>Contributors</h3>

This release contains contributions from (in alphabetical order):

Shahnawaz Ahmed, Thomas R. Bromley, Ish Dhand, Marcus Edwards, Christian Gogolin, Josh Izaac, Nathan Killoran, Filippo Miatto, Nicolás Quesada.


# Release 0.9

<h3>New features</h3>

- Updated the [Strawberry Fields gallery](https://strawberryfields.readthedocs.io/en/latest/gallery/gallery.html), featuring community-submitted content (tutorials, notebooks, repositories, blog posts, research papers, etc.) using Strawberry Fields

- Added the `@operation` decorator, which allows commonly-used algorithms and subroutines to be declared in blackbird code as one-liner operations

- Added a `ThermalLossChannel` to the Strawberry Fields API (currently supported by the Gaussian backend)

- Added a `poly_quad_expectation` method to the `state` objects for Gaussian and Fock backends

<h3>Improvements</h3>

- New and improved tests

- Fixed typos in code/documentation

<h3>Contributors</h3>

This release contains contributions from:

Juan Leni, Arthur Pesah, Brianna Gopaul, Nicolás Quesada, Josh Izaac, and Nathan Killoran.


# Release 0.8

<h3>New features</h3>
* You can now prepare multimode states in all backends, via the following new quantum operations in `strawberryfields.ops`:
    - `Ket`
    - `DensityMatrix`
    - `Gaussian`

  Both `Ket` and `DensityMatrix` work with the Fock backends, while `Gaussian` works with all three, applying the Williamson decomposition or, optionally, directly preparing the Gaussian backend with the provided Gaussian state.
* Added Gaussian decompositions to the front-end; these can be accessed via the new quantum operations `Interferometer`, `GaussianTransform`, `Gaussian`. These allow you to apply interferometers, Gaussian symplectic transformations, and prepare a state based on a covariance matrix respectively. You can also query the engine to determine the CV gate decompositions applied.
* Added the cross-Kerr interaction, accessible via the quantum operation `CKgate()`.
* Added utilities for creating random covariance, symplectic, and Gaussian unitary matrices in `strawberryfields.utils`.
* States can now be compared directly for equality - this is defined separately for Gaussian states and Fock basis states.


<h3>Improvements</h3>
* The engine logic and behaviour has been overhauled, making it simpler to use and understand.
    - `eng.run()` and `eng.reset()` now allow the user to alter parameters such as `cutoff_dim` between runs.
    - `eng.reset_backend()` has been renamed to `eng.reset()`, and now also implicitly resets the queue.
    - The engine can now be reset even in the case of modes having being added/deleted, with no side effects. This is due to the presence of register checkpoints, allowing the engine to keep track of register changes.
    - `eng.print_applied()` keeps track of multiple simulation runs, by using nested lists.
* A new parameter class is introduced - this is a developmental change, and does not affect the user-facing parts of Strawberry Fields. All parameters passed to quantum operations are 'wrapped' in this parameter class, which also contains several high level mathematical and array/tensor manipulation functions and methods.


<h3>Contributors</h3>
This release contains contributions from:

Ville Bergholm, Christian Gogolin, Nicolás Quesada, Josh Izaac, and Nathan Killoran.




# Release 0.7.3

<h3>New features</h3>
* Added Gaussian decompositions to the front-end; these can be accessed via the new quantum operations `Interferometer`, `GaussianTransform`, `CovarianceState`. These allow you to apply interferometers, Gaussian symplectic transformations, and prepare a state based on a covariance matrix respectively. You can also query the engine to determine the CV gate decompositions applied.
* Added utilities for creating random covariance, symplectic, and gaussian unitary matrices in `strawberryfields.utils`.

<h3>Improvements</h3>
* Created a separate package `strawberryfields-gpu` that requires `tensorflow-gpu`.
* Modified TFBackend to cache non-variable parts of the beamsplitter, to speed up computation.
* Minor performance improvement in `fock_prob()` by avoiding inverting a matrix twice.

<h3>Bug fixes</h3>
* Fixed bug #10 by adding the ability to reset the Fock modeMap and GaussianCircuit class
* Fixed bug #11 by reshaping the Fock probabilities if the state happens to be pure states
* Fixed Clements decomposition bug where some phase angles weren't applied
* Fixed typo in displaced squeezed formula in documentation
* Fix to prevent beamsplitter prefactor cache from breaking things if using two graphs
* Fix bug #13, GaussianBackend.state() raises an IndexError if all modes in the state have been deleted.


# Release 0.7.2

<h3>Bug fixes</h3>
* Fixed Tensorflow requirements in `setup.py`, so that installation will now work for versions of tensorflow>=1.3,<1.7

<h3>Known issues</h3>
* Tensorflow version 1.7 introduces some breaking API changes, so is currently not supported by Strawberry Fields.


# Release 0.7.1

Initial public release.

<h3>Contributors</h3>
This release contains contributions from:

Nathan Killoran, Josh Izaac, Nicolás Quesada, Matthew Amy, and Ville Bergholm.<|MERGE_RESOLUTION|>--- conflicted
+++ resolved
@@ -86,11 +86,7 @@
 
 This release contains contributions from (in alphabetical order):
 
-<<<<<<< HEAD
-Mikhail Andrenkov
-=======
-Sebastián Duque Mesa, Filippo Miatto, Nicolás Quesada, Antal Száva, Yuan Yao.
->>>>>>> 243d5d73
+Mikhail Andrenkov, Sebastián Duque Mesa, Filippo Miatto, Nicolás Quesada, Antal Száva, Yuan Yao.
 
 # Release 0.19.0 (current release)
 
