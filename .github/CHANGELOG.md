<<<<<<< HEAD
# Release 0.12.0-dev

### New features

* Adds the MZgate to ops.py, representing a Mach-Zehnder interferometer. This is
  not a primitive of the existing simulator backends; rather, `_decompose()` is
  defined, decomposing it into an external phase shift, two 50-50 beamsplitters,
  and an internal phase shift.
  [#127](https://github.com/XanaduAI/strawberryfields/pull/127)

* The `Chip0Spec` circuit class now defines a `compile` method, allowing
  arbitrary unitaries comprised of `{Interferometer, BSgate, Rgate, MZgate}`
  operations to be validated and compiled to match the topology of chip0.
  [#127](https://github.com/XanaduAI/strawberryfields/pull/127)


### API Changes

* Several changes to the `strawberryfields.decompositions` module:
  [#127](https://github.com/XanaduAI/strawberryfields/pull/127)

  - The name `clements` has been replaced with `rectangular` to
    correspond with the shape of the resulting decomposition.

  - All interferometer decompositions (`rectangular`, `rectangular_phase_end`,
    `rectangular_symmetric`, and `triangular`) now have standardized outputs
    `(tlist, diag, tilist)`, so they can easily be swapped.


* Several changes to `ops.Interferometer`:
  [#127](https://github.com/XanaduAI/strawberryfields/pull/127)

  - The calculation of the ops.Interferometer decomposition has been moved from
    `__init__` to `_decompose()`, allowing the interferometer decomposition type
    to be set by a `CircuitSpec` during compilation.

  - `**kwargs` is now passed through from `Operation.decompose` -> `Gate.decompose`
    -> `SpecificOp._decompose`, allowing decomposition options to be passed during
    compilation.

  - `ops.Interferometer` now accepts the keyword argument `mesh` to be set during
    initialization, allowing the user to specify the decomposition they want.

* Moves the `Program.compile_seq` method to `CircuitSpecs.decompose`. This allows it
  to be accessed from the `CircuitSpec.compile` method. Furthermore, it now must also
  be passed the program registers, as compilation may sometimes require this.
  [#127](https://github.com/XanaduAI/strawberryfields/pull/127)

---
=======
# v0.11.2-dev

### Improvements

* Fixed typo in the Gaussian Boson Sampling example notebook.
>>>>>>> 2078fb98

# Release 0.11.1

### Improvements

* Added the `circuit_spec` attribute to `BaseBackend` to denote which CircuitSpecs class
  should be used to validate programs for each backend
  [#125](https://github.com/XanaduAI/strawberryfields/pull/125).

* Removed the `return_state` keyword argument from `LocalEngine.run()`. Now no state
  object is returned if `modes==[]`.
  [#126](https://github.com/XanaduAI/strawberryfields/pull/126)

* Fixed a typo in the boson sampling tutorial.
  [#133](https://github.com/XanaduAI/strawberryfields/pull/133)

### Bug fixes

* Allows imported Blackbird programs to store `target` options
  as default run options. During eng.run, if no run options are provided
  as a keyword argument, the engine will fall back on the run options stored
  within the program.
  This fixes a bug where shots specified in Blackbird scripts were not being
  passed to `eng.run`.
  [#130](https://github.com/XanaduAI/strawberryfields/pull/130)

* Removes `ModuleNotFoundError` from the codebase, replacing all occurrences
  with `ImportError`. Since `ModuleNotFoundError` was only introduced in
  Python 3.6+, this fixes a bug where Strawberry Fields was not importable
  on Python 3.5
  [#124](https://github.com/XanaduAI/strawberryfields/pull/124).

* Updates the Chip0 template to use `MeasureFock() | [0, 1, 2, 3]`, which will
  allow correct fock measurement behaviour when simulated on the Gaussian backend
  [#124](https://github.com/XanaduAI/strawberryfields/pull/124).

* Fixed a bug in the `GraphEmbed` op, which was not correctly determining when a
  unitary was the identity
  [#128](https://github.com/XanaduAI/strawberryfields/pull/128).

---

# Release 0.11.0

This is a significant release, with breaking changes to how quantum programs are constructed and executed. For example, the following Strawberry Fields program, <= version 0.10:

```python
eng, q = sf.Engine(2, hbar=0.5)

with eng:
    Sgate(0.5) | q[0]
    MeasureFock() | q[0]

state = eng.run("fock", cutoff_dim=5)
ket = state.ket()
print(q[0].val)
```

would now be written, in v0.11, as follows:

```python
sf.hbar = 0.5
prog = sf.Program(2)
eng = sf.Engine("fock", backend_options={"cutoff_dim": 5})

with prog.context as q:
    Sgate(0.5) | q[0]
    MeasureFock() | q[0]

results = eng.run(prog)
ket = results.state.ket()
print(results.samples[0])
```

### New features

- The functionality of the `Engine` class has been divided into two new classes: `Program`, which represents a quantum circuit or a fragment thereof, and `Engine`, which executes `Program` instances.

- Introduced the `BaseEngine` abstract base class and the `LocalEngine` child class. `Engine` is kept as an alias for `LocalEngine`.

- The Engine API has been changed slightly:

  The engine is initialized with the required backend, as well as a `backend_options` dictionary, which is passed to the backend:

    ```python
    eng = sf.Engine("fock", backend_options={"cutoff_dim": 5}
    ```

  `LocalEngine.run()` now accepts a program to execute, and returns a `Result` object that contains both a state object (`Result.state`) and measurement samples (`Result.samples`):

    ```python
    results = eng.run(prog)
    state = results.state
    samples = results.samples
    ```

  - `compile_options` can be provided when calling `LocalEngine.run()`. These are passed to the `compile()` method of the program before execution.

  - `run_options` can be provided when calling `LocalEngine.run()`. These are used to determine the characteristics of the measurements and state contained in the `Results` object returned after the program is finished executing.

  - `shots` keyword argument can be passed to `run_options`, enabling multi-shot sampling. Supported only
    in the Gaussian backend, and only for Fock measurements.

 - The Gaussian backend now officially supports Fock-basis measurements (`MeasureFock`), but does not update the quantum state after a Fock measurement.

- Added the `io` module, which is used to save/load standalone Blackbird scripts from/into Strawberry Fields. Note that the Blackbird DSL has been spun off as an independent package and is now a dependency of Strawberry Fields.

- Added a new interferometer decomposition `mach_zehnder` to the decompositions module.

- Added a `Configuration` class, which is used to load, store, save, and modify configuration options for Strawberry Fields.

- `hbar` is now set globally for the entire session, by setting the value of `sf.hbar` (default is 2).


- Added the ability to generate random real (orthogonal) interferometers and random block diagonal symplectic and covariance matrices.

- Added two top-level functions:
    - `about()`, which prints human-readable system info including installed versions of various Python packages.
    - `cite()`, which prints a bibtex citation for SF.

- Added a glossary to the documentation.

### API Changes

- Added the `circuitspecs` subpackage, containing the `CircuitSpecs` class and a quantum circuit database.

  The database can be used to
    - Validate that a `Program` belongs in a specific circuit class.
    - Compile a `Program` for a desired circuit target, e.g., so that it can be executed on a given backend.
  The database includes a number of compilation targets, including Gaussian Boson Sampling circuits.

- The way hbar is handled has been simplified:
    - The backend API is now entirely hbar-independent, i.e., every backend API method is defined in terms of a and a^\dagger only, not x and p.
    - The backends always explicitly use `hbar=2` internally.
    - `hbar` is now a global, frontend-only variable that the user can set at the beginning of the session. It is used at the `Operation.apply()` level to scale the inputs and outputs of the backend API calls as needed, and inside the `State` objects.
    - The only backend API calls that need to do hbar scaling for the input parameters are the X, Z, and V gates, the Gaussian state decomposition, and homodyne measurements (both the returned value and postselection argument are scaled).

### Improvements

- Removed TensorFlow as an explicit dependency of Strawberry Fields. Advanced users can still install TensorFlow manually using `pip install tensorflow==1.3` and use as before.

- The behaviour and function signature of the `GraphEmbed` operation has been updated.

- Remove the unused `Command.decomp` instance attribute.

- Better error messages for the `New` operation when used outside of a circuit.

- Docstrings updated in the decompositions module.

- Docstrings for Fock backend reformatted and cleaned up.

- Cleaning up of citations and `references.bib` file.

- Typos in documentation fixed.

## Bug fixes

- Fixed a bug with installation on Windows for certain locales.
- Fixed a bug in the `New` operation.
- Bugfix in `Gate.merge()`
- Fixed bugs in `measure_fock` in the TensorFlow backend which caused samples to be evaluated independently and for conditional states to be potentially decoupled from the measurement results.
- Fixed a latent bug in `graph_embed`.
- Bugfix for Bloch-Messiah returning non-symplectic matrices when input is passive.

### Contributors

This release contains contributions from (in alphabetical order):

Ville Bergholm, Tom Bromley, Ish Dhand, Karel Dumon, Xueshi Guo, Josh Izaac, Nathan Killoran, Leonhard Neuhaus, Nicolás Quesada.

---


# Release 0.10

### New features

- Added two new utility functions to extract a numerical representation of a circuit from an Engine object: `extract_unitary` and `extract_channel`.

- Added a LaTeX quantum circuit drawer, that outputs the engine queue or the applied operations as a qcircuit compatible circuit diagram.

- Added support for an alternative form of Clements decomposition, where the local phases occur at the end rather than in the middle of the beamsplitter array. This decomposition is more symmetric than the intermediate one, which could make it more robust. This form also makes it easier to implement a tensor-network simulation of linear optics.

- Adds the `GraphEmbed` quantum operation/decomposition to the Strawberry Fields frontend. This allows the embedding of an arbitrary (complex-valued) weighted adjacency matrix into a Gaussian boson sampler.

- Adds support for the Reck decomposition

- Added documentation to the Quantum Algorithms section on CV quantum neural networks

### Improvements

- Test suite has been ported to pytest

- Linting improvements

- Made corrections to the Clements decomposition documentation and docstring, and fixed the Clements unit tests to ensure they are deterministic.

## Bug fixes

- Fixed Bloch-Messiah bug arising when singular values were degenerate. Previously, the Bloch-Messiah decomposition did not return matrices in the canonical symplectic form if one or more of the Bloch-Messiah singular values were degenerate.

### Contributors

This release contains contributions from (in alphabetical order):

Shahnawaz Ahmed, Thomas R. Bromley, Ish Dhand, Marcus Edwards, Christian Gogolin, Josh Izaac, Nathan Killoran, Filippo Miatto, Nicolás Quesada.


# Release 0.9

## Summary of changes from 0.8

### New features

- Updated the [Strawberry Fields gallery](https://strawberryfields.readthedocs.io/en/latest/gallery/gallery.html), featuring community-submitted content (tutorials, notebooks, repositories, blog posts, research papers, etc.) using Strawberry Fields

- Added the `@operation` decorator, which allows commonly-used algorithms and subroutines to be declared in blackbird code as one-liner operations

- Added a `ThermalLossChannel` to the Strawberry Fields API (currently supported by the Gaussian backend)

- Added a `poly_quad_expectation` method to the `state` objects for Gaussian and Fock backends

### Improvements

- New and improved tests

- Fixed typos in code/documentation

### Contributors

This release contains contributions from:

Juan Leni, Arthur Pesah, Brianna Gopaul, Nicolás Quesada, Josh Izaac, and Nathan Killoran.


# Release 0.8

## Summary of changes from 0.7

### New features
* You can now prepare multimode states in all backends, via the following new quantum operations in `strawberryfields.ops`:
    - `Ket`
    - `DensityMatrix`
    - `Gaussian`

  Both `Ket` and `DensityMatrix` work with the Fock backends, while `Gaussian` works with all three, applying the Williamson decomposition or, optionally, directly preparing the Gaussian backend with the provided Gaussian state.
* Added Gaussian decompositions to the front-end; these can be accessed via the new quantum operations `Interferometer`, `GaussianTransform`, `Gaussian`. These allow you to apply interferometers, Gaussian symplectic transformations, and prepare a state based on a covariance matrix respectively. You can also query the engine to determine the CV gate decompositions applied.
* Added the cross-Kerr interaction, accessible via the quantum operation `CKgate()`.
* Added utilities for creating random covariance, symplectic, and Gaussian unitary matrices in `strawberryfields.utils`.
* States can now be compared directly for equality - this is defined separately for Gaussian states and Fock basis states.


### Improvements
* The engine logic and behaviour has been overhauled, making it simpler to use and understand.
    - `eng.run()` and `eng.reset()` now allow the user to alter parameters such as `cutoff_dim` between runs.
    - `eng.reset_backend()` has been renamed to `eng.reset()`, and now also implicitly resets the queue.
    - The engine can now be reset even in the case of modes having being added/deleted, with no side effects. This is due to the presence of register checkpoints, allowing the engine to keep track of register changes.
    - `eng.print_applied()` keeps track of multiple simulation runs, by using nested lists.
* A new parameter class is introduced - this is a developmental change, and does not affect the user-facing parts of Strawberry Fields. All parameters passed to quantum operations are 'wrapped' in this parameter class, which also contains several high level mathematical and array/tensor manipulation functions and methods.


### Contributors
This release contains contributions from:

Ville Bergholm, Christian Gogolin, Nicolás Quesada, Josh Izaac, and Nathan Killoran.


---


# Release 0.7.3

## New features
* Added Gaussian decompositions to the front-end; these can be accessed via the new quantum operations `Interferometer`, `GaussianTransform`, `CovarianceState`. These allow you to apply interferometers, Gaussian symplectic transformations, and prepare a state based on a covariance matrix respectively. You can also query the engine to determine the CV gate decompositions applied.
* Added utilities for creating random covariance, symplectic, and gaussian unitary matrices in `strawberryfields.utils`.

## Improvements
* Created a separate package `strawberryfields-gpu` that requires `tensorflow-gpu`.
* Modified TFBackend to cache non-variable parts of the beamsplitter, to speed up computation.
* Minor performance improvement in `fock_prob()` by avoiding inverting a matrix twice.

## Bug fixes
* Fixed bug #10 by adding the ability to reset the Fock modeMap and GaussianCircuit class
* Fixed bug #11 by reshaping the Fock probabilities if the state happens to be pure states
* Fixed Clements decomposition bug where some phase angles weren't applied
* Fixed typo in displaced squeezed formula in documentation
* Fix to prevent beamsplitter prefactor cache from breaking things if using two graphs
* Fix bug #13, GaussianBackend.state() raises an IndexError if all modes in the state have been deleted.

---

# Release 0.7.2

## Bug fixes
* Fixed Tensorflow requirements in `setup.py`, so that installation will now work for versions of tensorflow>=1.3,<1.7

## Known issues
* Tensorflow version 1.7 introduces some breaking API changes, so is currently not supported by Strawberry Fields.

---

# Release 0.7.1

Initial public release.

### Contributors
This release contains contributions from:

Nathan Killoran, Josh Izaac, Nicolás Quesada, Matthew Amy, and Ville Bergholm.
<|MERGE_RESOLUTION|>--- conflicted
+++ resolved
@@ -1,4 +1,3 @@
-<<<<<<< HEAD
 # Release 0.12.0-dev
 
 ### New features
@@ -47,14 +46,11 @@
   be passed the program registers, as compilation may sometimes require this.
   [#127](https://github.com/XanaduAI/strawberryfields/pull/127)
 
----
-=======
-# v0.11.2-dev
-
-### Improvements
+### Bug fixes
 
 * Fixed typo in the Gaussian Boson Sampling example notebook.
->>>>>>> 2078fb98
+
+---
 
 # Release 0.11.1
 
