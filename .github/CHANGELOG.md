--- conflicted
+++ resolved
@@ -16,13 +16,9 @@
 
 <h3>Improvements</h3>
 
-<<<<<<< HEAD
-### Improvements
 * Refactored the `starship` CLI and added unit tests.
   [#312](https://github.com/XanaduAI/strawberryfields/pull/312)
 
-=======
->>>>>>> 728cb8b8
 * Added the `store_account` user convenience function that helps with
   configuring access to the Xanadu cloud platform.
   [(306)](https://github.com/XanaduAI/strawberryfields/pull/306)
