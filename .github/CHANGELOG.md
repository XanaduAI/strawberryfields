--- conflicted
+++ resolved
@@ -185,7 +185,6 @@
   engine = sf.RemoteEngine("X8", connection=connection)
   ```
 
-<<<<<<< HEAD
 * The `sf.configuration` module has been replaced with the
   [xcc.Settings](https://xanadu-cloud-client.readthedocs.io/en/stable/api/xcc.Settings.html)
   class.
@@ -194,7 +193,7 @@
   This means that Xanadu Cloud credentials are now stored in exactly one
   location, the path to which depends on your operating system:
 
-  1. Windows: `C:\Users\%USERNAME%\AppData\Local\xanadu-cloud\xanadu-cloud\.env`
+  1. Windows: `C:\Users\%USERNAME%\AppData\Local\Xanadu\xanadu-cloud\.env`
 
   2. MacOS: `/home/$USER/Library/Application\ Support/xanadu-cloud/.env`
 
@@ -257,7 +256,7 @@
   import xcc
   xcc.Settings(REFRESH_TOKEN="Xanadu Cloud API key goes here").save()
   ```
-=======
+
 * The `sf.api.Result` class has been updated to support the Xanadu Cloud Client integration.
   [(#651)](https://github.com/XanaduAI/strawberryfields/pull/651)
 
@@ -282,7 +281,6 @@
   connection usages, and `DeviceSpec.target` is retrieved from the device specification rather than
   passed at initialization.
 
->>>>>>> 53b95f78
 
 <h3>Bug fixes</h3>
 
