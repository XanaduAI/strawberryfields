# Release 0.15.0-dev0 (development release)

<h3>New features since last release</h3>

<<<<<<< HEAD
* Adds the `number_expectation_pnr` and `number_variance_pnr` functions for
  obtaining counting statistics from samples obtained by performing photon
  number resolving measurements.
  [(#399)](https://github.com/XanaduAI/strawberryfields/pull/399)
=======

* Adds new `Xcov` and `Xunitary` compilers for compiling programs into the X architecture. [(#358)](https://github.com/XanaduAI/strawberryfields/pull/358)
>>>>>>> 8f3cf682

* Adds `diagonal_expectation` method for the `BaseFockState` class, which returns
  the expectation value of any operator that is diagonal in the number basis.
  [(#389)](https://github.com/XanaduAI/strawberryfields/pull/389)

* Adds `parity_expectation` method as an instance of `diagonal_expectation` for
  the `BaseFockState` class, and its own function for `BaseGaussianState`. 
  This returns the expectation value of the parity operator,
  defined as (-1)^N.
  [(#389)](https://github.com/XanaduAI/strawberryfields/pull/389) 


<h3>Improvements</h3>

* Modifies the rectangular interferometer decomposition to make it more
  efficient for hardware devices. Rather than decomposing the interferometer
  using Clements :math:`T` matrices, the decomposition now directly produces
  Mach-Zehnder interferometers corresponding to on-chip phases.
  [(#363)](https://github.com/XanaduAI/strawberryfields/pull/363)

* Changes the `number_expectation` method for the `BaseFockState` class to be an instance
  of `diagonal_expectation`. 
  [(#389)](https://github.com/XanaduAI/strawberryfields/pull/389)

<h3>Breaking Changes</h3>

* Removes support for Python 3.5.
  [(#385)](https://github.com/XanaduAI/strawberryfields/pull/385)

<h3>Bug fixes</h3>

<h3>Contributors</h3>

This release contains contributions from (in alphabetical order):

<<<<<<< HEAD
Jack Ceroni, Theodor Isacsson, Shreya P. Kumar, Antal Száva
=======
Jack Ceroni, Theodor Isacsson, Josh Izaac, Shreya P. Kumar, Nicolás Quesada

>>>>>>> 8f3cf682


# Release 0.14.0 (current release)

<h3>New features since last release</h3>

* Dark counts can now be added to the samples received from photon measurements in the
  Fock basis (sf.ops.MeasureFock) during a simulation.

* The `"tf"` backend now supports TensorFlow 2.0 and above.
  [(#283)](https://github.com/XanaduAI/strawberryfields/pull/283)
  [(#320)](https://github.com/XanaduAI/strawberryfields/pull/320)
  [(#323)](https://github.com/XanaduAI/strawberryfields/pull/323)
  [(#361)](https://github.com/XanaduAI/strawberryfields/pull/361)
  [(#372)](https://github.com/XanaduAI/strawberryfields/pull/372)
  [(#373)](https://github.com/XanaduAI/strawberryfields/pull/373)
  [(#374)](https://github.com/XanaduAI/strawberryfields/pull/374)
  [(#375)](https://github.com/XanaduAI/strawberryfields/pull/375)
  [(#377)](https://github.com/XanaduAI/strawberryfields/pull/377)

  For more details and demonstrations of the new TensorFlow 2.0-compatible backend,
  see our [optimization and machine learning tutorials](https://strawberryfields.readthedocs.io/en/stable/introduction/tutorials.html#optimization-and-machine-learning).

  For example, using TensorFlow 2.0 to train a variational photonic
  circuit:

  ```python
  eng = sf.Engine(backend="tf", backend_options={"cutoff_dim": 7})
  prog = sf.Program(1)

  with prog.context as q:
      # Apply a single mode displacement with free parameters
      Dgate(prog.params("a"), prog.params("p")) | q[0]

  opt = tf.keras.optimizers.Adam(learning_rate=0.1)

  alpha = tf.Variable(0.1)
  phi = tf.Variable(0.1)

  for step in range(50):
      # reset the engine if it has already been executed
      if eng.run_progs:
          eng.reset()

      with tf.GradientTape() as tape:
          # execute the engine
          results = eng.run(prog, args={'a': alpha, 'p': phi})
          # get the probability of fock state |1>
          prob = results.state.fock_prob([1])
          # negative sign to maximize prob
          loss = -prob

      gradients = tape.gradient(loss, [alpha, phi])
      opt.apply_gradients(zip(gradients, [alpha, phi]))
      print("Value at step {}: {}".format(step, prob))
  ```

* Adds the method `number_expectation`  that calculates the expectation value of the product of the
  number operators of a given set of modes.
  [(#348)](https://github.com/XanaduAI/strawberryfields/pull/348/)

  ```python
  prog = sf.Program(3)
  with prog.context as q:
      ops.Sgate(0.5) | q[0]
      ops.Sgate(0.5) | q[1]
      ops.Sgate(0.5) | q[2]
      ops.BSgate(np.pi/3, 0.1) |  (q[0], q[1])
      ops.BSgate(np.pi/3, 0.1) |  (q[1], q[2])
  ```

  Executing this on the Fock backend,

  ```python
  >>> eng = sf.Engine("fock", backend_options={"cutoff_dim": 10})
  >>> state = eng.run(prog).state
  ```

  we can compute the expectation value :math:`\langle \hat{n}_0\hat{n}_2\rangle`:

  ```python
  >>> state.number_expectation([0, 2])
  ```

<h3>Improvements</h3>

* Add details to the error message for failed remote jobs.
  [(#370)](https://github.com/XanaduAI/strawberryfields/pull/370)

* The required version of The Walrus was increased to version 0.12, for
  tensor number expectation support.
  [(#380)](https://github.com/XanaduAI/strawberryfields/pull/380)

<h3>Contributors</h3>

This release contains contributions from (in alphabetical order):

Tom Bromley, Theodor Isacsson, Josh Izaac, Nathan Killoran, Filippo Miatto, Nicolás Quesada,
Antal Száva, Paul Tan.


# Release 0.13.0

<h3>New features since last release</h3>

* Adds initial support for the Xanadu's photonic quantum hardware.
  [(#101)](https://github.com/XanaduAI/strawberryfields/pull/101)
  [(#148)](https://github.com/XanaduAI/strawberryfields/pull/148)
  [(#294)](https://github.com/XanaduAI/strawberryfields/pull/294)
  [(#327)](https://github.com/XanaduAI/strawberryfields/pull/327)
  [(#328)](https://github.com/XanaduAI/strawberryfields/pull/328)
  [(#329)](https://github.com/XanaduAI/strawberryfields/pull/329)
  [(#330)](https://github.com/XanaduAI/strawberryfields/pull/330)
  [(#334)](https://github.com/XanaduAI/strawberryfields/pull/334)
  [(#336)](https://github.com/XanaduAI/strawberryfields/pull/336)
  [(#337)](https://github.com/XanaduAI/strawberryfields/pull/337)
  [(#339)](https://github.com/XanaduAI/strawberryfields/pull/339)

  Jobs can now be submitted to the Xanadu cloud platform to be run
  on supported hardware using the new `RemoteEngine`:

  ```python
  import strawberryfields as sf
  from strawberryfields import ops
  from strawberryfields.utils import random_interferometer

  # replace AUTHENTICATION_TOKEN with your Xanadu cloud access token
  con = sf.api.Connection(token="AUTH_TOKEN")
  eng = sf.RemoteEngine("X8", connection=con)
  prog = sf.Program(8)

  U = random_interferometer(4)

  with prog.context as q:
      ops.S2gate(1.0) | (q[0], q[4])
      ops.S2gate(1.0) | (q[1], q[5])
      ops.S2gate(1.0) | (q[2], q[6])
      ops.S2gate(1.0) | (q[3], q[7])

      ops.Interferometer(U) | q[:4]
      ops.Interferometer(U) | q[4:]
      ops.MeasureFock() | q

  result = eng.run(prog, shots=1000)
  ```

  For more details, see the
  [photonic hardware quickstart](https://strawberryfields.readthedocs.io/en/latest/introduction/photonic_hardware.html)
  and [tutorial](https://strawberryfields.readthedocs.io/en/latest/tutorials/tutorial_X8.html).

* Significantly speeds up the Fock backend of Strawberry Fields,
  through a variety of changes:

  - The Fock backend now uses The Walrus high performance implementations of
    the displacement, squeezing, two-mode squeezing, and beamsplitter operations.
    [(#287)](https://github.com/XanaduAI/strawberryfields/pull/287)
    [(#289)](https://github.com/XanaduAI/strawberryfields/pull/289)

  - Custom tensor contractions which make use of symmetry relations for the beamsplitter
    and the two-mode squeeze gate have been added, as well as more efficient contractions
    for diagonal operations in the Fock basis.
    [(#292)](https://github.com/XanaduAI/strawberryfields/pull/292)

<br>

* New `sf` command line program for configuring Strawberry Fields for access
  to the Xanadu cloud platform, as well as submitting and executing jobs from the
  command line.
  [(#146)](https://github.com/XanaduAI/strawberryfields/pull/146)
  [(#312)](https://github.com/XanaduAI/strawberryfields/pull/312)

  The new Strawberry Fields command line program `sf` provides several utilities
  including:

  * `sf configure [--token] [--local]`: configure the connection to the cloud platform

  * `sf run input [--output FILE]`: submit and execute quantum programs from the command line

  * `sf --ping`: verify your connection to the Xanadu cloud platform

  For more details, see the
  [documentation](https://strawberryfields.readthedocs.io/en/stable/code/sf_cli.html).

* New configuration functions to load configuration from
  keyword arguments, environment variables, and configuration files.
  [(#298)](https://github.com/XanaduAI/strawberryfields/pull/298)
  [(#306)](https://github.com/XanaduAI/strawberryfields/pull/306)

  This includes the ability to automatically store Xanadu cloud platform
  credentials in a configuration file using the new function

  ```python
  sf.store_account("AUTHENTICATION_TOKEN")
  ```

  as well as from the command line,

  ```bash
  $ sf configure --token AUTHENTICATION_TOKEN
  ```

  Configuration files can be saved globally, or locally on a per-project basis.
  For more details, see the
  [configuration documentation](https://strawberryfields.readthedocs.io/en/stable/introduction/configuration.html)

* Adds configuration functions for resetting, deleting configurations, as
  well as displaying available configuration files.
  [(#359)](https://github.com/XanaduAI/strawberryfields/pull/359)

* Adds the `x_quad_values` and `p_quad_values` methods to the `state` class.
  This allows calculation of x and p quadrature
  probability distributions by integrating across the Wigner function.
  [(#270)](https://github.com/XanaduAI/strawberryfields/pull/270)

* Adds support in the applications layer for node-weighted graphs.

  Sample from graphs with node weights using a special-purpose encoding
  [(#295)](https://github.com/XanaduAI/strawberryfields/pull/295):

  ```python
  from strawberryfields.apps import sample

  # generate a random graph
  g = nx.erdos_renyi_graph(20, 0.6)
  a = nx.to_numpy_array(g)

  # define node weights
  # and encode into the adjacency matrix
  w = [i for i in range(20)]
  a = sample.waw_matrix(a, w)

  s = sample.sample(a, n_mean=10, n_samples=10)
  s = sample.postselect(s, min_count=4, max_count=20)
  s = sample.to_subgraphs(s, g)
  ```

  Node weights can be input to search algorithms in the `clique` and `subgraph` modules
  [(#296)](https://github.com/XanaduAI/strawberryfields/pull/296)
  [(#297)](https://github.com/XanaduAI/strawberryfields/pull/297):

  ```python
  from strawberryfields.apps import clique
  c = [clique.shrink(s_, g, node_select=w) for s_ in s]
  [clique.search(c_, g, iterations=10, node_select=w) for c_ in c]
  ```

  ```python
  from strawberryfields.apps import subgraph
  subgraph.search(s, g, min_size=5, max_size=8, node_select=w)
  ```

<h3>Improvements</h3>

* Moved Fock backend apply-gate functions to `Circuit` class, and removed
  `apply_gate_einsum` and `Circuits._apply_gate`, since they were no longer used.
  [(#293)](https://github.com/XanaduAI/strawberryfields/pull/293/)

* Results returned from all backends now have a unified type and shape.
  In addition, attempting to use batching, post-selection and feed-foward together
  with multiple shots now raises an error.
  [(#300)](https://github.com/XanaduAI/strawberryfields/pull/300)

* Modified the rectangular decomposition to ensure that identity-like
  unitaries are implemented with no swaps.
  [(#311)](https://github.com/XanaduAI/strawberryfields/pull/311)

<h3>Bug fixes</h3>

* Symbolic Operation parameters are now compatible with TensorFlow 2.0 objects.
  [(#282)](https://github.com/XanaduAI/strawberryfields/pull/282)

* Added `sympy>=1.5` to the list of dependencies.
  Removed the `sympy.functions.atan2` workaround now that SymPy has been fixed.
  [(#280)](https://github.com/XanaduAI/strawberryfields/pull/280)

* Removed two unnecessary else statements that pylint complained about.
  [(#290)](https://github.com/XanaduAI/strawberryfields/pull/290)

* Fixed a bug in the `MZgate`, where the internal and external phases were
  in the wrong order in both the docstring and the argument list. The new
  signature is `MZgate(phase_in, phase_ex)`, matching the existing `rectangular_symmetric`
  decomposition.
  [(#301)](https://github.com/XanaduAI/strawberryfields/pull/301)

* Updated the relevant methods in `RemoteEngine` and `Connection` to derive `shots`
  from the Blackbird script or `Program` if not explicitly specified.
  [(#327)](https://github.com/XanaduAI/strawberryfields/pull/327)

* Fixed a bug in homodyne measurements in the Fock backend, where computed
  probability values could occasionally include small negative values
  due to floating point precision error.
  [(#364)](https://github.com/XanaduAI/strawberryfields/pull/364)

* Fixed a bug that caused an exception when printing results with no state.
  [(#367)](https://github.com/XanaduAI/strawberryfields/pull/367)

* Improves the Takagi decomposition, by making explicit use of the eigendecomposition of real symmetric matrices. [(#352)](https://github.com/XanaduAI/strawberryfields/pull/352)

<h3>Contributors</h3>

This release contains contributions from (in alphabetical order):

Ville Bergholm, Tom Bromley, Jack Ceroni, Theodor Isacsson, Josh Izaac, Nathan Killoran, Shreya P Kumar,
Leonhard Neuhaus, Nicolás Quesada, Jeremy Swinarton, Antal Száva, Paul Tan, Zeid Zabaneh.


# Release 0.12.1

<h3>New features</h3>

* A new `gaussian_unitary` circuitspec that can be used to compile any sequency of Gaussian
  transformations into a single `GaussianTransform` gate and a sequence of single mode `Dgate`s.
  [(#238)](https://github.com/XanaduAI/strawberryfields/pull/238)

<h3>Improvements</h3>

* Add new Strawberry Fields applications paper to documentation
  [(#274)](https://github.com/XanaduAI/strawberryfields/pull/274)

* Update figure for GBS device in documentation
  [(#275)](https://github.com/XanaduAI/strawberryfields/pull/275)

<h3>Bug fixes</h3>

* Fix installation issue with incorrect minimum version number for `thewalrus`
  [(#272)](https://github.com/XanaduAI/strawberryfields/pull/272)
  [(#277)](https://github.com/XanaduAI/strawberryfields/pull/277)

* Correct URL for image in `README`
  [(#273)](https://github.com/XanaduAI/strawberryfields/pull/273)

* Add applications data to `MANIFEST.in`
  [(#278)](https://github.com/XanaduAI/strawberryfields/pull/278)

<h3>Contributors</h3>

This release contains contributions from (in alphabetical order):

Ville Bergholm, Tom Bromley, Nicolás Quesada, Paul Tan


# Release 0.12.0

<h3>New features</h3>

* A new applications layer, allowing users to interface samples generated from near-term photonic
  devices with problems of practical interest. The `apps` package consists of the following
  modules:

  - The `apps.sample` module, for encoding graphs and molecules into Gaussian boson sampling
    (GBS) and generating corresponding samples.

  - The `apps.subgraph` module, providing a heuristic algorithm for finding dense subgraphs from GBS
    samples.

  - The `apps.clique` module, providing tools to convert subgraphs sampled from GBS into cliques and
    a heuristic to search for larger cliques.

  - The `apps.similarity` module, allowing users to embed graphs into high-dimensional feature
    spaces using GBS. Resulting feature vectors provide measures of graph similarity for machine
    learning tasks.

  - The `apps.points` module, allowing users to sample subsets of points according to new
    point processes that can be generated from a GBS device.

  - The `apps.vibronic` module, providing functionality to construct the vibronic absorption
    spectrum of a molecule from GBS samples.

<h3>Improvements</h3>

* The documentation was improved and refactored. Changes include:

  - A brand new theme, now matching PennyLane
    [(#262)](https://github.com/XanaduAI/strawberryfields/pull/262)

  - The documentation has been restructured to make it
    easier to navigate
    [(#266)](https://github.com/XanaduAI/strawberryfields/pull/266)

<h3>Contributors</h3>

This release contains contributions from (in alphabetical order):

Juan Miguel Arrazola, Tom Bromley, Josh Izaac, Soran Jahangiri, Nicolás Quesada


# Release 0.11.2

<h3>New features</h3>

* Adds the MZgate to ops.py, representing a Mach-Zehnder interferometer. This is
  not a primitive of the existing simulator backends; rather, `_decompose()` is
  defined, decomposing it into an external phase shift, two 50-50 beamsplitters,
  and an internal phase shift.
  [(#127)](https://github.com/XanaduAI/strawberryfields/pull/127)

* The `Chip0Spec` circuit class now defines a `compile` method, allowing
  arbitrary unitaries comprised of `{Interferometer, BSgate, Rgate, MZgate}`
  operations to be validated and compiled to match the topology of chip0.
  [(#127)](https://github.com/XanaduAI/strawberryfields/pull/127)

* `strawberryfields.ops.BipartiteGraphEmbed` quantum decomposition now added,
  allowing a bipartite graph to be embedded on a device that allows for
  initial two-mode squeezed states, and block diagonal unitaries.

* Added threshold measurements, via the new operation `MeasureThreshold`,
  and provided implementation of this operation in the Gaussian backend.
  [(#152)](https://github.com/XanaduAI/strawberryfields/pull/152)

* Programs can now have free parameters/arguments which are only bound to
  numerical values when the Program is executed, by supplying the actual
  argument values to the `Engine.run` method.
  [(#163)](https://github.com/XanaduAI/strawberryfields/pull/163)

<h3>API Changes</h3>

* The `strawberryfields.ops.Measure` shorthand has been deprecated in favour
  of `strawberryfields.ops.MeasureFock()`.
  [(#145)](https://github.com/XanaduAI/strawberryfields/pull/145)

* Several changes to the `strawberryfields.decompositions` module:
  [(#127)](https://github.com/XanaduAI/strawberryfields/pull/127)

  - The name `clements` has been replaced with `rectangular` to
    correspond with the shape of the resulting decomposition.

  - All interferometer decompositions (`rectangular`, `rectangular_phase_end`,
    `rectangular_symmetric`, and `triangular`) now have standardized outputs
    `(tlist, diag, tilist)`, so they can easily be swapped.

* Several changes to `ops.Interferometer`:
  [(#127)](https://github.com/XanaduAI/strawberryfields/pull/127)

  - The calculation of the ops.Interferometer decomposition has been moved from
    `__init__` to `_decompose()`, allowing the interferometer decomposition type
    to be set by a `CircuitSpec` during compilation.

  - `**kwargs` is now passed through from `Operation.decompose` -> `Gate.decompose`
    -> `SpecificOp._decompose`, allowing decomposition options to be passed during
    compilation.

  - `ops.Interferometer` now accepts the keyword argument `mesh` to be set during
    initialization, allowing the user to specify the decomposition they want.

* Moves the `Program.compile_seq` method to `CircuitSpecs.decompose`. This allows it
  to be accessed from the `CircuitSpec.compile` method. Furthermore, it now must also
  be passed the program registers, as compilation may sometimes require this.
  [(#127)](https://github.com/XanaduAI/strawberryfields/pull/127)

* Parameter class is replaced by `MeasuredParameter` and `FreeParameter`, both inheriting from
  `sympy.Symbol`. Fixed numeric parameters are handled by the built-in Python numeric
  classes and numpy arrays.
  [(#163)](https://github.com/XanaduAI/strawberryfields/pull/163)

* `Parameter`, `RegRefTransform` and `convert` are removed.
  [(#163)](https://github.com/XanaduAI/strawberryfields/pull/163)

<h3>Improvements</h3>

* Photon-counting measurements can now be done in the Gaussian backend for states with nonzero displacement.
  [(#154)](https://github.com/XanaduAI/strawberryfields/pull/154)

* Added a new test for the cubic phase gate
  [(#160)](https://github.com/XanaduAI/strawberryfields/pull/160)

* Added new integration tests for the Gaussian gates that are not primitive,
  i.e., P, CX, CZ, and S2.
  [(#173)](https://github.com/XanaduAI/strawberryfields/pull/173)

<h3>Bug fixes</h3>

* Fixed bug in `strawberryfields.decompositions.rectangular_symmetric` so its
  returned phases are all in the interval [0, 2*pi), and corrects the
  function docstring.
  [(#196)](https://github.com/XanaduAI/strawberryfields/pull/196)

* When using the `'gbs'` compilation target, the measured registers are now sorted in
  ascending order in the resulting compiled program.
  [(#144)](https://github.com/XanaduAI/strawberryfields/pull/144)

* Fixed typo in the Gaussian Boson Sampling example notebook.
  [(#133)](https://github.com/XanaduAI/strawberryfields/pull/133)

* Fixed a bug in the function `smeanxp` of the Gaussian Backend simulator.
  [(#154)](https://github.com/XanaduAI/strawberryfields/pull/154)

* Clarified description of matrices that are accepted by graph embed operation.
  [(#147)](https://github.com/XanaduAI/strawberryfields/pull/147)

* Fixed typos in the documentation of the CX gate and BSgate
  [(#166)](https://github.com/XanaduAI/strawberryfields/pull/166)
  [(#167)](https://github.com/XanaduAI/strawberryfields/pull/167)
  [(#169)](https://github.com/XanaduAI/strawberryfields/pull/169)


# Release 0.11.1

<h3>Improvements</h3>

* Added the `circuit_spec` attribute to `BaseBackend` to denote which CircuitSpecs class
  should be used to validate programs for each backend
  [(#125)](https://github.com/XanaduAI/strawberryfields/pull/125).

* Removed the `return_state` keyword argument from `LocalEngine.run()`. Now no state
  object is returned if `modes==[]`.
  [(#126)](https://github.com/XanaduAI/strawberryfields/pull/126)

* Fixed a typo in the boson sampling tutorial.
  [(#133)](https://github.com/XanaduAI/strawberryfields/pull/133)

<h3>Bug fixes</h3>

* Allows imported Blackbird programs to store `target` options
  as default run options. During eng.run, if no run options are provided
  as a keyword argument, the engine will fall back on the run options stored
  within the program.
  This fixes a bug where shots specified in Blackbird scripts were not being
  passed to `eng.run`.
  [(#130)](https://github.com/XanaduAI/strawberryfields/pull/130)

* Removes `ModuleNotFoundError` from the codebase, replacing all occurrences
  with `ImportError`. Since `ModuleNotFoundError` was only introduced in
  Python 3.6+, this fixes a bug where Strawberry Fields was not importable
  on Python 3.5
  [(#124)](https://github.com/XanaduAI/strawberryfields/pull/124).

* Updates the Chip0 template to use `MeasureFock() | [0, 1, 2, 3]`, which will
  allow correct fock measurement behaviour when simulated on the Gaussian backend
  [(#124)](https://github.com/XanaduAI/strawberryfields/pull/124).

* Fixed a bug in the `GraphEmbed` op, which was not correctly determining when a
  unitary was the identity
  [(#128)](https://github.com/XanaduAI/strawberryfields/pull/128).


# Release 0.11.0

This is a significant release, with breaking changes to how quantum programs are constructed and executed. For example, the following Strawberry Fields program, <= version 0.10:

```python
eng, q = sf.Engine(2, hbar=0.5)

with eng:
    Sgate(0.5) | q[0]
    MeasureFock() | q[0]

state = eng.run("fock", cutoff_dim=5)
ket = state.ket()
print(q[0].val)
```

would now be written, in v0.11, as follows:

```python
sf.hbar = 0.5
prog = sf.Program(2)
eng = sf.Engine("fock", backend_options={"cutoff_dim": 5})

with prog.context as q:
    Sgate(0.5) | q[0]
    MeasureFock() | q[0]

results = eng.run(prog)
ket = results.state.ket()
print(results.samples[0])
```

<h3>New features</h3>

- The functionality of the `Engine` class has been divided into two new classes: `Program`, which represents a quantum circuit or a fragment thereof, and `Engine`, which executes `Program` instances.

- Introduced the `BaseEngine` abstract base class and the `LocalEngine` child class. `Engine` is kept as an alias for `LocalEngine`.

- The Engine API has been changed slightly:

  The engine is initialized with the required backend, as well as a `backend_options` dictionary, which is passed to the backend:

    ```python
    eng = sf.Engine("fock", backend_options={"cutoff_dim": 5}
    ```

  `LocalEngine.run()` now accepts a program to execute, and returns a `Result` object that contains both a state object (`Result.state`) and measurement samples (`Result.samples`):

    ```python
    results = eng.run(prog)
    state = results.state
    samples = results.samples
    ```

  - `compile_options` can be provided when calling `LocalEngine.run()`. These are passed to the `compile()` method of the program before execution.

  - `run_options` can be provided when calling `LocalEngine.run()`. These are used to determine the characteristics of the measurements and state contained in the `Results` object returned after the program is finished executing.

  - `shots` keyword argument can be passed to `run_options`, enabling multi-shot sampling. Supported only
    in the Gaussian backend, and only for Fock measurements.

 - The Gaussian backend now officially supports Fock-basis measurements (`MeasureFock`), but does not update the quantum state after a Fock measurement.

- Added the `io` module, which is used to save/load standalone Blackbird scripts from/into Strawberry Fields. Note that the Blackbird DSL has been spun off as an independent package and is now a dependency of Strawberry Fields.

- Added a new interferometer decomposition `mach_zehnder` to the decompositions module.

- Added a `Configuration` class, which is used to load, store, save, and modify configuration options for Strawberry Fields.

- `hbar` is now set globally for the entire session, by setting the value of `sf.hbar` (default is 2).


- Added the ability to generate random real (orthogonal) interferometers and random block diagonal symplectic and covariance matrices.

- Added two top-level functions:
    - `about()`, which prints human-readable system info including installed versions of various Python packages.
    - `cite()`, which prints a bibtex citation for SF.

- Added a glossary to the documentation.

<h3>API Changes</h3>

- Added the `circuitspecs` subpackage, containing the `CircuitSpecs` class and a quantum circuit database.

  The database can be used to
    - Validate that a `Program` belongs in a specific circuit class.
    - Compile a `Program` for a desired circuit target, e.g., so that it can be executed on a given backend.
  The database includes a number of compilation targets, including Gaussian Boson Sampling circuits.

- The way hbar is handled has been simplified:
    - The backend API is now entirely hbar-independent, i.e., every backend API method is defined in terms of a and a^\dagger only, not x and p.
    - The backends always explicitly use `hbar=2` internally.
    - `hbar` is now a global, frontend-only variable that the user can set at the beginning of the session. It is used at the `Operation.apply()` level to scale the inputs and outputs of the backend API calls as needed, and inside the `State` objects.
    - The only backend API calls that need to do hbar scaling for the input parameters are the X, Z, and V gates, the Gaussian state decomposition, and homodyne measurements (both the returned value and postselection argument are scaled).

<h3>Improvements</h3>

- Removed TensorFlow as an explicit dependency of Strawberry Fields. Advanced users can still install TensorFlow manually using `pip install tensorflow==1.3` and use as before.

- The behaviour and function signature of the `GraphEmbed` operation has been updated.

- Remove the unused `Command.decomp` instance attribute.

- Better error messages for the `New` operation when used outside of a circuit.

- Docstrings updated in the decompositions module.

- Docstrings for Fock backend reformatted and cleaned up.

- Cleaning up of citations and `references.bib` file.

- Typos in documentation fixed.

<h3>Bug fixes</h3>

- Fixed a bug with installation on Windows for certain locales.
- Fixed a bug in the `New` operation.
- Bugfix in `Gate.merge()`
- Fixed bugs in `measure_fock` in the TensorFlow backend which caused samples to be evaluated independently and for conditional states to be potentially decoupled from the measurement results.
- Fixed a latent bug in `graph_embed`.
- Bugfix for Bloch-Messiah returning non-symplectic matrices when input is passive.

<h3>Contributors</h3>

This release contains contributions from (in alphabetical order):

Ville Bergholm, Tom Bromley, Ish Dhand, Karel Dumon, Xueshi Guo, Josh Izaac, Nathan Killoran, Leonhard Neuhaus, Nicolás Quesada.



# Release 0.10

<h3>New features</h3>

- Added two new utility functions to extract a numerical representation of a circuit from an Engine object: `extract_unitary` and `extract_channel`.

- Added a LaTeX quantum circuit drawer, that outputs the engine queue or the applied operations as a qcircuit compatible circuit diagram.

- Added support for an alternative form of Clements decomposition, where the local phases occur at the end rather than in the middle of the beamsplitter array. This decomposition is more symmetric than the intermediate one, which could make it more robust. This form also makes it easier to implement a tensor-network simulation of linear optics.

- Adds the `GraphEmbed` quantum operation/decomposition to the Strawberry Fields frontend. This allows the embedding of an arbitrary (complex-valued) weighted adjacency matrix into a Gaussian boson sampler.

- Adds support for the Reck decomposition

- Added documentation to the Quantum Algorithms section on CV quantum neural networks

<h3>Improvements</h3>

- Test suite has been ported to pytest

- Linting improvements

- Made corrections to the Clements decomposition documentation and docstring, and fixed the Clements unit tests to ensure they are deterministic.

<h3>Bug fixes</h3>

- Fixed Bloch-Messiah bug arising when singular values were degenerate. Previously, the Bloch-Messiah decomposition did not return matrices in the canonical symplectic form if one or more of the Bloch-Messiah singular values were degenerate.

<h3>Contributors</h3>

This release contains contributions from (in alphabetical order):

Shahnawaz Ahmed, Thomas R. Bromley, Ish Dhand, Marcus Edwards, Christian Gogolin, Josh Izaac, Nathan Killoran, Filippo Miatto, Nicolás Quesada.


# Release 0.9

<h3>New features</h3>

- Updated the [Strawberry Fields gallery](https://strawberryfields.readthedocs.io/en/latest/gallery/gallery.html), featuring community-submitted content (tutorials, notebooks, repositories, blog posts, research papers, etc.) using Strawberry Fields

- Added the `@operation` decorator, which allows commonly-used algorithms and subroutines to be declared in blackbird code as one-liner operations

- Added a `ThermalLossChannel` to the Strawberry Fields API (currently supported by the Gaussian backend)

- Added a `poly_quad_expectation` method to the `state` objects for Gaussian and Fock backends

<h3>Improvements</h3>

- New and improved tests

- Fixed typos in code/documentation

<h3>Contributors</h3>

This release contains contributions from:

Juan Leni, Arthur Pesah, Brianna Gopaul, Nicolás Quesada, Josh Izaac, and Nathan Killoran.


# Release 0.8

<h3>New features</h3>
* You can now prepare multimode states in all backends, via the following new quantum operations in `strawberryfields.ops`:
    - `Ket`
    - `DensityMatrix`
    - `Gaussian`

  Both `Ket` and `DensityMatrix` work with the Fock backends, while `Gaussian` works with all three, applying the Williamson decomposition or, optionally, directly preparing the Gaussian backend with the provided Gaussian state.
* Added Gaussian decompositions to the front-end; these can be accessed via the new quantum operations `Interferometer`, `GaussianTransform`, `Gaussian`. These allow you to apply interferometers, Gaussian symplectic transformations, and prepare a state based on a covariance matrix respectively. You can also query the engine to determine the CV gate decompositions applied.
* Added the cross-Kerr interaction, accessible via the quantum operation `CKgate()`.
* Added utilities for creating random covariance, symplectic, and Gaussian unitary matrices in `strawberryfields.utils`.
* States can now be compared directly for equality - this is defined separately for Gaussian states and Fock basis states.


<h3>Improvements</h3>
* The engine logic and behaviour has been overhauled, making it simpler to use and understand.
    - `eng.run()` and `eng.reset()` now allow the user to alter parameters such as `cutoff_dim` between runs.
    - `eng.reset_backend()` has been renamed to `eng.reset()`, and now also implicitly resets the queue.
    - The engine can now be reset even in the case of modes having being added/deleted, with no side effects. This is due to the presence of register checkpoints, allowing the engine to keep track of register changes.
    - `eng.print_applied()` keeps track of multiple simulation runs, by using nested lists.
* A new parameter class is introduced - this is a developmental change, and does not affect the user-facing parts of Strawberry Fields. All parameters passed to quantum operations are 'wrapped' in this parameter class, which also contains several high level mathematical and array/tensor manipulation functions and methods.


<h3>Contributors</h3>
This release contains contributions from:

Ville Bergholm, Christian Gogolin, Nicolás Quesada, Josh Izaac, and Nathan Killoran.




# Release 0.7.3

<h3>New features</h3>
* Added Gaussian decompositions to the front-end; these can be accessed via the new quantum operations `Interferometer`, `GaussianTransform`, `CovarianceState`. These allow you to apply interferometers, Gaussian symplectic transformations, and prepare a state based on a covariance matrix respectively. You can also query the engine to determine the CV gate decompositions applied.
* Added utilities for creating random covariance, symplectic, and gaussian unitary matrices in `strawberryfields.utils`.

<h3>Improvements</h3>
* Created a separate package `strawberryfields-gpu` that requires `tensorflow-gpu`.
* Modified TFBackend to cache non-variable parts of the beamsplitter, to speed up computation.
* Minor performance improvement in `fock_prob()` by avoiding inverting a matrix twice.

<h3>Bug fixes</h3>
* Fixed bug #10 by adding the ability to reset the Fock modeMap and GaussianCircuit class
* Fixed bug #11 by reshaping the Fock probabilities if the state happens to be pure states
* Fixed Clements decomposition bug where some phase angles weren't applied
* Fixed typo in displaced squeezed formula in documentation
* Fix to prevent beamsplitter prefactor cache from breaking things if using two graphs
* Fix bug #13, GaussianBackend.state() raises an IndexError if all modes in the state have been deleted.


# Release 0.7.2

<h3>Bug fixes</h3>
* Fixed Tensorflow requirements in `setup.py`, so that installation will now work for versions of tensorflow>=1.3,<1.7

<h3>Known issues</h3>
* Tensorflow version 1.7 introduces some breaking API changes, so is currently not supported by Strawberry Fields.


# Release 0.7.1

Initial public release.

<h3>Contributors</h3>
This release contains contributions from:

Nathan Killoran, Josh Izaac, Nicolás Quesada, Matthew Amy, and Ville Bergholm.<|MERGE_RESOLUTION|>--- conflicted
+++ resolved
@@ -2,15 +2,13 @@
 
 <h3>New features since last release</h3>
 
-<<<<<<< HEAD
 * Adds the `number_expectation_pnr` and `number_variance_pnr` functions for
   obtaining counting statistics from samples obtained by performing photon
   number resolving measurements.
   [(#399)](https://github.com/XanaduAI/strawberryfields/pull/399)
-=======
-
-* Adds new `Xcov` and `Xunitary` compilers for compiling programs into the X architecture. [(#358)](https://github.com/XanaduAI/strawberryfields/pull/358)
->>>>>>> 8f3cf682
+
+* Adds new `Xcov` and `Xunitary` compilers for compiling programs into the X architecture.
+  [(#358)](https://github.com/XanaduAI/strawberryfields/pull/358)
 
 * Adds `diagonal_expectation` method for the `BaseFockState` class, which returns
   the expectation value of any operator that is diagonal in the number basis.
@@ -46,12 +44,7 @@
 
 This release contains contributions from (in alphabetical order):
 
-<<<<<<< HEAD
-Jack Ceroni, Theodor Isacsson, Shreya P. Kumar, Antal Száva
-=======
-Jack Ceroni, Theodor Isacsson, Josh Izaac, Shreya P. Kumar, Nicolás Quesada
-
->>>>>>> 8f3cf682
+Jack Ceroni, Theodor Isacsson, Josh Izaac, Shreya P. Kumar, Nicolás Quesada, Antal Száva
 
 
 # Release 0.14.0 (current release)
