--- conflicted
+++ resolved
@@ -61,12 +61,11 @@
   a `TDMProgram` is compiled using the "TDM" compiler.
   [(#659)](https://github.com/XanaduAI/strawberryfields/pull/659)
 
-<<<<<<< HEAD
 * `program.compile` now raises an error if the device specification contains gate parameters but no
   circuit layout. Without a layout, the gate parameters cannot be validated against the device
   specification.
   [(#661)](https://github.com/XanaduAI/strawberryfields/pull/661)
-=======
+
 * Updates `Program.assert_max_number_of_measurements` to expect the maximum number
   of measurements from the device specification as a flat dictionary entry instead
   of a nested one.
@@ -91,7 +90,6 @@
       }
   }
   ```
->>>>>>> 7ee0dd44
 
 <h3>Documentation</h3>
 
@@ -108,17 +106,10 @@
 
 <h3>New features since last release</h3>
 
-<<<<<<< HEAD
-* The generic multimode Gaussian gate ``Ggate`` is now available in the ``sf.ops``
-  module with the backend choice of ``tf``. The N mode ``Ggate`` can be parametrized by a real
-  symplectic matrix `S` (size `2N * 2N`) and a displacement vector `d` (size `N`). You can also
-  obtain the gradients of the Ggate gate via TensorFlow's ``tape.gradient``
-=======
 * The generic multimode Gaussian gate `Ggate` is now available in the `sf.ops`
   module with the backend choice of `tf`. The N mode `Ggate` can be parametrized by a real
   symplectic matrix `S` (size `2N * 2N`) and a displacement vector `d` (size `N`). You can also
   obtain the gradients of the Ggate gate via TensorFlow's `tape.gradient`
->>>>>>> 7ee0dd44
   [(#599)](https://github.com/XanaduAI/strawberryfields/pull/599)
   [(#606)](https://github.com/XanaduAI/strawberryfields/pull/606)
 
