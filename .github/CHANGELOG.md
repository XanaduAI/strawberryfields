--- conflicted
+++ resolved
@@ -2,12 +2,11 @@
 
 <h3>New features since last release</h3>
 
-<<<<<<< HEAD
-* The `tf` backend now supports TensorFlow 2.0.
+* The `"tf"` backend now supports TensorFlow 2.0.
   [(#283)](https://github.com/XanaduAI/strawberryfields/pull/283)
   [(#323)](https://github.com/XanaduAI/strawberryfields/pull/323)
   [(#361)](https://github.com/XanaduAI/strawberryfields/pull/361)
-=======
+
 * Adds the method `number_expectation`  that calculates the expectation value of the product of the
   number operators of a given set of modes.
   [(#348)](https://github.com/XanaduAI/strawberryfields/pull/348/)
@@ -34,7 +33,6 @@
   ```python
   >>> state.number_expectation([0, 2])
   ```
->>>>>>> b497f0f5
 
 <h3>Improvements</h3>
 
@@ -45,11 +43,10 @@
 
 <h3>Contributors</h3>
 
-Josh Izaac, Nathan Killoran, Filippo Miatto.
-
 This release contains contributions from (in alphabetical order):
 
-Nicolás Quesada
+Josh Izaac, Nathan Killoran, Filippo Miatto, Nicolás Quesada.
+
 
 # Release 0.13.0 (current release)
 
