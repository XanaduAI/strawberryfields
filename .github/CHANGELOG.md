# Release 0.13.0-dev

### New features

* Adds the `x_quad_values` and `p_quad_values` methods to the `state` class.
  This allows calculation of x and p quadrature
  probability distributions by integrating across the Wigner function.
  [#270](https://github.com/XanaduAI/strawberryfields/pull/270)

* Adds support in the applications layer for node-weighted graphs. Users can sample from graphs
  with node weights using the WAW encoding and input node weights into search algorithms in the
<<<<<<< HEAD
  `subgraph` module.
  [295](https://github.com/XanaduAI/strawberryfields/pull/295)
  [297](https://github.com/XanaduAI/strawberryfields/pull/297)
=======
  `clique` module.
  [295](https://github.com/XanaduAI/strawberryfields/pull/295)
  [296](https://github.com/XanaduAI/strawberryfields/pull/296)
>>>>>>> 6f4a0f61

### Improvements
* Added two-mode squeezed operation support as a primitive, rather than simply
  through decomposition, using The Walrus for fast computation.
  [#289](https://github.com/XanaduAI/strawberryfields/pull/289)

* Added The Walrus implementations for the displacement, squeezing and beamsplitter 
  operations to improve speed.
  [#287](https://github.com/XanaduAI/strawberryfields/pull/287)
  
* Added custom tensor contractions for the beamsplitter and the two-mode squeeze
  gate as well as faster application of diagonal gate matrices.
  [#292](https://github.com/XanaduAI/strawberryfields/pull/292)
  
* Moved apply-gate functions to `Circuit` class, and removed `apply_gate_einsum` and
  `Circuits._apply_gate`, since they were no longer used.
  [#293](https://github.com/XanaduAI/strawberryfields/pull/293/)

### Bug fixes

* Symbolic Operation parameters are now compatible with TensorFlow 2.0 objects.
  [#282](https://github.com/XanaduAI/strawberryfields/pull/282)

* Added `sympy>=1.5` to the list of dependencies.
  Removed the `sympy.functions.atan2` workaround now that SymPy has been fixed.
  [#280](https://github.com/XanaduAI/strawberryfields/pull/280)
  
* Removed two unnecessary else statements that pylint complained about.
  [#290](https://github.com/XanaduAI/strawberryfields/pull/290)
  

### Contributors

This release contains contributions from (in alphabetical order):

Ville Bergholm, Jack Ceroni, Theodor Isacsson

---

# Release 0.12.1

### New features

* A new `gaussian_unitary` circuitspec that can be used to compile any sequency of Gaussian
  transformations into a single `GaussianTransform` gate and a sequence of single mode `Dgate`s.
  [#238](https://github.com/XanaduAI/strawberryfields/pull/238)

### Improvements

* Add new Strawberry Fields applications paper to documentation
  [#274](https://github.com/XanaduAI/strawberryfields/pull/274)

* Update figure for GBS device in documentation
  [#275](https://github.com/XanaduAI/strawberryfields/pull/275)

### Bug fixes

* Fix installation issue with incorrect minimum version number for `thewalrus`
  [#272](https://github.com/XanaduAI/strawberryfields/pull/272)
  [#277](https://github.com/XanaduAI/strawberryfields/pull/277)

* Correct URL for image in `README`
  [#273](https://github.com/XanaduAI/strawberryfields/pull/273)

* Add applications data to `MANIFEST.in`
  [#278](https://github.com/XanaduAI/strawberryfields/pull/278)

### Contributors

This release contains contributions from (in alphabetical order):

Ville Bergholm, Tom Bromley, Nicolás Quesada, Paul Tan

---

# Release 0.12.0

### New features

* A new applications layer, allowing users to interface samples generated from near-term photonic
  devices with problems of practical interest. The `apps` package consists of the following
  modules:

  - The `apps.sample` module, for encoding graphs and molecules into Gaussian boson sampling
    (GBS) and generating corresponding samples.

  - The `apps.subgraph` module, providing a heuristic algorithm for finding dense subgraphs from GBS
    samples.

  - The `apps.clique` module, providing tools to convert subgraphs sampled from GBS into cliques and
    a heuristic to search for larger cliques.

  - The `apps.similarity` module, allowing users to embed graphs into high-dimensional feature
    spaces using GBS. Resulting feature vectors provide measures of graph similarity for machine
    learning tasks.

  - The `apps.points` module, allowing users to sample subsets of points according to new
    point processes that can be generated from a GBS device.

  - The `apps.vibronic` module, providing functionality to construct the vibronic absorption
    spectrum of a molecule from GBS samples.

### Improvements

* The documentation was improved and refactored. Changes include:

  - A brand new theme, now matching PennyLane
    [#262](https://github.com/XanaduAI/strawberryfields/pull/262)

  - The documentation has been restructured to make it
    easier to navigate
    [#266](https://github.com/XanaduAI/strawberryfields/pull/266)

### Contributors

This release contains contributions from (in alphabetical order):

Juan Miguel Arrazola, Tom Bromley, Josh Izaac, Soran Jahangiri, Nicolás Quesada

---

# Release 0.11.2

### New features

* Adds the MZgate to ops.py, representing a Mach-Zehnder interferometer. This is
  not a primitive of the existing simulator backends; rather, `_decompose()` is
  defined, decomposing it into an external phase shift, two 50-50 beamsplitters,
  and an internal phase shift.
  [#127](https://github.com/XanaduAI/strawberryfields/pull/127)

* The `Chip0Spec` circuit class now defines a `compile` method, allowing
  arbitrary unitaries comprised of `{Interferometer, BSgate, Rgate, MZgate}`
  operations to be validated and compiled to match the topology of chip0.
  [#127](https://github.com/XanaduAI/strawberryfields/pull/127)

* `strawberryfields.ops.BipartiteGraphEmbed` quantum decomposition now added,
  allowing a bipartite graph to be embedded on a device that allows for
  initial two-mode squeezed states, and block diagonal unitaries.

* Added threshold measurements, via the new operation `MeasureThreshold`,
  and provided implementation of this operation in the Gaussian backend.
  [#152](https://github.com/XanaduAI/strawberryfields/pull/152)

* Programs can now have free parameters/arguments which are only bound to
  numerical values when the Program is executed, by supplying the actual
  argument values to the `Engine.run` method.
  [#163](https://github.com/XanaduAI/strawberryfields/pull/163)

### API Changes

* The `strawberryfields.ops.Measure` shorthand has been deprecated in favour
  of `strawberryfields.ops.MeasureFock()`.
  [#145](https://github.com/XanaduAI/strawberryfields/pull/145)

* Several changes to the `strawberryfields.decompositions` module:
  [#127](https://github.com/XanaduAI/strawberryfields/pull/127)

  - The name `clements` has been replaced with `rectangular` to
    correspond with the shape of the resulting decomposition.

  - All interferometer decompositions (`rectangular`, `rectangular_phase_end`,
    `rectangular_symmetric`, and `triangular`) now have standardized outputs
    `(tlist, diag, tilist)`, so they can easily be swapped.

* Several changes to `ops.Interferometer`:
  [#127](https://github.com/XanaduAI/strawberryfields/pull/127)

  - The calculation of the ops.Interferometer decomposition has been moved from
    `__init__` to `_decompose()`, allowing the interferometer decomposition type
    to be set by a `CircuitSpec` during compilation.

  - `**kwargs` is now passed through from `Operation.decompose` -> `Gate.decompose`
    -> `SpecificOp._decompose`, allowing decomposition options to be passed during
    compilation.

  - `ops.Interferometer` now accepts the keyword argument `mesh` to be set during
    initialization, allowing the user to specify the decomposition they want.

* Moves the `Program.compile_seq` method to `CircuitSpecs.decompose`. This allows it
  to be accessed from the `CircuitSpec.compile` method. Furthermore, it now must also
  be passed the program registers, as compilation may sometimes require this.
  [#127](https://github.com/XanaduAI/strawberryfields/pull/127)

* Parameter class is replaced by `MeasuredParameter` and `FreeParameter`, both inheriting from
  `sympy.Symbol`. Fixed numeric parameters are handled by the built-in Python numeric
  classes and numpy arrays.
  [#163](https://github.com/XanaduAI/strawberryfields/pull/163)

* `Parameter`, `RegRefTransform` and `convert` are removed.
  [#163](https://github.com/XanaduAI/strawberryfields/pull/163)

### Improvements

* Photon-counting measurements can now be done in the Gaussian backend for states with nonzero displacement.
  [#154](https://github.com/XanaduAI/strawberryfields/pull/154)

* Added a new test for the cubic phase gate
  [#160](https://github.com/XanaduAI/strawberryfields/pull/160)

* Added new integration tests for the Gaussian gates that are not primitive,
  i.e., P, CX, CZ, and S2.
  [#173](https://github.com/XanaduAI/strawberryfields/pull/173)

### Bug fixes

* Fixed bug in `strawberryfields.decompositions.rectangular_symmetric` so its
  returned phases are all in the interval [0, 2*pi), and corrects the
  function docstring.
  [#196](https://github.com/XanaduAI/strawberryfields/pull/196)

* When using the `'gbs'` compilation target, the measured registers are now sorted in
  ascending order in the resulting compiled program.
  [#144](https://github.com/XanaduAI/strawberryfields/pull/144)

* Fixed typo in the Gaussian Boson Sampling example notebook.
  [#133](https://github.com/XanaduAI/strawberryfields/pull/133)

* Fixed a bug in the function `smeanxp` of the Gaussian Backend simulator.
  [#154](https://github.com/XanaduAI/strawberryfields/pull/154)

* Clarified description of matrices that are accepted by graph embed operation.
  [#147](https://github.com/XanaduAI/strawberryfields/pull/147)

* Fixed typos in the documentation of the CX gate and BSgate
  [#166](https://github.com/XanaduAI/strawberryfields/pull/166)
  [#167](https://github.com/XanaduAI/strawberryfields/pull/167)
  [#169](https://github.com/XanaduAI/strawberryfields/pull/169)

---

# Release 0.11.1

### Improvements

* Added the `circuit_spec` attribute to `BaseBackend` to denote which CircuitSpecs class
  should be used to validate programs for each backend
  [#125](https://github.com/XanaduAI/strawberryfields/pull/125).

* Removed the `return_state` keyword argument from `LocalEngine.run()`. Now no state
  object is returned if `modes==[]`.
  [#126](https://github.com/XanaduAI/strawberryfields/pull/126)

* Fixed a typo in the boson sampling tutorial.
  [#133](https://github.com/XanaduAI/strawberryfields/pull/133)

### Bug fixes

* Allows imported Blackbird programs to store `target` options
  as default run options. During eng.run, if no run options are provided
  as a keyword argument, the engine will fall back on the run options stored
  within the program.
  This fixes a bug where shots specified in Blackbird scripts were not being
  passed to `eng.run`.
  [#130](https://github.com/XanaduAI/strawberryfields/pull/130)

* Removes `ModuleNotFoundError` from the codebase, replacing all occurrences
  with `ImportError`. Since `ModuleNotFoundError` was only introduced in
  Python 3.6+, this fixes a bug where Strawberry Fields was not importable
  on Python 3.5
  [#124](https://github.com/XanaduAI/strawberryfields/pull/124).

* Updates the Chip0 template to use `MeasureFock() | [0, 1, 2, 3]`, which will
  allow correct fock measurement behaviour when simulated on the Gaussian backend
  [#124](https://github.com/XanaduAI/strawberryfields/pull/124).

* Fixed a bug in the `GraphEmbed` op, which was not correctly determining when a
  unitary was the identity
  [#128](https://github.com/XanaduAI/strawberryfields/pull/128).

---

# Release 0.11.0

This is a significant release, with breaking changes to how quantum programs are constructed and executed. For example, the following Strawberry Fields program, <= version 0.10:

```python
eng, q = sf.Engine(2, hbar=0.5)

with eng:
    Sgate(0.5) | q[0]
    MeasureFock() | q[0]

state = eng.run("fock", cutoff_dim=5)
ket = state.ket()
print(q[0].val)
```

would now be written, in v0.11, as follows:

```python
sf.hbar = 0.5
prog = sf.Program(2)
eng = sf.Engine("fock", backend_options={"cutoff_dim": 5})

with prog.context as q:
    Sgate(0.5) | q[0]
    MeasureFock() | q[0]

results = eng.run(prog)
ket = results.state.ket()
print(results.samples[0])
```

### New features

- The functionality of the `Engine` class has been divided into two new classes: `Program`, which represents a quantum circuit or a fragment thereof, and `Engine`, which executes `Program` instances.

- Introduced the `BaseEngine` abstract base class and the `LocalEngine` child class. `Engine` is kept as an alias for `LocalEngine`.

- The Engine API has been changed slightly:

  The engine is initialized with the required backend, as well as a `backend_options` dictionary, which is passed to the backend:

    ```python
    eng = sf.Engine("fock", backend_options={"cutoff_dim": 5}
    ```

  `LocalEngine.run()` now accepts a program to execute, and returns a `Result` object that contains both a state object (`Result.state`) and measurement samples (`Result.samples`):

    ```python
    results = eng.run(prog)
    state = results.state
    samples = results.samples
    ```

  - `compile_options` can be provided when calling `LocalEngine.run()`. These are passed to the `compile()` method of the program before execution.

  - `run_options` can be provided when calling `LocalEngine.run()`. These are used to determine the characteristics of the measurements and state contained in the `Results` object returned after the program is finished executing.

  - `shots` keyword argument can be passed to `run_options`, enabling multi-shot sampling. Supported only
    in the Gaussian backend, and only for Fock measurements.

 - The Gaussian backend now officially supports Fock-basis measurements (`MeasureFock`), but does not update the quantum state after a Fock measurement.

- Added the `io` module, which is used to save/load standalone Blackbird scripts from/into Strawberry Fields. Note that the Blackbird DSL has been spun off as an independent package and is now a dependency of Strawberry Fields.

- Added a new interferometer decomposition `mach_zehnder` to the decompositions module.

- Added a `Configuration` class, which is used to load, store, save, and modify configuration options for Strawberry Fields.

- `hbar` is now set globally for the entire session, by setting the value of `sf.hbar` (default is 2).


- Added the ability to generate random real (orthogonal) interferometers and random block diagonal symplectic and covariance matrices.

- Added two top-level functions:
    - `about()`, which prints human-readable system info including installed versions of various Python packages.
    - `cite()`, which prints a bibtex citation for SF.

- Added a glossary to the documentation.

### API Changes

- Added the `circuitspecs` subpackage, containing the `CircuitSpecs` class and a quantum circuit database.

  The database can be used to
    - Validate that a `Program` belongs in a specific circuit class.
    - Compile a `Program` for a desired circuit target, e.g., so that it can be executed on a given backend.
  The database includes a number of compilation targets, including Gaussian Boson Sampling circuits.

- The way hbar is handled has been simplified:
    - The backend API is now entirely hbar-independent, i.e., every backend API method is defined in terms of a and a^\dagger only, not x and p.
    - The backends always explicitly use `hbar=2` internally.
    - `hbar` is now a global, frontend-only variable that the user can set at the beginning of the session. It is used at the `Operation.apply()` level to scale the inputs and outputs of the backend API calls as needed, and inside the `State` objects.
    - The only backend API calls that need to do hbar scaling for the input parameters are the X, Z, and V gates, the Gaussian state decomposition, and homodyne measurements (both the returned value and postselection argument are scaled).

### Improvements

- Removed TensorFlow as an explicit dependency of Strawberry Fields. Advanced users can still install TensorFlow manually using `pip install tensorflow==1.3` and use as before.

- The behaviour and function signature of the `GraphEmbed` operation has been updated.

- Remove the unused `Command.decomp` instance attribute.

- Better error messages for the `New` operation when used outside of a circuit.

- Docstrings updated in the decompositions module.

- Docstrings for Fock backend reformatted and cleaned up.

- Cleaning up of citations and `references.bib` file.

- Typos in documentation fixed.

## Bug fixes

- Fixed a bug with installation on Windows for certain locales.
- Fixed a bug in the `New` operation.
- Bugfix in `Gate.merge()`
- Fixed bugs in `measure_fock` in the TensorFlow backend which caused samples to be evaluated independently and for conditional states to be potentially decoupled from the measurement results.
- Fixed a latent bug in `graph_embed`.
- Bugfix for Bloch-Messiah returning non-symplectic matrices when input is passive.

### Contributors

This release contains contributions from (in alphabetical order):

Ville Bergholm, Tom Bromley, Ish Dhand, Karel Dumon, Xueshi Guo, Josh Izaac, Nathan Killoran, Leonhard Neuhaus, Nicolás Quesada.

---


# Release 0.10

### New features

- Added two new utility functions to extract a numerical representation of a circuit from an Engine object: `extract_unitary` and `extract_channel`.

- Added a LaTeX quantum circuit drawer, that outputs the engine queue or the applied operations as a qcircuit compatible circuit diagram.

- Added support for an alternative form of Clements decomposition, where the local phases occur at the end rather than in the middle of the beamsplitter array. This decomposition is more symmetric than the intermediate one, which could make it more robust. This form also makes it easier to implement a tensor-network simulation of linear optics.

- Adds the `GraphEmbed` quantum operation/decomposition to the Strawberry Fields frontend. This allows the embedding of an arbitrary (complex-valued) weighted adjacency matrix into a Gaussian boson sampler.

- Adds support for the Reck decomposition

- Added documentation to the Quantum Algorithms section on CV quantum neural networks

### Improvements

- Test suite has been ported to pytest

- Linting improvements

- Made corrections to the Clements decomposition documentation and docstring, and fixed the Clements unit tests to ensure they are deterministic.

## Bug fixes

- Fixed Bloch-Messiah bug arising when singular values were degenerate. Previously, the Bloch-Messiah decomposition did not return matrices in the canonical symplectic form if one or more of the Bloch-Messiah singular values were degenerate.

### Contributors

This release contains contributions from (in alphabetical order):

Shahnawaz Ahmed, Thomas R. Bromley, Ish Dhand, Marcus Edwards, Christian Gogolin, Josh Izaac, Nathan Killoran, Filippo Miatto, Nicolás Quesada.


# Release 0.9

## Summary of changes from 0.8

### New features

- Updated the [Strawberry Fields gallery](https://strawberryfields.readthedocs.io/en/latest/gallery/gallery.html), featuring community-submitted content (tutorials, notebooks, repositories, blog posts, research papers, etc.) using Strawberry Fields

- Added the `@operation` decorator, which allows commonly-used algorithms and subroutines to be declared in blackbird code as one-liner operations

- Added a `ThermalLossChannel` to the Strawberry Fields API (currently supported by the Gaussian backend)

- Added a `poly_quad_expectation` method to the `state` objects for Gaussian and Fock backends

### Improvements

- New and improved tests

- Fixed typos in code/documentation

### Contributors

This release contains contributions from:

Juan Leni, Arthur Pesah, Brianna Gopaul, Nicolás Quesada, Josh Izaac, and Nathan Killoran.


# Release 0.8

## Summary of changes from 0.7

### New features
* You can now prepare multimode states in all backends, via the following new quantum operations in `strawberryfields.ops`:
    - `Ket`
    - `DensityMatrix`
    - `Gaussian`

  Both `Ket` and `DensityMatrix` work with the Fock backends, while `Gaussian` works with all three, applying the Williamson decomposition or, optionally, directly preparing the Gaussian backend with the provided Gaussian state.
* Added Gaussian decompositions to the front-end; these can be accessed via the new quantum operations `Interferometer`, `GaussianTransform`, `Gaussian`. These allow you to apply interferometers, Gaussian symplectic transformations, and prepare a state based on a covariance matrix respectively. You can also query the engine to determine the CV gate decompositions applied.
* Added the cross-Kerr interaction, accessible via the quantum operation `CKgate()`.
* Added utilities for creating random covariance, symplectic, and Gaussian unitary matrices in `strawberryfields.utils`.
* States can now be compared directly for equality - this is defined separately for Gaussian states and Fock basis states.


### Improvements
* The engine logic and behaviour has been overhauled, making it simpler to use and understand.
    - `eng.run()` and `eng.reset()` now allow the user to alter parameters such as `cutoff_dim` between runs.
    - `eng.reset_backend()` has been renamed to `eng.reset()`, and now also implicitly resets the queue.
    - The engine can now be reset even in the case of modes having being added/deleted, with no side effects. This is due to the presence of register checkpoints, allowing the engine to keep track of register changes.
    - `eng.print_applied()` keeps track of multiple simulation runs, by using nested lists.
* A new parameter class is introduced - this is a developmental change, and does not affect the user-facing parts of Strawberry Fields. All parameters passed to quantum operations are 'wrapped' in this parameter class, which also contains several high level mathematical and array/tensor manipulation functions and methods.


### Contributors
This release contains contributions from:

Ville Bergholm, Christian Gogolin, Nicolás Quesada, Josh Izaac, and Nathan Killoran.


---


# Release 0.7.3

## New features
* Added Gaussian decompositions to the front-end; these can be accessed via the new quantum operations `Interferometer`, `GaussianTransform`, `CovarianceState`. These allow you to apply interferometers, Gaussian symplectic transformations, and prepare a state based on a covariance matrix respectively. You can also query the engine to determine the CV gate decompositions applied.
* Added utilities for creating random covariance, symplectic, and gaussian unitary matrices in `strawberryfields.utils`.

## Improvements
* Created a separate package `strawberryfields-gpu` that requires `tensorflow-gpu`.
* Modified TFBackend to cache non-variable parts of the beamsplitter, to speed up computation.
* Minor performance improvement in `fock_prob()` by avoiding inverting a matrix twice.

## Bug fixes
* Fixed bug #10 by adding the ability to reset the Fock modeMap and GaussianCircuit class
* Fixed bug #11 by reshaping the Fock probabilities if the state happens to be pure states
* Fixed Clements decomposition bug where some phase angles weren't applied
* Fixed typo in displaced squeezed formula in documentation
* Fix to prevent beamsplitter prefactor cache from breaking things if using two graphs
* Fix bug #13, GaussianBackend.state() raises an IndexError if all modes in the state have been deleted.

---

# Release 0.7.2

## Bug fixes
* Fixed Tensorflow requirements in `setup.py`, so that installation will now work for versions of tensorflow>=1.3,<1.7

## Known issues
* Tensorflow version 1.7 introduces some breaking API changes, so is currently not supported by Strawberry Fields.

---

# Release 0.7.1

Initial public release.

### Contributors
This release contains contributions from:

Nathan Killoran, Josh Izaac, Nicolás Quesada, Matthew Amy, and Ville Bergholm.<|MERGE_RESOLUTION|>--- conflicted
+++ resolved
@@ -9,15 +9,10 @@
 
 * Adds support in the applications layer for node-weighted graphs. Users can sample from graphs
   with node weights using the WAW encoding and input node weights into search algorithms in the
-<<<<<<< HEAD
-  `subgraph` module.
-  [295](https://github.com/XanaduAI/strawberryfields/pull/295)
-  [297](https://github.com/XanaduAI/strawberryfields/pull/297)
-=======
-  `clique` module.
+  `clique` and `subgraph` modules.
   [295](https://github.com/XanaduAI/strawberryfields/pull/295)
   [296](https://github.com/XanaduAI/strawberryfields/pull/296)
->>>>>>> 6f4a0f61
+  [297](https://github.com/XanaduAI/strawberryfields/pull/297)
 
 ### Improvements
 * Added two-mode squeezed operation support as a primitive, rather than simply
