# Release 0.20.0 (development release)

<h3>New features since last release</h3>

* The generic multimode Gaussian gate ``Ggate`` is now available in the ``sf.ops``
  module with the backend choice of ``tf``. The N mode ``Ggate`` can be parametrized by a real
  symplectic matrix `S` (size `2N * 2N`) and a diplacement vector `d` (size `N`). You can also
  obtain the gradients of the Ggate gate via TensorFlow's ``tape.gradient``
  [(#599)](https://github.com/XanaduAI/strawberryfields/pull/599)
  [(#606)](https://github.com/XanaduAI/strawberryfields/pull/606)

  ```python
  from thewalrus.random import random_symplectic

  num_mode = 2
  cutoff = 10
  S = tf.Variable(random_symplectic(num_mode))
  d = tf.Variable(np.random.random(2 * num_mode))

  eng = sf.Engine("tf", backend_options={"cutoff_dim": cutoff})
  prog = sf.Program(2)

  with prog.context as q:
      sf.ops.Ggate(S, d) | (q[0], q[1])

  state_out = eng.run(prog).state.ket()
  ```

  Note that in order to update the parameter `S` by using its gradient, you cannot use gradient
  descent directly (as the unitary would not be symplectic after the update). Please use the
  function `sf.backends.tfbackend.update_symplectic` which is designed specifically for this purpose.

  ```python
  def overlap_loss(state, objective):
      return -tf.abs(tf.reduce_sum(tf.math.conj(state) * objective)) ** 2

  def norm_loss(state):
      return -tf.abs(tf.linalg.norm(state)) ** 2

  def loss(state, objective):
      return overlap_loss(state, objective) + norm_loss(state)

  num_mode = 1
  cutoff = 10

  S = tf.Variable(random_symplectic(num_mode))
  d = tf.Variable(np.random.random(2 * num_mode))
  kappa = tf.Variable(0.3)
  objective = tf.Variable(np.eye(cutoff)[1], dtype=tf.complex64)

  adam = tf.keras.optimizers.Adam(learning_rate=0.01)
  eng = sf.Engine("tf", backend_options={"cutoff_dim": cutoff})
  prog = sf.Program(1)

  with prog.context as q:
      sf.ops.Ggate(S, d) | q
      sf.ops.Kgate(kappa) | q

  loss_vals = []
  for _ in range(200):
      with tf.GradientTape() as tape:
          state_out = eng.run(prog).state.ket()
          loss_val = loss(state_out, objective)

      eng.reset()
      grad_S, gradients_d, gradients_kappa = tape.gradient(loss_val, [S, d, kappa])
      adam.apply_gradients(zip([gradients_d, gradients_kappa], [d, kappa]))
      update_symplectic(S, grad_S, lr=0.1)  # update S here
      loss_vals.append(loss_val)
  ```

<h3>Breaking Changes</h3>

* Complex parameters of the `Catstate` operation are expected in polar form as
  two separate real parameters.
  [(#441)](https://github.com/XanaduAI/strawberryfields/pull/441)

* The `sf` CLI has been removed in favour of the
  [Xanadu Cloud Client](https://github.com/XanaduAI/xanadu-cloud-client).
  [(#642)](https://github.com/XanaduAI/strawberryfields/pull/642)

  1. Configuring account credentials using:

    * Strawberry Fields v0.19.0

      ```console
      $ sf configure --token "foo"
      ```

    * Strawberry Fields v0.20.0

      ```console
      $ xcc config set REFRESH_TOKEN "foo"
      Successfully updated REFRESH_TOKEN setting to 'foo'.
      ```

  2. Verifying your connection to the Xanadu Cloud using:

    * Strawberry Fields v0.19.0

      ```console
      $ sf --ping
      You have successfully authenticated to the platform!
      ```

    * Strawberry Fields v0.20.0

      ```console
      $ xcc ping
      Successfully connected to the Xanadu Cloud.

      ```

  3. Submitting a Blackbird circuit to the Xanadu Cloud using:

    * Strawberry Fields v0.19.0

      ```console
      $ # Version 0.19.0
      $ sf run "foo.xbb"
      Executing program on remote hardware...
      2021-11-02 03:04:05,06 - INFO - The device spec X8_01 has been successfully retrieved.
      2021-11-02 03:04:05,07 - INFO - Compiling program for device X8_01 using compiler Xunitary.
      2021-11-02 03:04:05,08 - INFO - Job b185a63c-f302-4adb-acf8-b6e4e413c11d was successfully submitted.
      2021-11-02 03:04:05,09 - INFO - The remote job b185a63c-f302-4adb-acf8-b6e4e413c11d has been completed.
      [[0 0 0 0]
      [0 0 0 0]
      [0 0 0 0]
      [0 0 0 0]]
      ```

    * Strawberry Fields v0.20.0

      ```console
      $ xcc job submit --name "bar" --target "X8_01" --circuit "$(cat foo.xbb)"
      {
          "id": "0b0f5a46-46d8-4157-8005-45a4764361ba",  # Use this ID below.
          "name": "bar",
          "status": "open",
          "target": "X8_01",
          "language": "blackbird:1.0",
          "created_at": "2021-11-02 03:04:05,10",
          "finished_at": null,
          "running_time": null
      }
      $ xcc job get 0b0f5a46-46d8-4157-8005-45a4764361ba --result
      {
          "output": [
              "[[0 0 0 0]\n[0 0 0 0]\n[0 0 0 0]\n[0 0 0 0]]"
          ]
      }
      ```

* The `sf.api.Connection` class has been replaced with the
  [xcc.Connection](https://xanadu-cloud-client.readthedocs.io/en/stable/api/xcc.Connection.html)
  class.
  [(#645)](https://github.com/XanaduAI/strawberryfields/pull/645)

  Previously, in Strawberry Fields v0.19.0, an `sf.RemoteEngine` can be
  instantiated with a custom Xanadu Cloud connection as follows:

  ```python
  import strawberryfields as sf
  import strawberryfields.api

  connection = strawberryfields.api.Connection(
    token="Xanadu Cloud API key goes here",
    host="platform.strawberryfields.ai",
    port=443,
    use_ssl=True,
  )
  engine = sf.RemoteEngine("X8", connection=connection)
  ```

  In Strawberry Fields v0.20.0, the same result can be achieved using
  ```python
  import strawberryfields as sf
  import xcc

  connection = xcc.Connection(
    refresh_token="Xanadu Cloud API key goes here",  # See "token" argument above.
    host="platform.strawberryfields.ai",
    port=443,
    tls=True,                                        # See "use_ssl" argument above.
  )
  engine = sf.RemoteEngine("X8", connection=connection)
  ```

<<<<<<< HEAD
* The `sf.api.Job` class has been replaced with the
  [xcc.Job](https://xanadu-cloud-client.readthedocs.io/en/stable/api/xcc.Job.html)
  class.
  [(#650)](https://github.com/XanaduAI/strawberryfields/pull/650)

  A `Job` object is returned when running jobs asynchronously. In previous versions of Strawberry
  Fields (v0.19.0 and lower), the `Job` object can be used as follows:

  ```pycon
  >>> job = engine.run_async(program, shots=1)
  >>> job.status
  'queued'
  >>> job.result
  InvalidJobOperationError
  >>> job.refresh()
  >>> job.status
  'complete'
  >>> job.result
  [[0 1 0 2 1 0 0 0]]
  ```

  In Strawberry Fields v0.20.0, the `Job` object works slightly differently:

  ```pycon
  >>> job = engine.run_async(program, shots=1)
  >>> job.status
  'queued'
  >>> job.wait()
  >>> job.status
  'complete'
  >>> job.result
  {'output': [array([[0 1 0 2 1 0 0 0]])]}
  ```

  The `job.wait()` method is a blocking method that will wait for the job to finish. Alternatively,
  `job.clear()` can be called to clear the cache, allowing `job.status` to re-fetch the job status.
=======
* The `sf.api.Result` class has been updated to support the Xanadu Cloud Client integration.
  [(#651)](https://github.com/XanaduAI/strawberryfields/pull/651)

  While `Result.samples` should return the same type and shape as before, the `Result.all_samples`
  property has been renamed to `Result.samples_dict` and returns the samples as a dictionary with
  corresponding measured modes as keys.

  ```pycon
  >>> res = eng.run(prog, shots=3)
  >>> res.samples
  array([[1, 0], [0, 1], [1, 1]])
  >>> res.samples_dict
  {0: [np.array([1, 0, 1])], 1: [np.array([0, 1, 1])]}
  ```

  The samples dictionary is only accessible for simulators.

* The `sf.api.DeviceSpec` class has been updated to support the Xanadu Cloud Client integration.
  [(#644)](https://github.com/XanaduAI/strawberryfields/pull/644)

  It now works as a container for a device specification dictionary. There are no more API
  connection usages, and `DeviceSpec.target` is retrieved from the device specification rather than
  passed at initialization.

>>>>>>> 53b95f78

<h3>Bug fixes</h3>

<h3>Documentation</h3>

<h3>Contributors</h3>

This release contains contributions from (in alphabetical order):

Mikhail Andrenkov, Sebastián Duque Mesa, Theodor Isacsson, Filippo Miatto, Nicolás Quesada, Antal
Száva, Yuan Yao.

# Release 0.19.0 (current release)

<h3>New features since last release</h3>

* Compact decompositions as described in <https://arxiv.org/abs/2104.07561>,
  (``rectangular_compact`` and ``triangular_compact``) are now available in
  the ``sf.decompositions`` module, and as options in the ``Interferometer`` operation.
  [(#584)](https://github.com/XanaduAI/strawberryfields/pull/584)

  This decomposition allows for lower depth photonic circuits in physical devices by applying two
  independent phase shifts in parallel inside each Mach-Zehnder interferometer.
  ``rectangular_compact`` reduces the layers of phase shifters from 2N+1 to N+2
  for an N mode interferometer when compared to e.g. ``rectangular_MZ``.

  Example:

  ```python
  import numpy as np
  from strawberryfields import Program
  from strawberryfields.ops import Interferometer
  from scipy.stats import unitary_group

  M = 10

  # generate a 10x10 Haar random unitary
  U = unitary_group.rvs(M)

  prog = Program(M)

  with prog.context as q:
      Interferometer(U, mesh='rectangular_compact') | q

  # check that applied unitary is correct
  compiled_circuit = prog.compile(compiler="gaussian_unitary")
  commands = compiled_circuit.circuit
  S = commands[0].op.p[0] # symplectic transformation
  Uout = S[:M,:M] + 1j * S[M:,:M] # unitary transformation

  print(np.allclose(U, Uout))
  ```

* A new compiler, ``GaussianMerge``, has been added. It is aimed at reducing calculation
  overhead for non-Gaussian circuits by minimizing the amount of Gaussian operations
  in a circuit, while retaining the same functionality.
  [(#591)](https://github.com/XanaduAI/strawberryfields/pull/591)

  ``GaussianMerge`` merges Gaussian operations, where allowed, into ``GaussianTransform``
  and ``Dgate`` operations. It utilizes the existing ``GaussianUnitary`` compiler to
  merge operations and Directed Acyclic Graphs to determine which operations can be merged.

  ```python
  modes = 4
  cutoff_dim = 6

  # prepare an intial state with 4 photons in as many modes
  initial_state = np.zeros([cutoff_dim] * modes, dtype=complex)
  initial_state[1, 1, 1, 1] = 1

  prog = sf.Program(4)

  with prog.context as q:
      ops.Ket(initial_state) | q  # Initial state preparation
      # Gaussian Layer
      ops.S2gate(0.01, 0.01) | (q[0], q[1])
      ops.BSgate(1.9, 1.7) | (q[1], q[2])
      ops.BSgate(0.9, 0.2) | (q[0], q[1])
      # Non-Gaussian Layer
      ops.Kgate(0.5) | q[3]
      ops.CKgate(0.7) | (q[2], q[3])
      # Gaussian Layer
      ops.BSgate(1.0, 0.4) | (q[0], q[1])
      ops.BSgate(2.0, 1.5) | (q[1], q[2])
      ops.Dgate(0.01) | q[0]
      ops.Dgate(0.01) | q[0]
      ops.Sgate(0.01, 0.01) | q[1]
      # Non-Gaussian Layer
      ops.Vgate(0.5) | q[2]

  prog_merged = prog.compile(compiler="gaussian_merge")
  ```

* A new operation, ``PassiveChannel`` has been added. It allows for arbitrary linear/passive transformations
  (i.e., any operation which is linear in creation operators). Currently only supported by the ``gaussian``
  backend. [(#600)](https://github.com/XanaduAI/strawberryfields/pull/600)

  ```python
  from strawberryfields.ops import PassiveChannel, Sgate
  import strawberryfields as sf
  from scipy.stats import unitary_group
  import numpy as np

  M = 4

  circuit = sf.Program(M)
  U1 = unitary_group.rvs(M)
  U2 = unitary_group.rvs(M)
  losses = np.random.random(M)

  T = U2 @ np.diag(losses) @ U1

  eng = sf.Engine(backend='gaussian')
  circuit = sf.Program(M)
  with circuit.context as q:
      for i in range(M):
          ops.Sgate(1) | q[i]
      ops.PassiveChannel(T) | q

  cov = eng.run(circuit).state.cov()
  ```

* A new compiler, ``passive``, allows for a circuit which only consists of passive
  elements to be compiled into a single ``PassiveChannel``.
  [(#600)](https://github.com/XanaduAI/strawberryfields/pull/600)

  ```python
  from strawberryfields.ops import BSgate, LossChannel, Rgate
  import strawberryfields as sf

  circuit = sf.Program(2)
  with circuit.context as q:
      Rgate(np.pi) | q[0]
      BSgate(0.25 * np.pi, 0) | (q[0], q[1])
      LossChannel(0.9) | q[1]

  compiled_circuit = circuit.compile(compiler="passive")
  ```
  ```pycon
  >>> print(compiled_circuit)
     PassiveChannel([[-0.7071+8.6596e-17j -0.7071+0.0000e+00j]
     [-0.6708+8.2152e-17j  0.6708+0.0000e+00j]]) | (q[0], q[1])
  ```

<h3>Improvements</h3>

* `backends/tfbackend/ops.py` is cleaned up to reduce line count, clarify function
  similarity across backend ops, and replace `tensorflow.tensordot` with
  broadcasting.
  [(#567)](https://github.com/XanaduAI/strawberryfields/pull/567)

* Support is added for using a ``TDMProgram`` to construct time-domain circuits with Fock
  measurements and multiple loops.
  [(#601)](https://github.com/XanaduAI/strawberryfields/pull/601)

* `measure_threshold` in the `gaussian` backend now supports displaced Gaussian states.
  [(#615)](https://github.com/XanaduAI/strawberryfields/pull/615)

* Speed improvements are addded to ``gaussian_unitary`` compiler.
  [(#603)](https://github.com/XanaduAI/strawberryfields/pull/603)

* Adds native support in the Fock backend for the MZgate.
  [(#610)](https://github.com/XanaduAI/strawberryfields/issues/610)

* `measure_threshold` is now supported in the `bosonic` backend.
  [(#618)](https://github.com/XanaduAI/strawberryfields/pull/618)


<h3>Bug fixes</h3>

* Fixes an unexpected behaviour that can result in increasing memory usage due
  to ``sympy.lambdify`` caching too much data using ``linecache``.
  [(#579)](https://github.com/XanaduAI/strawberryfields/pull/579)

* Keeps symbolic expressions when converting a Strawberry Fields circuit to a Blackbird program
  by storing them as `blackbird.RegRefTransforms` in the resulting Blackbird program.
  [(#596)](https://github.com/XanaduAI/strawberryfields/pull/596)

* Fixes a bug in the validation step of `strawberryfields.tdm.TdmProgram.compile` which almost always
  used the wrong set of allowed gate parameter ranges to validate the parameters in a program.
  [(#605)](https://github.com/XanaduAI/strawberryfields/pull/605)

* The correct samples are now returned when running a `TDMProgram` with several shots, where
  `timebins % concurrent_modes != 0`.
  [(#611)](https://github.com/XanaduAI/strawberryfields/pull/611)

* Fixes the formula used for sampling generaldyne outcomes in the gaussian backend.
  [(#614)](https://github.com/XanaduAI/strawberryfields/pull/614)

* Measurement arguments are now stored as non-keyword arguments, instead of keyword arguments, in
  the resulting Blackbird program when using the `io.to_blackbird()` converter function.
  [(#622)](https://github.com/XanaduAI/strawberryfields/pull/622)

* Factorials of numbers larger than 170 are now calculated using long integer arithmetic, using
  the flag `exact=True` in `scipy.special.factorial`, when calling
  `sf.apps.similarity.orbit_cardinality`.
  [(#628)](https://github.com/XanaduAI/strawberryfields/pull/628)

<h3>Documentation</h3>

* References to the ``simulon`` simulator target have been rewritten to
  ``simulon_gaussian`` to reflect changes made on the Xanadu Quantum Cloud. The
  language has been modified to imply that multiple simulators could be
  available on XQC.
  [(#576)](https://github.com/XanaduAI/strawberryfields/pull/576)

<h3>Contributors</h3>

This release contains contributions from (in alphabetical order):

J. Eli Bourassa, Jake Bulmer, Sebastian Duque, Theodor Isacsson, Aaron Robertson, Jeremy Swinarton,
Antal Száva, Federico Rueda, Yuan Yao.

# Release 0.18.0

<h3>New features since last release</h3>

* Adds the Bosonic backend, which can simulate states represented as linear
  combinations of Gaussian functions in phase space.
  [(#533)](https://github.com/XanaduAI/strawberryfields/pull/533)
  [(#538)](https://github.com/XanaduAI/strawberryfields/pull/538)
  [(#539)](https://github.com/XanaduAI/strawberryfields/pull/539)
  [(#541)](https://github.com/XanaduAI/strawberryfields/pull/541)
  [(#546)](https://github.com/XanaduAI/strawberryfields/pull/546)
  [(#549)](https://github.com/XanaduAI/strawberryfields/pull/549)

  It can be regarded as a generalization of the Gaussian backend, since
  transformations on states correspond to modifications of the means and
  covariances of each Gaussian in the linear combination, along with changes to
  the coefficients of the linear combination. Example states that can be
  expressed using the new backend include all Gaussian, Gottesman-Kitaev-Preskill,
  cat and Fock states.

  ```python
  prog = sf.Program(1)
  eng = sf.Engine('bosonic')

  with prog.context as q:
      sf.ops.GKP(epsilon=0.1) | q
      sf.ops.MeasureX | q

  results = eng.run(prog, shots=200)
  samples = results.samples[:, 0]

  plt.hist(samples, bins=100)
  plt.show()
  ```

* Adds the `sf.ops.GKP` operation, which allows the Gottesman-Kitaev-Preskill
  state to be initialized on both the Bosonic and Fock backends.
  [(#553)](https://github.com/XanaduAI/strawberryfields/pull/553)
  [(#546)](https://github.com/XanaduAI/strawberryfields/pull/546)

  GKP states are qubits, with the qubit state defined by:

  .. math:: \ket{\psi}\_{gkp} = \cos\frac{\theta}{2}\ket{0}\_{gkp} + e^{-i\phi}\sin\frac{\theta}{2}\ket{1}\_{gkp},

  where the computational basis states are :math:`\ket{\mu}_{gkp} = \sum_{n} \ket{(2n+\mu)\sqrt{\pi\hbar}}_{q}`.

* Adds the measurement-based squeezing gate `MSgate`; a new front-end operation
  for the Bosonic backend.
  [(#538)](https://github.com/XanaduAI/strawberryfields/pull/538)
  [(#539)](https://github.com/XanaduAI/strawberryfields/pull/539)
  [(#541)](https://github.com/XanaduAI/strawberryfields/pull/541)

  `MSgate` is an implementation of inline squeezing that can be performed by
  interacting the target state with an ancillary squeezed vacuum state at a
  beamsplitter, measuring the ancillary mode with homodyne, and then applying
  a feed-forward displacement. The channel is implemented either on average
  (as a Gaussian CPTP map) or in the single-shot implementation. If the
  single-shot implementation is used, the measurement outcome of the ancillary
  mode is stored in the results object.

  ```python
  prog = sf.Program(1)
  eng = sf.Engine('bosonic')

  with prog.context as q:
      sf.ops.Catstate(alpha=2) | q
      r = 0.3
      # Average map
      sf.ops.MSgate(r, phi=0, r_anc=1.2, eta_anc=1, avg=True) | q
      # Single-shot map
      sf.ops.MSgate(r, phi=0, r_anc=1.2, eta_anc=1, avg=False) | q

  results = eng.run(prog)
  ancilla_samples = results.ancilla_samples

  xvec = np.arange(-5, 5, 0.01)
  pvec = np.arange(-5, 5, 0.01)
  wigner = results.state.wigner(0, xvec, pvec)

  plt.contourf(xvec, pvec, wigner)
  plt.show()
  ```

* The `tf` backend now accepts the Tensor DType as argument.
  [(#562)](https://github.com/XanaduAI/strawberryfields/pull/562)

  Allows high cutoff dimension to give numerically correct calculations:

  ```python
  prog = sf.Program(2)
  eng  = sf.Engine("tf", backend_options={"cutoff_dim": 50, "dtype": tf.complex128})
  with prog.context as q:
      Sgate(0.8) | q[0]
      Sgate(0.8) | q[1]
      BSgate(0.5,0.5) | (q[0], q[1])
      BSgate(0.5,0.5) | (q[0], q[1])
  state = eng.run(prog).state
  N0, N0var = state.mean_photon(0)
  N1, N1var = state.mean_photon(1)
  print(N0)
  print(N1)
  print("analytical:", np.sinh(0.8)**2)
  ```

<h3>Improvements</h3>

* Program compilation has been modified to support the XQC simulation service,
  Simulon.
  [(#545)](https://github.com/XanaduAI/strawberryfields/pull/545)

* The `sympmat`, `rotation_matrix`, and `haar_measure` functions have been removed from
  `backends/shared_ops.py`. These functions are now imported from The Walrus.
  In addition, various outdated functionality from the `shared_ops.py` file has been removed,
  including the caching of beamsplitter and squeezing pre-factors.
  [(#560)](https://github.com/XanaduAI/strawberryfields/pull/560)
  [(#558)](https://github.com/XanaduAI/strawberryfields/pull/558)

* Sample processing in the `TDMProgram` is now more efficient, by replacing
  calls to `pop` with fancy indexing.
  [(#548)](https://github.com/XanaduAI/strawberryfields/pull/548)

* No `VisibleDeprecationWarning` is raised when using the state `wigner`
  method.
  [(#564)](https://github.com/XanaduAI/strawberryfields/pull/564)

* The backend utility module `shared_ops.py` has been removed, with all of its
  functionality now provided by The Walrus.
  [(#573)](https://github.com/XanaduAI/strawberryfields/pull/573)

<h3>Breaking changes</h3>

* Removes support for Python 3.6.
  [(#573)](https://github.com/XanaduAI/strawberryfields/pull/573)

<h3>Bug fixes</h3>

* `Connection` objects now send requests to the platform API at version `0.2.0`
  instead of the incorrect version number `1.0.0`.
  [(#540)](https://github.com/XanaduAI/strawberryfields/pull/540)

* TDM programs now expect a flat (not nested) dictionary of `modes` in device
  specifications obtained from the XQC platform API.
  [(#566)](https://github.com/XanaduAI/strawberryfields/pull/566)

* Fixes a bug in the `CatState` operation, whereby the operation would return incorrect
  results for a high cutoff value.
  [(#557)](https://github.com/XanaduAI/strawberryfields/pull/557)
  [(#556)](https://github.com/XanaduAI/strawberryfields/pull/556)

<h3>Documentation</h3>

* The "Hardware" quickstart page has been renamed to "Xanadu Quantum Cloud" to encompass both hardware
  and cloud simulators. A new "Cloud simulator" entry has been added, describing how to submit
  programs to be executed via the XQC simulator.
  [(#547)](https://github.com/XanaduAI/strawberryfields/pull/547)

* Cleanup docs to make contribution easier.
  [(#561)](https://github.com/XanaduAI/strawberryfields/pull/561)

* Add development requirements and format script to make contribution easier.
  [(#563)](https://github.com/XanaduAI/strawberryfields/pull/563)

<h3>Contributors</h3>

This release contains contributions from (in alphabetical order):

J. Eli Bourassa, Guillaume Dauphinais, Ish Dhand, Theodor Isacsson, Josh Izaac,
Leonhard Neuhaus, Nicolás Quesada, Aaron Robertson, Krishna Kumar Sabapathy,
Jeremy Swinarton, Antal Száva, Ilan Tzitrin.

# Release 0.17.0

<h3>New features since last release</h3>

* `TDMProgram` objects can now be compiled and submitted via the API.
  [(#476)](https://github.com/XanaduAI/strawberryfields/pull/476)

* Wigner functions can be plotted directly via Strawberry Fields using Plot.ly.
  [(#495)](https://github.com/XanaduAI/strawberryfields/pull/495)

  ```python
  prog = sf.Program(1)
  eng = sf.Engine('fock', backend_options={"cutoff_dim": 10})

  with prog.context as q:
      gamma = 2
      Vgate(gamma) | q[0]

  state = eng.run(prog).state

  xvec = np.arange(-4, 4, 0.01)
  pvec = np.arange(-4, 4, 0.01)
  mode = 0

  sf.plot_wigner(state, mode, xvec, pvec, renderer="browser")
  ```

* Fock state marginal probabilities can be plotted directly via Strawberry
  Fields using Plot.ly.
  [(#510)](https://github.com/XanaduAI/strawberryfields/pull/510)

  ```python
  prog = sf.Program(1)
  eng = sf.Engine('fock', backend_options={"cutoff_dim":5})

  with prog.context as q:
      Sgate(0.5) | q[0]

  state = eng.run(prog).state
  state.all_fock_probs()

  modes = [0]

  sf.plot_fock(state, modes, cutoff=5, renderer="browser")
  ```

* Position and momentum quadrature probabilities can be plotted directly via
  Strawberry Fields using Plot.ly.
  [(#510)](https://github.com/XanaduAI/strawberryfields/pull/510)

  ```python
  prog = sf.Program(1)
  eng = sf.Engine('fock', backend_options={"cutoff_dim":5})

  with prog.context as q:
      Sgate(0.5) | q[0]

  state = eng.run(prog).state

  modes = [0]
  xvec = np.arange(-4, 4, 0.1)
  pvec = np.arange(-4, 4, 0.1)

  sf.plot_quad(state, modes, xvec, pvec, renderer="browser")
  ```

* Strawberry Fields code can be generated from a program (and an engine) by
  calling `sf.io.generate_code(program, eng=engine)`.
  [(#496)](https://github.com/XanaduAI/strawberryfields/pull/496)

<h3>Improvements</h3>

* `Connection` objects now send versioned requests to the platform API.
  [(#512)](https://github.com/XanaduAI/strawberryfields/pull/512)

* `TDMProgram` allows application of gates with more than one symbolic parameter.
  [#492](https://github.com/XanaduAI/strawberryfields/pull/492)

* The `copies` option, when constructing a `TDMProgram`, has been removed. Instead, the number of
  copies of a TDM algorithm can now be set by passing the `shots` keyword argument to
  the `eng.run()` method.
  [(#489)](https://github.com/XanaduAI/strawberryfields/pull/489)

  ```pycon
  >>> with prog.context([1, 2], [3, 4]) as (p, q):
  ...     ops.Sgate(0.7, 0) | q[1]
  ...     ops.BSgate(p[0]) | (q[0], q[1])
  ...     ops.MeasureHomodyne(p[1]) | q[0]
  >>> eng = sf.Engine("gaussian")
  >>> results = eng.run(prog, shots=3)
  ```

  Furthermore, the `TDMProgram.unrolled_circuit` attribute now only contains the single-shot
  unrolled circuit. Unrolling with multiple shots can still be specified via the `unroll` method:
  `TDMProgram.unroll(shots=60)`.

* The `Result.samples` returned by TDM programs has been updated to return
  samples of shape `(shots, spatial modes, timebins)` instead of `(shots, spatial
  modes * timebins)`.
  [(#489)](https://github.com/XanaduAI/strawberryfields/pull/489)

* A sample post-processing function is added that allows users to move
  vacuum mode measurements from the first shots to the last shots, and
  potentially crop out the final shots containing these measurements.
  [(#489)](https://github.com/XanaduAI/strawberryfields/pull/489)

* `pytest-randomly` is added to the SF tests.
  [(#480)](https://github.com/XanaduAI/strawberryfields/pull/480)

* `TDMProgram` objects can now be serialized into Blackbird scripts, and vice versa.
  [(#476)](https://github.com/XanaduAI/strawberryfields/pull/476)

<h3>Breaking Changes</h3>

* Jobs are submitted to the Xanadu Quantum Cloud through a new OAuth based
  authentication flow using offline refresh tokens and access tokens.
  [(#520)](https://github.com/XanaduAI/strawberryfields/pull/520)

<h3>Bug fixes</h3>

* Fixes a bug where `Dgate`, `Coherent`, and `DisplacedSqueezed` do not support TensorFlow tensors
  if the tensor has an added dimension due to the existence of batching.
  [(#507)](https://github.com/XanaduAI/strawberryfields/pull/507)

* Fixes an issue with `reshape_samples` where the samples were sometimes
  reshaped in the wrong way.
  [(#489)](https://github.com/XanaduAI/strawberryfields/pull/489)

* The list of modes is now correctly added to the Blackbird program when using the
  `io.to_blackbird` function.
  [(#476)](https://github.com/XanaduAI/strawberryfields/pull/476)

* Fixes a bug where printing the `Result` object containing samples from a time-domain
  job would result in an error. Printing the result object now correctly displays
  information about the results.
  [(#493)](https://github.com/XanaduAI/strawberryfields/pull/493)

* Removes the `antlr4` requirement due to version conflicts.
  [(#494)](https://github.com/XanaduAI/strawberryfields/pull/494)

* `TDMProgram.run_options` is now correctly used when running a TDM program.
  [(#500)](https://github.com/XanaduAI/strawberryfields/pull/500)

* Fixes a bug where a single parameter list passed to the `TDMProgram`
  context results in an error.
  [(#503)](https://github.com/XanaduAI/strawberryfields/pull/503)

<h3>Documentation</h3>

* `TDMProgram` docstring is updated to make it clear that only Gaussian programs are allowed.
  [(#519)](https://github.com/XanaduAI/strawberryfields/pull/519)

* Clarifies special cases for the `MZgate` in the docstring.
  [(#479)](https://github.com/XanaduAI/strawberryfields/pull/479)

<h3>Contributors</h3>

This release contains contributions from (in alphabetical order):

Tom Bromley, Jack Brown, Theodor Isacsson, Josh Izaac, Fabian Laudenbach, Tim Leisti,
Nicolas Quesada, Antal Száva.

# Release 0.16.0

<h3>New features since last release</h3>

* Moves the chemistry utility functions `prob` and `marginals` to the `apps.qchem.utils` module of
  Applications layer of Strawberry Fields. These functions were initially created as utility
  functions to help simulating vibrational dynamics. However, they can also be used in other
  applications and therefore should be moved to the `apps.qchem.utils` module which hosts
  general-purpose utility functions for chemistry applications.
  [(#487)](https://github.com/XanaduAI/strawberryfields/pull/487)

* Adds the ability to construct time domain multiplexing algorithms via the new
  `sf.TDMProgram` class, for highly scalable simulation of Gaussian states.
  [(#440)](https://github.com/XanaduAI/strawberryfields/pull/440)

  For example, creating and simulating a time domain program with 2 concurrent modes:

  ```pycon
  >>> import strawberryfields as sf
  >>> from strawberryfields import ops
  >>> prog = sf.TDMProgram(N=2)
  >>> with prog.context([1, 2], [3, 4], copies=3) as (p, q):
  ...     ops.Sgate(0.7, 0) | q[1]
  ...     ops.BSgate(p[0]) | (q[0], q[1])
  ...     ops.MeasureHomodyne(p[1]) | q[0]
  >>> eng = sf.Engine("gaussian")
  >>> results = eng.run(prog)
  >>> print(results.all_samples)
  {0: [array([1.26208025]), array([1.53910032]), array([-1.29648336]),
  array([0.75743215]), array([-0.17850101]), array([-1.44751996])]}
  ```

  For more details, see the [code
  documentation](https://strawberryfields.readthedocs.io/en/stable/code/api/strawberryfields.TDMProgram.html).

* Adds the function `VibronicTransition` to the `apps.qchem.vibronic` module. This function generates a
  custom Strawberry Fields operation for applying the Doktorov operator on a given state.
  [(#451)](https://github.com/XanaduAI/strawberryfields/pull/451)

  ```pycon
  >>> from strawberryfields.apps.qchem.vibronic import VibronicTransition
  >>> modes = 2
  >>> p = sf.Program(modes)
  >>> with p.context as q:
  ...     VibronicTransition(U1, r, U2, alpha) | q
  ```

* Adds the `TimeEvolution` function to the `apps.qchem.dynamics` module. This function
  generates a custom Strawberry Fields operation for applying a time evolution operator on a given state.
  [(#455)](https://github.com/XanaduAI/strawberryfields/pull/455)

  ```pycon
  >>> modes = 2
  >>> p = sf.Program(modes)
  >>> with p.context as q:
  ...     sf.ops.Fock(1) | q[0]
  ...     sf.ops.Interferometer(Ul.T) | q
  ...     TimeEvolution(w, t) | q
  ...     sf.ops.Interferometer(Ul) | q
  ```

  where `w` is the normal mode frequencies, and `t` the time in femtoseconds.

* Molecular data and pre-generated samples for water and pyrrole have been added to the data module
  of the Applications layer of Strawberry Fields. For more details, please see the [data module
  documentation](https://strawberryfields.readthedocs.io/en/stable/introduction/data.html#molecules)
  [(#463)](https://github.com/XanaduAI/strawberryfields/pull/463)

* Adds the function `read_gamess` to the qchem module to extract the atomic coordinates, atomic
  masses, vibrational frequencies, and normal modes of a molecule from the output file of a
  vibrational frequency calculation performed with the GAMESS quantum chemistry package.
  [(#460)](https://github.com/XanaduAI/strawberryfields/pull/460)

  ```pycon
  >>> r, m, w, l = read_gamess('../BH_data.out')
  >>> r # atomic coordinates
  array([[0.0000000, 0.0000000, 0.0000000],
         [1.2536039, 0.0000000, 0.0000000]])
  >>> m # atomic masses
  array([11.00931,  1.00782])
  >>> w # vibrational frequencies
  array([19.74, 19.73, 0.00, 0.00, 0.00, 2320.32])
  >>> l # normal modes
  array([[-0.0000000e+00, -7.5322000e-04, -8.7276210e-02,  0.0000000e+00,
       8.2280900e-03,  9.5339055e-01],
     [-0.0000000e+00, -8.7276210e-02,  7.5322000e-04,  0.0000000e+00,
       9.5339055e-01, -8.2280900e-03],
     [ 2.8846925e-01, -2.0000000e-08,  2.0000000e-08,  2.8846925e-01,
      -2.0000000e-08,  2.0000000e-08],
     [ 2.0000000e-08,  2.8846925e-01, -2.0000000e-08,  2.0000000e-08,
       2.8846925e-01, -2.0000000e-08],
     [-2.0000000e-08,  2.0000000e-08,  2.8846925e-01, -2.0000000e-08,
       2.0000000e-08,  2.8846925e-01],
     [-8.7279460e-02,  0.0000000e+00,  0.0000000e+00,  9.5342606e-01,
      -0.0000000e+00, -0.0000000e+00]])
  ```

<h3>Improvements</h3>

* When jobs submitted to the Xanadu Quantum Cloud are canceled, they will now display a
  `cancel_pending` JobStatus until the cancellation is confirmed.
  [(#456)](https://github.com/XanaduAI/strawberryfields/pull/456)

<h3>Bug fixes</h3>

* Fixed a bug where the function `reduced_dm` in `backends/tfbackend/states.py` gives the
  wrong output when passing it several modes.
  [(#471)](https://github.com/XanaduAI/strawberryfields/pull/471)

* Fixed a bug in the function `reduced_density_matrix` in `backends/tfbackend/ops.py` which caused the
  wrong subsystems to be traced out.
  [(#467)](https://github.com/XanaduAI/strawberryfields/issues/467)
  [(#470)](https://github.com/XanaduAI/strawberryfields/pull/470)

* Fixed a bug where decompositions to Mach-Zehnder interferometers would return
  incorrect results on NumPy 1.19.
  [(#473)](https://github.com/XanaduAI/strawberryfields/pull/473)

* The Walrus version 0.14 introduced modified function names. Affected functions have been updated
  in Strawberry Fields to avoid deprecation warnings.
  [(#472)](https://github.com/XanaduAI/strawberryfields/pull/472)

<h3>Documentation</h3>

* Adds further testing and coverage descriptions to the developer documentation.
  This includes details regarding the Strawberry Fields test structure and test decorators.
  [(#461)](https://github.com/XanaduAI/strawberryfields/pull/461)

* Updates the minimum required version of TensorFlow in the development guide.
  [(#468)](https://github.com/XanaduAI/strawberryfields/pull/468)

<h3>Contributors</h3>

This release contains contributions from (in alphabetical order):

Juan Miguel Arrazola, Tom Bromley, Theodor Isacsson, Josh Izaac, Soran Jahangiri, Nathan Killoran,
Fabian Laudenbach, Nicolás Quesada, Antal Száva, ‪Ilan Tzitrin.

# Release 0.15.1

<h3>Improvements</h3>

* Adds the ability to bypass recompilation of programs if they have been
  compiled already to the target device.
  [(#447)](https://github.com/XanaduAI/strawberryfields/pull/447)

<h3>Breaking Changes</h3>

* Changes the default compiler for devices that don't specify a default from `"Xcov"` to `"Xunitary"`.
  This compiler is slightly more strict and only compiles the unitary, not the initial squeezers,
  however avoids any unintentional permutations.
  [(#445)](https://github.com/XanaduAI/strawberryfields/pull/445)

<h3>Bug fixes</h3>

* Fixes a bug where a program that amounts to the identity operation would cause an error when
  compiled using the `xcov` compiler.
  [(#444)](https://github.com/XanaduAI/strawberryfields/pull/444)

<h3>Documentation</h3>

* Updates the `README.rst` file and hardware access links.
  [(#448)](https://github.com/XanaduAI/strawberryfields/pull/448)

<h3>Contributors</h3>

This release contains contributions from (in alphabetical order):

Theodor Isacsson, Josh Izaac, Nathan Killoran, Nicolás Quesada, Antal Száva

# Release 0.15.0

<h3>New features since last release</h3>

* Adds the ability to train variational GBS circuits in the applications layer.
  [(#387)](https://github.com/XanaduAI/strawberryfields/pull/387)
  [(#388)](https://github.com/XanaduAI/strawberryfields/pull/388)
  [(#391)](https://github.com/XanaduAI/strawberryfields/pull/391)
  [(#393)](https://github.com/XanaduAI/strawberryfields/pull/393)
  [(#414)](https://github.com/XanaduAI/strawberryfields/pull/414)
  [(#415)](https://github.com/XanaduAI/strawberryfields/pull/415)

  Trainable parameters can be embedded into a VGBS class:

  ```python
  from strawberryfields.apps import data, train

  d = data.Mutag0()
  embedding = train.Exp(d.modes)
  n_mean = 5

  vgbs = train.VGBS(d.adj, 5, embedding, threshold=False, samples=np.array(d[:1000]))
  ```

  Properties of the variational GBS distribution for different choices of
  trainable parameters can then be inspected:

  ```pycon
  >>> params = 0.1 * np.ones(d.modes)
  >>> vgbs.n_mean(params)
  3.6776094165797364
  ```

  A cost function can then be created and its value and gradient accessed:

  ```pycon
  >>> h = lambda x: np.sum(x)
  >>> cost = train.Stochastic(h, vgbs)
  >>> cost(params, n_samples=1000)
  3.940396998165503
  >>> cost.grad(params, n_samples=1000)
  array([-0.54988876, -0.49270263, -0.6628071 , -1.13057762, -1.13568456,
       -0.70180571, -0.6266806 , -0.68803539, -1.11032533, -1.12853718,
       -0.59172261, -0.47830748, -0.96901676, -0.66938217, -0.85162006,
       -0.27188134, -0.26955011])
  ```

  For more details, see the [VGBS training
  demo](https://strawberryfields.ai/photonics/apps/run_tutorial_training.html).

* Feature vectors of graphs can now be calculated exactly in the `apps.similarity` module of the
  applications layer. Datasets of pre-calculated feature vectors are available in `apps.data`.
  [(#390)](https://github.com/XanaduAI/strawberryfields/pull/390)
  [(#401)](https://github.com/XanaduAI/strawberryfields/pull/401)

  ```pycon
  >>> from strawberryfields.apps import data
  >>> from strawberryfields.apps.similarity import feature_vector_sampling
  >>> samples = data.Mutag0()
  >>> feature_vector_sampling(samples, [2, 4, 6])
  [0.19035, 0.2047, 0.1539]
  ```

  For more details, see the [graph similarlity
  demo](https://strawberryfields.ai/photonics/apps/run_tutorial_similarity.html).

* A new `strawberryfields.apps.qchem` module has been introduced, centralizing all quantum chemistry
  applications. This includes various new features and improvements:

  * Adds the `apps.qchem.duschinsky()` function for generation of the
    Duschinsky rotation matrix and displacement vector which are needed to simulate a vibronic process
    with Strawberry Fields.
    [(#434)](https://github.com/XanaduAI/strawberryfields/pull/434)

  * Adds the `apps.qchem.dynamics` module for simulating vibrational quantum dynamics in molecules.
    [(#402)](https://github.com/XanaduAI/strawberryfields/pull/402)
    [(#411)](https://github.com/XanaduAI/strawberryfields/pull/411)
    [(#419)](https://github.com/XanaduAI/strawberryfields/pull/419)
    [(#421)](https://github.com/XanaduAI/strawberryfields/pull/421)
    [(#423)](https://github.com/XanaduAI/strawberryfields/pull/423)
    [(#430)](https://github.com/XanaduAI/strawberryfields/pull/430)

    This includes:

    - `dynamics.evolution()` constructs a custom operation that encodes the input chemical
      information. This custom operation can then be used within a Strawberry Fields `Program`.

    - `dynamics.sample_coherent()`, `dynamics.sample_fock()` and `dynamics.sample_tmsv()` functions
      allow for generation of samples from a variety of input states.

    - The probability of an excited state can then be estimated with the `dynamics.prob()` function,
      which calculates the relative frequency of the excited state among the generated samples.

    - Finally, the `dynamics.marginals()` function generates marginal distributions.

  * The `sf.apps.vibronic` module has been relocated to within the `qchem` module. As a result, the
    `apps.sample.vibronic()` function is now accessible under `apps.qchem.vibronic.sample()`,
    providing a single location for quantum chemistry functionality.
    [(#416)](https://github.com/XanaduAI/strawberryfields/pull/416)

  For more details, please see the [qchem
  documentation](https://strawberryfields.readthedocs.io/en/latest/code/api/strawberryfields.apps.qchem.html).

* The `GaussianState` returned from simulations using the Gaussian backend
  now has feature parity with the `FockState` object returned from the Fock backends.
  [(#407)](https://github.com/XanaduAI/strawberryfields/pull/407)

  In particular, it now supports the following methods:

  - `GaussianState.dm()`
  - `GaussianState.ket()`
  - `GaussianState.all_fock_probs()`

  In addition, the existing `GaussianState.reduced_dm()` method now supports
  multi-mode reduced density matrices.

* Adds the `sf.utils.samples_expectation`, `sf.utils.samples_variance` and
  `sf.utils.all_fock_probs_pnr` functions for obtaining counting statistics from samples.
  [(#399)](https://github.com/XanaduAI/strawberryfields/pull/399)

* Compilation of Strawberry Fields programs has been overhauled.

  * Strawberry Fields can now access the Xanadu Cloud device specifications API.
    The `Connection` class has a new method `Connection.get_device`,
    which returns a `DeviceSpec` class.
    [(#429)](https://github.com/XanaduAI/strawberryfields/pull/429)
    [(#432)](https://github.com/XanaduAI/strawberryfields/pull/432)

  * New `Xstrict`, `Xcov`, and `Xunitary` compilers for compiling programs into the X architecture
    have been added.
    [(#358)](https://github.com/XanaduAI/strawberryfields/pull/358)
    [(#438)](https://github.com/XanaduAI/strawberryfields/pull/438)

  * Finally, the `strawberryfields.circuitspecs` module has been renamed to
    `strawberryfields.compilers`.

* Adds `diagonal_expectation` method for the `BaseFockState` class, which returns
  the expectation value of any operator that is diagonal in the number basis.
  [(#389)](https://github.com/XanaduAI/strawberryfields/pull/389)

* Adds `parity_expectation` method as an instance of `diagonal_expectation` for
  the `BaseFockState` class, and its own function for `BaseGaussianState`.
  This returns the expectation value of the parity operator,
  defined as (-1)^N.
  [(#389)](https://github.com/XanaduAI/strawberryfields/pull/389)

<h3>Improvements</h3>

* Modifies the rectangular interferometer decomposition to make it more efficient for hardware
  devices. Rather than decomposing the interferometer using Clements :math:`T` matrices, the
  decomposition now directly produces Mach-Zehnder interferometers corresponding to on-chip phases.
  [(#363)](https://github.com/XanaduAI/strawberryfields/pull/363)

* Changes the `number_expectation` method for the `BaseFockState` class to be an instance of
  `diagonal_expectation`.
  [(#389)](https://github.com/XanaduAI/strawberryfields/pull/389)

* Increases the speed at which the following gates are generated: `Dgate`, `Sgate`, `BSgate` and
  `S2gate` by relying on a recursive implementation recently introduced in `thewalrus`. This has
  substantial effects on the speed of the `Fockbackend` and the `TFbackend`, especially for high
  cutoff values.
  [(#378)](https://github.com/XanaduAI/strawberryfields/pull/378)
  [(#381)](https://github.com/XanaduAI/strawberryfields/pull/381)

* All measurement samples can now be accessed via the `results.all_samples` attribute, which returns
  a dictionary mapping the mod index to a list of measurement values. This is useful for cases where
  a single mode may be measured multiple times.
  [(#433)](https://github.com/XanaduAI/strawberryfields/pull/433)

<h3>Breaking Changes</h3>

* Removes support for Python 3.5.
  [(#385)](https://github.com/XanaduAI/strawberryfields/pull/385)

* Complex parameters now are expected in polar form as two separate real parameters.
  [(#378)](https://github.com/XanaduAI/strawberryfields/pull/378)

<h3>Contributors</h3>

This release contains contributions from (in alphabetical order):

Juan Miguel Arrazola, Tom Bromley, Jack Ceroni, Aroosa Ijaz, Theodor Isacsson, Josh Izaac, Nathan
Killoran, Soran Jahangiri, Shreya P. Kumar, Filippo Miatto, Nicolás Quesada, Antal Száva


# Release 0.14.0

<h3>New features since last release</h3>

* Dark counts can now be added to the samples received from photon measurements in the
  Fock basis (sf.ops.MeasureFock) during a simulation.

* The `"tf"` backend now supports TensorFlow 2.0 and above.
  [(#283)](https://github.com/XanaduAI/strawberryfields/pull/283)
  [(#320)](https://github.com/XanaduAI/strawberryfields/pull/320)
  [(#323)](https://github.com/XanaduAI/strawberryfields/pull/323)
  [(#361)](https://github.com/XanaduAI/strawberryfields/pull/361)
  [(#372)](https://github.com/XanaduAI/strawberryfields/pull/372)
  [(#373)](https://github.com/XanaduAI/strawberryfields/pull/373)
  [(#374)](https://github.com/XanaduAI/strawberryfields/pull/374)
  [(#375)](https://github.com/XanaduAI/strawberryfields/pull/375)
  [(#377)](https://github.com/XanaduAI/strawberryfields/pull/377)

  For more details and demonstrations of the new TensorFlow 2.0-compatible backend,
  see our [optimization and machine learning tutorials](https://strawberryfields.readthedocs.io/en/stable/introduction/tutorials.html#optimization-and-machine-learning).

  For example, using TensorFlow 2.0 to train a variational photonic
  circuit:

  ```python
  eng = sf.Engine(backend="tf", backend_options={"cutoff_dim": 7})
  prog = sf.Program(1)

  with prog.context as q:
      # Apply a single mode displacement with free parameters
      Dgate(prog.params("a"), prog.params("p")) | q[0]

  opt = tf.keras.optimizers.Adam(learning_rate=0.1)

  alpha = tf.Variable(0.1)
  phi = tf.Variable(0.1)

  for step in range(50):
      # reset the engine if it has already been executed
      if eng.run_progs:
          eng.reset()

      with tf.GradientTape() as tape:
          # execute the engine
          results = eng.run(prog, args={'a': alpha, 'p': phi})
          # get the probability of fock state |1>
          prob = results.state.fock_prob([1])
          # negative sign to maximize prob
          loss = -prob

      gradients = tape.gradient(loss, [alpha, phi])
      opt.apply_gradients(zip(gradients, [alpha, phi]))
      print("Value at step {}: {}".format(step, prob))
  ```

* Adds the method `number_expectation`  that calculates the expectation value of the product of the
  number operators of a given set of modes.
  [(#348)](https://github.com/XanaduAI/strawberryfields/pull/348/)

  ```python
  prog = sf.Program(3)
  with prog.context as q:
      ops.Sgate(0.5) | q[0]
      ops.Sgate(0.5) | q[1]
      ops.Sgate(0.5) | q[2]
      ops.BSgate(np.pi/3, 0.1) |  (q[0], q[1])
      ops.BSgate(np.pi/3, 0.1) |  (q[1], q[2])
  ```

  Executing this on the Fock backend,

  ```python
  >>> eng = sf.Engine("fock", backend_options={"cutoff_dim": 10})
  >>> state = eng.run(prog).state
  ```

  we can compute the expectation value :math:`\langle \hat{n}_0\hat{n}_2\rangle`:

  ```python
  >>> state.number_expectation([0, 2])
  ```

<h3>Improvements</h3>

* Add details to the error message for failed remote jobs.
  [(#370)](https://github.com/XanaduAI/strawberryfields/pull/370)

* The required version of The Walrus was increased to version 0.12, for
  tensor number expectation support.
  [(#380)](https://github.com/XanaduAI/strawberryfields/pull/380)

<h3>Contributors</h3>

This release contains contributions from (in alphabetical order):

Tom Bromley, Theodor Isacsson, Josh Izaac, Nathan Killoran, Filippo Miatto, Nicolás Quesada,
Antal Száva, Paul Tan.


# Release 0.13.0

<h3>New features since last release</h3>

* Adds initial support for the Xanadu's photonic quantum hardware.
  [(#101)](https://github.com/XanaduAI/strawberryfields/pull/101)
  [(#148)](https://github.com/XanaduAI/strawberryfields/pull/148)
  [(#294)](https://github.com/XanaduAI/strawberryfields/pull/294)
  [(#327)](https://github.com/XanaduAI/strawberryfields/pull/327)
  [(#328)](https://github.com/XanaduAI/strawberryfields/pull/328)
  [(#329)](https://github.com/XanaduAI/strawberryfields/pull/329)
  [(#330)](https://github.com/XanaduAI/strawberryfields/pull/330)
  [(#334)](https://github.com/XanaduAI/strawberryfields/pull/334)
  [(#336)](https://github.com/XanaduAI/strawberryfields/pull/336)
  [(#337)](https://github.com/XanaduAI/strawberryfields/pull/337)
  [(#339)](https://github.com/XanaduAI/strawberryfields/pull/339)

  Jobs can now be submitted to the Xanadu cloud platform to be run
  on supported hardware using the new `RemoteEngine`:

  ```python
  import strawberryfields as sf
  from strawberryfields import ops
  from strawberryfields.utils import random_interferometer

  # replace AUTHENTICATION_TOKEN with your Xanadu cloud access token
  con = sf.api.Connection(token="AUTH_TOKEN")
  eng = sf.RemoteEngine("X8", connection=con)
  prog = sf.Program(8)

  U = random_interferometer(4)

  with prog.context as q:
      ops.S2gate(1.0) | (q[0], q[4])
      ops.S2gate(1.0) | (q[1], q[5])
      ops.S2gate(1.0) | (q[2], q[6])
      ops.S2gate(1.0) | (q[3], q[7])

      ops.Interferometer(U) | q[:4]
      ops.Interferometer(U) | q[4:]
      ops.MeasureFock() | q

  result = eng.run(prog, shots=1000)
  ```

  For more details, see the
  [photonic hardware quickstart](https://strawberryfields.readthedocs.io/en/latest/introduction/photonic_hardware.html)
  and [tutorial](https://strawberryfields.readthedocs.io/en/latest/tutorials/tutorial_X8.html).

* Significantly speeds up the Fock backend of Strawberry Fields,
  through a variety of changes:

  - The Fock backend now uses The Walrus high performance implementations of
    the displacement, squeezing, two-mode squeezing, and beamsplitter operations.
    [(#287)](https://github.com/XanaduAI/strawberryfields/pull/287)
    [(#289)](https://github.com/XanaduAI/strawberryfields/pull/289)

  - Custom tensor contractions which make use of symmetry relations for the beamsplitter
    and the two-mode squeeze gate have been added, as well as more efficient contractions
    for diagonal operations in the Fock basis.
    [(#292)](https://github.com/XanaduAI/strawberryfields/pull/292)

<br>

* New `sf` command line program for configuring Strawberry Fields for access
  to the Xanadu cloud platform, as well as submitting and executing jobs from the
  command line.
  [(#146)](https://github.com/XanaduAI/strawberryfields/pull/146)
  [(#312)](https://github.com/XanaduAI/strawberryfields/pull/312)

  The new Strawberry Fields command line program `sf` provides several utilities
  including:

  * `sf configure [--token] [--local]`: configure the connection to the cloud platform

  * `sf run input [--output FILE]`: submit and execute quantum programs from the command line

  * `sf --ping`: verify your connection to the Xanadu cloud platform

  For more details, see the
  [documentation](https://strawberryfields.readthedocs.io/en/stable/code/sf_cli.html).

* New configuration functions to load configuration from
  keyword arguments, environment variables, and configuration files.
  [(#298)](https://github.com/XanaduAI/strawberryfields/pull/298)
  [(#306)](https://github.com/XanaduAI/strawberryfields/pull/306)

  This includes the ability to automatically store Xanadu cloud platform
  credentials in a configuration file using the new function

  ```python
  sf.store_account("AUTHENTICATION_TOKEN")
  ```

  as well as from the command line,

  ```bash
  $ sf configure --token AUTHENTICATION_TOKEN
  ```

  Configuration files can be saved globally, or locally on a per-project basis.
  For more details, see the
  [configuration documentation](https://strawberryfields.readthedocs.io/en/stable/introduction/configuration.html)

* Adds configuration functions for resetting, deleting configurations, as
  well as displaying available configuration files.
  [(#359)](https://github.com/XanaduAI/strawberryfields/pull/359)

* Adds the `x_quad_values` and `p_quad_values` methods to the `state` class.
  This allows calculation of x and p quadrature
  probability distributions by integrating across the Wigner function.
  [(#270)](https://github.com/XanaduAI/strawberryfields/pull/270)

* Adds support in the applications layer for node-weighted graphs.

  Sample from graphs with node weights using a special-purpose encoding
  [(#295)](https://github.com/XanaduAI/strawberryfields/pull/295):

  ```python
  from strawberryfields.apps import sample

  # generate a random graph
  g = nx.erdos_renyi_graph(20, 0.6)
  a = nx.to_numpy_array(g)

  # define node weights
  # and encode into the adjacency matrix
  w = [i for i in range(20)]
  a = sample.waw_matrix(a, w)

  s = sample.sample(a, n_mean=10, n_samples=10)
  s = sample.postselect(s, min_count=4, max_count=20)
  s = sample.to_subgraphs(s, g)
  ```

  Node weights can be input to search algorithms in the `clique` and `subgraph` modules
  [(#296)](https://github.com/XanaduAI/strawberryfields/pull/296)
  [(#297)](https://github.com/XanaduAI/strawberryfields/pull/297):

  ```python
  from strawberryfields.apps import clique
  c = [clique.shrink(s_, g, node_select=w) for s_ in s]
  [clique.search(c_, g, iterations=10, node_select=w) for c_ in c]
  ```

  ```python
  from strawberryfields.apps import subgraph
  subgraph.search(s, g, min_size=5, max_size=8, node_select=w)
  ```

<h3>Improvements</h3>

* Moved Fock backend apply-gate functions to `Circuit` class, and removed
  `apply_gate_einsum` and `Circuits._apply_gate`, since they were no longer used.
  [(#293)](https://github.com/XanaduAI/strawberryfields/pull/293/)

* Results returned from all backends now have a unified type and shape.
  In addition, attempting to use batching, post-selection and feed-foward together
  with multiple shots now raises an error.
  [(#300)](https://github.com/XanaduAI/strawberryfields/pull/300)

* Modified the rectangular decomposition to ensure that identity-like
  unitaries are implemented with no swaps.
  [(#311)](https://github.com/XanaduAI/strawberryfields/pull/311)

<h3>Bug fixes</h3>

* Symbolic Operation parameters are now compatible with TensorFlow 2.0 objects.
  [(#282)](https://github.com/XanaduAI/strawberryfields/pull/282)

* Added `sympy>=1.5` to the list of dependencies.
  Removed the `sympy.functions.atan2` workaround now that SymPy has been fixed.
  [(#280)](https://github.com/XanaduAI/strawberryfields/pull/280)

* Removed two unnecessary else statements that pylint complained about.
  [(#290)](https://github.com/XanaduAI/strawberryfields/pull/290)

* Fixed a bug in the `MZgate`, where the internal and external phases were
  in the wrong order in both the docstring and the argument list. The new
  signature is `MZgate(phase_in, phase_ex)`, matching the existing `rectangular_symmetric`
  decomposition.
  [(#301)](https://github.com/XanaduAI/strawberryfields/pull/301)

* Updated the relevant methods in `RemoteEngine` and `Connection` to derive `shots`
  from the Blackbird script or `Program` if not explicitly specified.
  [(#327)](https://github.com/XanaduAI/strawberryfields/pull/327)

* Fixed a bug in homodyne measurements in the Fock backend, where computed
  probability values could occasionally include small negative values
  due to floating point precision error.
  [(#364)](https://github.com/XanaduAI/strawberryfields/pull/364)

* Fixed a bug that caused an exception when printing results with no state.
  [(#367)](https://github.com/XanaduAI/strawberryfields/pull/367)

* Improves the Takagi decomposition, by making explicit use of the eigendecomposition of real symmetric matrices. [(#352)](https://github.com/XanaduAI/strawberryfields/pull/352)

<h3>Contributors</h3>

This release contains contributions from (in alphabetical order):

Ville Bergholm, Tom Bromley, Jack Ceroni, Theodor Isacsson, Josh Izaac, Nathan Killoran, Shreya P Kumar,
Leonhard Neuhaus, Nicolás Quesada, Jeremy Swinarton, Antal Száva, Paul Tan, Zeid Zabaneh.


# Release 0.12.1

<h3>New features</h3>

* A new `gaussian_unitary` circuitspec that can be used to compile any sequency of Gaussian
  transformations into a single `GaussianTransform` gate and a sequence of single mode `Dgate`s.
  [(#238)](https://github.com/XanaduAI/strawberryfields/pull/238)

<h3>Improvements</h3>

* Add new Strawberry Fields applications paper to documentation
  [(#274)](https://github.com/XanaduAI/strawberryfields/pull/274)

* Update figure for GBS device in documentation
  [(#275)](https://github.com/XanaduAI/strawberryfields/pull/275)

<h3>Bug fixes</h3>

* Fix installation issue with incorrect minimum version number for `thewalrus`
  [(#272)](https://github.com/XanaduAI/strawberryfields/pull/272)
  [(#277)](https://github.com/XanaduAI/strawberryfields/pull/277)

* Correct URL for image in `README`
  [(#273)](https://github.com/XanaduAI/strawberryfields/pull/273)

* Add applications data to `MANIFEST.in`
  [(#278)](https://github.com/XanaduAI/strawberryfields/pull/278)

<h3>Contributors</h3>

This release contains contributions from (in alphabetical order):

Ville Bergholm, Tom Bromley, Nicolás Quesada, Paul Tan


# Release 0.12.0

<h3>New features</h3>

* A new applications layer, allowing users to interface samples generated from near-term photonic
  devices with problems of practical interest. The `apps` package consists of the following
  modules:

  - The `apps.sample` module, for encoding graphs and molecules into Gaussian boson sampling
    (GBS) and generating corresponding samples.

  - The `apps.subgraph` module, providing a heuristic algorithm for finding dense subgraphs from GBS
    samples.

  - The `apps.clique` module, providing tools to convert subgraphs sampled from GBS into cliques and
    a heuristic to search for larger cliques.

  - The `apps.similarity` module, allowing users to embed graphs into high-dimensional feature
    spaces using GBS. Resulting feature vectors provide measures of graph similarity for machine
    learning tasks.

  - The `apps.points` module, allowing users to sample subsets of points according to new
    point processes that can be generated from a GBS device.

  - The `apps.vibronic` module, providing functionality to construct the vibronic absorption
    spectrum of a molecule from GBS samples.

<h3>Improvements</h3>

* The documentation was improved and refactored. Changes include:

  - A brand new theme, now matching PennyLane
    [(#262)](https://github.com/XanaduAI/strawberryfields/pull/262)

  - The documentation has been restructured to make it
    easier to navigate
    [(#266)](https://github.com/XanaduAI/strawberryfields/pull/266)

<h3>Contributors</h3>

This release contains contributions from (in alphabetical order):

Juan Miguel Arrazola, Tom Bromley, Josh Izaac, Soran Jahangiri, Nicolás Quesada


# Release 0.11.2

<h3>New features</h3>

* Adds the MZgate to ops.py, representing a Mach-Zehnder interferometer. This is
  not a primitive of the existing simulator backends; rather, `_decompose()` is
  defined, decomposing it into an external phase shift, two 50-50 beamsplitters,
  and an internal phase shift.
  [(#127)](https://github.com/XanaduAI/strawberryfields/pull/127)

* The `Chip0Spec` circuit class now defines a `compile` method, allowing
  arbitrary unitaries comprised of `{Interferometer, BSgate, Rgate, MZgate}`
  operations to be validated and compiled to match the topology of chip0.
  [(#127)](https://github.com/XanaduAI/strawberryfields/pull/127)

* `strawberryfields.ops.BipartiteGraphEmbed` quantum decomposition now added,
  allowing a bipartite graph to be embedded on a device that allows for
  initial two-mode squeezed states, and block diagonal unitaries.

* Added threshold measurements, via the new operation `MeasureThreshold`,
  and provided implementation of this operation in the Gaussian backend.
  [(#152)](https://github.com/XanaduAI/strawberryfields/pull/152)

* Programs can now have free parameters/arguments which are only bound to
  numerical values when the Program is executed, by supplying the actual
  argument values to the `Engine.run` method.
  [(#163)](https://github.com/XanaduAI/strawberryfields/pull/163)

<h3>API Changes</h3>

* The `strawberryfields.ops.Measure` shorthand has been deprecated in favour
  of `strawberryfields.ops.MeasureFock()`.
  [(#145)](https://github.com/XanaduAI/strawberryfields/pull/145)

* Several changes to the `strawberryfields.decompositions` module:
  [(#127)](https://github.com/XanaduAI/strawberryfields/pull/127)

  - The name `clements` has been replaced with `rectangular` to
    correspond with the shape of the resulting decomposition.

  - All interferometer decompositions (`rectangular`, `rectangular_phase_end`,
    `rectangular_symmetric`, and `triangular`) now have standardized outputs
    `(tlist, diag, tilist)`, so they can easily be swapped.

* Several changes to `ops.Interferometer`:
  [(#127)](https://github.com/XanaduAI/strawberryfields/pull/127)

  - The calculation of the ops.Interferometer decomposition has been moved from
    `__init__` to `_decompose()`, allowing the interferometer decomposition type
    to be set by a `CircuitSpec` during compilation.

  - `**kwargs` is now passed through from `Operation.decompose` -> `Gate.decompose`
    -> `SpecificOp._decompose`, allowing decomposition options to be passed during
    compilation.

  - `ops.Interferometer` now accepts the keyword argument `mesh` to be set during
    initialization, allowing the user to specify the decomposition they want.

* Moves the `Program.compile_seq` method to `CircuitSpecs.decompose`. This allows it
  to be accessed from the `CircuitSpec.compile` method. Furthermore, it now must also
  be passed the program registers, as compilation may sometimes require this.
  [(#127)](https://github.com/XanaduAI/strawberryfields/pull/127)

* Parameter class is replaced by `MeasuredParameter` and `FreeParameter`, both inheriting from
  `sympy.Symbol`. Fixed numeric parameters are handled by the built-in Python numeric
  classes and numpy arrays.
  [(#163)](https://github.com/XanaduAI/strawberryfields/pull/163)

* `Parameter`, `RegRefTransform` and `convert` are removed.
  [(#163)](https://github.com/XanaduAI/strawberryfields/pull/163)

<h3>Improvements</h3>

* Photon-counting measurements can now be done in the Gaussian backend for states with nonzero displacement.
  [(#154)](https://github.com/XanaduAI/strawberryfields/pull/154)

* Added a new test for the cubic phase gate
  [(#160)](https://github.com/XanaduAI/strawberryfields/pull/160)

* Added new integration tests for the Gaussian gates that are not primitive,
  i.e., P, CX, CZ, and S2.
  [(#173)](https://github.com/XanaduAI/strawberryfields/pull/173)

<h3>Bug fixes</h3>

* Fixed bug in `strawberryfields.decompositions.rectangular_symmetric` so its
  returned phases are all in the interval [0, 2*pi), and corrects the
  function docstring.
  [(#196)](https://github.com/XanaduAI/strawberryfields/pull/196)

* When using the `'gbs'` compilation target, the measured registers are now sorted in
  ascending order in the resulting compiled program.
  [(#144)](https://github.com/XanaduAI/strawberryfields/pull/144)

* Fixed typo in the Gaussian Boson Sampling example notebook.
  [(#133)](https://github.com/XanaduAI/strawberryfields/pull/133)

* Fixed a bug in the function `smeanxp` of the Gaussian Backend simulator.
  [(#154)](https://github.com/XanaduAI/strawberryfields/pull/154)

* Clarified description of matrices that are accepted by graph embed operation.
  [(#147)](https://github.com/XanaduAI/strawberryfields/pull/147)

* Fixed typos in the documentation of the CX gate and BSgate
  [(#166)](https://github.com/XanaduAI/strawberryfields/pull/166)
  [(#167)](https://github.com/XanaduAI/strawberryfields/pull/167)
  [(#169)](https://github.com/XanaduAI/strawberryfields/pull/169)


# Release 0.11.1

<h3>Improvements</h3>

* Added the `circuit_spec` attribute to `BaseBackend` to denote which CircuitSpecs class
  should be used to validate programs for each backend
  [(#125)](https://github.com/XanaduAI/strawberryfields/pull/125).

* Removed the `return_state` keyword argument from `LocalEngine.run()`. Now no state
  object is returned if `modes==[]`.
  [(#126)](https://github.com/XanaduAI/strawberryfields/pull/126)

* Fixed a typo in the boson sampling tutorial.
  [(#133)](https://github.com/XanaduAI/strawberryfields/pull/133)

<h3>Bug fixes</h3>

* Allows imported Blackbird programs to store `target` options
  as default run options. During eng.run, if no run options are provided
  as a keyword argument, the engine will fall back on the run options stored
  within the program.
  This fixes a bug where shots specified in Blackbird scripts were not being
  passed to `eng.run`.
  [(#130)](https://github.com/XanaduAI/strawberryfields/pull/130)

* Removes `ModuleNotFoundError` from the codebase, replacing all occurrences
  with `ImportError`. Since `ModuleNotFoundError` was only introduced in
  Python 3.6+, this fixes a bug where Strawberry Fields was not importable
  on Python 3.5
  [(#124)](https://github.com/XanaduAI/strawberryfields/pull/124).

* Updates the Chip0 template to use `MeasureFock() | [0, 1, 2, 3]`, which will
  allow correct fock measurement behaviour when simulated on the Gaussian backend
  [(#124)](https://github.com/XanaduAI/strawberryfields/pull/124).

* Fixed a bug in the `GraphEmbed` op, which was not correctly determining when a
  unitary was the identity
  [(#128)](https://github.com/XanaduAI/strawberryfields/pull/128).


# Release 0.11.0

This is a significant release, with breaking changes to how quantum programs are constructed and executed. For example, the following Strawberry Fields program, <= version 0.10:

```python
eng, q = sf.Engine(2, hbar=0.5)

with eng:
    Sgate(0.5) | q[0]
    MeasureFock() | q[0]

state = eng.run("fock", cutoff_dim=5)
ket = state.ket()
print(q[0].val)
```

would now be written, in v0.11, as follows:

```python
sf.hbar = 0.5
prog = sf.Program(2)
eng = sf.Engine("fock", backend_options={"cutoff_dim": 5})

with prog.context as q:
    Sgate(0.5) | q[0]
    MeasureFock() | q[0]

results = eng.run(prog)
ket = results.state.ket()
print(results.samples[0])
```

<h3>New features</h3>

- The functionality of the `Engine` class has been divided into two new classes: `Program`, which represents a quantum circuit or a fragment thereof, and `Engine`, which executes `Program` instances.

- Introduced the `BaseEngine` abstract base class and the `LocalEngine` child class. `Engine` is kept as an alias for `LocalEngine`.

- The Engine API has been changed slightly:

  The engine is initialized with the required backend, as well as a `backend_options` dictionary, which is passed to the backend:

    ```python
    eng = sf.Engine("fock", backend_options={"cutoff_dim": 5}
    ```

  `LocalEngine.run()` now accepts a program to execute, and returns a `Result` object that contains both a state object (`Result.state`) and measurement samples (`Result.samples`):

    ```python
    results = eng.run(prog)
    state = results.state
    samples = results.samples
    ```

  - `compile_options` can be provided when calling `LocalEngine.run()`. These are passed to the `compile()` method of the program before execution.

  - `run_options` can be provided when calling `LocalEngine.run()`. These are used to determine the characteristics of the measurements and state contained in the `Results` object returned after the program is finished executing.

  - `shots` keyword argument can be passed to `run_options`, enabling multi-shot sampling. Supported only
    in the Gaussian backend, and only for Fock measurements.

 - The Gaussian backend now officially supports Fock-basis measurements (`MeasureFock`), but does not update the quantum state after a Fock measurement.

- Added the `io` module, which is used to save/load standalone Blackbird scripts from/into Strawberry Fields. Note that the Blackbird DSL has been spun off as an independent package and is now a dependency of Strawberry Fields.

- Added a new interferometer decomposition `mach_zehnder` to the decompositions module.

- Added a `Configuration` class, which is used to load, store, save, and modify configuration options for Strawberry Fields.

- `hbar` is now set globally for the entire session, by setting the value of `sf.hbar` (default is 2).


- Added the ability to generate random real (orthogonal) interferometers and random block diagonal symplectic and covariance matrices.

- Added two top-level functions:
    - `about()`, which prints human-readable system info including installed versions of various Python packages.
    - `cite()`, which prints a bibtex citation for SF.

- Added a glossary to the documentation.

<h3>API Changes</h3>

- Added the `circuitspecs` subpackage, containing the `CircuitSpecs` class and a quantum circuit database.

  The database can be used to
    - Validate that a `Program` belongs in a specific circuit class.
    - Compile a `Program` for a desired circuit target, e.g., so that it can be executed on a given backend.
  The database includes a number of compilation targets, including Gaussian Boson Sampling circuits.

- The way hbar is handled has been simplified:
    - The backend API is now entirely hbar-independent, i.e., every backend API method is defined in terms of a and a^\dagger only, not x and p.
    - The backends always explicitly use `hbar=2` internally.
    - `hbar` is now a global, frontend-only variable that the user can set at the beginning of the session. It is used at the `Operation.apply()` level to scale the inputs and outputs of the backend API calls as needed, and inside the `State` objects.
    - The only backend API calls that need to do hbar scaling for the input parameters are the X, Z, and V gates, the Gaussian state decomposition, and homodyne measurements (both the returned value and postselection argument are scaled).

<h3>Improvements</h3>

- Removed TensorFlow as an explicit dependency of Strawberry Fields. Advanced users can still install TensorFlow manually using `pip install tensorflow==1.3` and use as before.

- The behaviour and function signature of the `GraphEmbed` operation has been updated.

- Remove the unused `Command.decomp` instance attribute.

- Better error messages for the `New` operation when used outside of a circuit.

- Docstrings updated in the decompositions module.

- Docstrings for Fock backend reformatted and cleaned up.

- Cleaning up of citations and `references.bib` file.

- Typos in documentation fixed.

<h3>Bug fixes</h3>

- Fixed a bug with installation on Windows for certain locales.
- Fixed a bug in the `New` operation.
- Bugfix in `Gate.merge()`
- Fixed bugs in `measure_fock` in the TensorFlow backend which caused samples to be evaluated independently and for conditional states to be potentially decoupled from the measurement results.
- Fixed a latent bug in `graph_embed`.
- Bugfix for Bloch-Messiah returning non-symplectic matrices when input is passive.

<h3>Contributors</h3>

This release contains contributions from (in alphabetical order):

Ville Bergholm, Tom Bromley, Ish Dhand, Karel Dumon, Xueshi Guo, Josh Izaac, Nathan Killoran, Leonhard Neuhaus, Nicolás Quesada.



# Release 0.10

<h3>New features</h3>

- Added two new utility functions to extract a numerical representation of a circuit from an Engine object: `extract_unitary` and `extract_channel`.

- Added a LaTeX quantum circuit drawer, that outputs the engine queue or the applied operations as a qcircuit compatible circuit diagram.

- Added support for an alternative form of Clements decomposition, where the local phases occur at the end rather than in the middle of the beamsplitter array. This decomposition is more symmetric than the intermediate one, which could make it more robust. This form also makes it easier to implement a tensor-network simulation of linear optics.

- Adds the `GraphEmbed` quantum operation/decomposition to the Strawberry Fields frontend. This allows the embedding of an arbitrary (complex-valued) weighted adjacency matrix into a Gaussian boson sampler.

- Adds support for the Reck decomposition

- Added documentation to the Quantum Algorithms section on CV quantum neural networks

<h3>Improvements</h3>

- Test suite has been ported to pytest

- Linting improvements

- Made corrections to the Clements decomposition documentation and docstring, and fixed the Clements unit tests to ensure they are deterministic.

<h3>Bug fixes</h3>

- Fixed Bloch-Messiah bug arising when singular values were degenerate. Previously, the Bloch-Messiah decomposition did not return matrices in the canonical symplectic form if one or more of the Bloch-Messiah singular values were degenerate.

<h3>Contributors</h3>

This release contains contributions from (in alphabetical order):

Shahnawaz Ahmed, Thomas R. Bromley, Ish Dhand, Marcus Edwards, Christian Gogolin, Josh Izaac, Nathan Killoran, Filippo Miatto, Nicolás Quesada.


# Release 0.9

<h3>New features</h3>

- Updated the [Strawberry Fields gallery](https://strawberryfields.readthedocs.io/en/latest/gallery/gallery.html), featuring community-submitted content (tutorials, notebooks, repositories, blog posts, research papers, etc.) using Strawberry Fields

- Added the `@operation` decorator, which allows commonly-used algorithms and subroutines to be declared in blackbird code as one-liner operations

- Added a `ThermalLossChannel` to the Strawberry Fields API (currently supported by the Gaussian backend)

- Added a `poly_quad_expectation` method to the `state` objects for Gaussian and Fock backends

<h3>Improvements</h3>

- New and improved tests

- Fixed typos in code/documentation

<h3>Contributors</h3>

This release contains contributions from:

Juan Leni, Arthur Pesah, Brianna Gopaul, Nicolás Quesada, Josh Izaac, and Nathan Killoran.


# Release 0.8

<h3>New features</h3>
* You can now prepare multimode states in all backends, via the following new quantum operations in `strawberryfields.ops`:
    - `Ket`
    - `DensityMatrix`
    - `Gaussian`

  Both `Ket` and `DensityMatrix` work with the Fock backends, while `Gaussian` works with all three, applying the Williamson decomposition or, optionally, directly preparing the Gaussian backend with the provided Gaussian state.
* Added Gaussian decompositions to the front-end; these can be accessed via the new quantum operations `Interferometer`, `GaussianTransform`, `Gaussian`. These allow you to apply interferometers, Gaussian symplectic transformations, and prepare a state based on a covariance matrix respectively. You can also query the engine to determine the CV gate decompositions applied.
* Added the cross-Kerr interaction, accessible via the quantum operation `CKgate()`.
* Added utilities for creating random covariance, symplectic, and Gaussian unitary matrices in `strawberryfields.utils`.
* States can now be compared directly for equality - this is defined separately for Gaussian states and Fock basis states.


<h3>Improvements</h3>
* The engine logic and behaviour has been overhauled, making it simpler to use and understand.
    - `eng.run()` and `eng.reset()` now allow the user to alter parameters such as `cutoff_dim` between runs.
    - `eng.reset_backend()` has been renamed to `eng.reset()`, and now also implicitly resets the queue.
    - The engine can now be reset even in the case of modes having being added/deleted, with no side effects. This is due to the presence of register checkpoints, allowing the engine to keep track of register changes.
    - `eng.print_applied()` keeps track of multiple simulation runs, by using nested lists.
* A new parameter class is introduced - this is a developmental change, and does not affect the user-facing parts of Strawberry Fields. All parameters passed to quantum operations are 'wrapped' in this parameter class, which also contains several high level mathematical and array/tensor manipulation functions and methods.


<h3>Contributors</h3>
This release contains contributions from:

Ville Bergholm, Christian Gogolin, Nicolás Quesada, Josh Izaac, and Nathan Killoran.




# Release 0.7.3

<h3>New features</h3>
* Added Gaussian decompositions to the front-end; these can be accessed via the new quantum operations `Interferometer`, `GaussianTransform`, `CovarianceState`. These allow you to apply interferometers, Gaussian symplectic transformations, and prepare a state based on a covariance matrix respectively. You can also query the engine to determine the CV gate decompositions applied.
* Added utilities for creating random covariance, symplectic, and gaussian unitary matrices in `strawberryfields.utils`.

<h3>Improvements</h3>
* Created a separate package `strawberryfields-gpu` that requires `tensorflow-gpu`.
* Modified TFBackend to cache non-variable parts of the beamsplitter, to speed up computation.
* Minor performance improvement in `fock_prob()` by avoiding inverting a matrix twice.

<h3>Bug fixes</h3>
* Fixed bug #10 by adding the ability to reset the Fock modeMap and GaussianCircuit class
* Fixed bug #11 by reshaping the Fock probabilities if the state happens to be pure states
* Fixed Clements decomposition bug where some phase angles weren't applied
* Fixed typo in displaced squeezed formula in documentation
* Fix to prevent beamsplitter prefactor cache from breaking things if using two graphs
* Fix bug #13, GaussianBackend.state() raises an IndexError if all modes in the state have been deleted.


# Release 0.7.2

<h3>Bug fixes</h3>
* Fixed Tensorflow requirements in `setup.py`, so that installation will now work for versions of tensorflow>=1.3,<1.7

<h3>Known issues</h3>
* Tensorflow version 1.7 introduces some breaking API changes, so is currently not supported by Strawberry Fields.


# Release 0.7.1

Initial public release.

<h3>Contributors</h3>
This release contains contributions from:

Nathan Killoran, Josh Izaac, Nicolás Quesada, Matthew Amy, and Ville Bergholm.<|MERGE_RESOLUTION|>--- conflicted
+++ resolved
@@ -186,7 +186,6 @@
   engine = sf.RemoteEngine("X8", connection=connection)
   ```
 
-<<<<<<< HEAD
 * The `sf.api.Job` class has been replaced with the
   [xcc.Job](https://xanadu-cloud-client.readthedocs.io/en/stable/api/xcc.Job.html)
   class.
@@ -223,7 +222,7 @@
 
   The `job.wait()` method is a blocking method that will wait for the job to finish. Alternatively,
   `job.clear()` can be called to clear the cache, allowing `job.status` to re-fetch the job status.
-=======
+
 * The `sf.api.Result` class has been updated to support the Xanadu Cloud Client integration.
   [(#651)](https://github.com/XanaduAI/strawberryfields/pull/651)
 
@@ -247,8 +246,6 @@
   It now works as a container for a device specification dictionary. There are no more API
   connection usages, and `DeviceSpec.target` is retrieved from the device specification rather than
   passed at initialization.
-
->>>>>>> 53b95f78
 
 <h3>Bug fixes</h3>
 
