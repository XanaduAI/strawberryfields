--- conflicted
+++ resolved
@@ -34,11 +34,8 @@
     "thewalrus>=0.17.0",
     "toml",
     "urllib3>=1.25.3",
-<<<<<<< HEAD
     "quantum-xir>=0.1.0",
-=======
     "xanadu-cloud-client>=0.1.1",
->>>>>>> 5c2aeb3a
 ]
 
 info = {
