# Copyright 2019 Xanadu Quantum Technologies Inc.

# Licensed under the Apache License, Version 2.0 (the "License");
# you may not use this file except in compliance with the License.
# You may obtain a copy of the License at

#     http://www.apache.org/licenses/LICENSE-2.0

# Unless required by applicable law or agreed to in writing, software
# distributed under the License is distributed on an "AS IS" BASIS,
# WITHOUT WARRANTIES OR CONDITIONS OF ANY KIND, either express or implied.
# See the License for the specific language governing permissions and
# limitations under the License.

#!/usr/bin/env python3
import sys
import os
from setuptools import setup
# from sphinx.setup_command import BuildDoc

with open("strawberryfields/_version.py") as f:
	version = f.readlines()[-1].split()[-1].strip("\"'")

# cmdclass = {'build_docs': BuildDoc}

requirements = [
    "numpy>=1.16.3",
    "scipy>=1.0.0",
    "networkx>=2.0",
    "quantum-blackbird>=0.2.0",
<<<<<<< HEAD
    "python-dateutil>=2.8.0",
=======
    "toml",
    "appdirs"
>>>>>>> 5defeaf6
]

# extra_requirements = [
#     "tf": ["tensorflow>=1.3.0,<1.7"],
#     "tf_gpu": ["tensorflow-gpu>=1.3.0,<1.7"]
# ]

info = {
    'name': 'StrawberryFields',
    'version': version,
    'maintainer': 'Xanadu Inc.',
    'maintainer_email': 'nathan@xanadu.ai',
    'url': 'http://xanadu.ai',
    'license': 'Apache License 2.0',
    'packages': [
                    'strawberryfields',
                    'strawberryfields.devicespecs',
                    'strawberryfields.backends',
                    'strawberryfields.backends.tfbackend',
                    'strawberryfields.backends.fockbackend',
                    'strawberryfields.backends.gaussianbackend'
                ],
    'package_data': {'strawberryfields': ['backends/data/*']},
    'include_package_data': True,
    'description': 'Open source library for continuous-variable quantum computation',
    'long_description': open('README.rst').read(),
    'provides': ["strawberryfields"],
    'install_requires': requirements,
    # 'extras_require': extra_requirements,
    'command_options': {
        'build_sphinx': {
            'version': ('setup.py', version),
            'release': ('setup.py', version)}}
}

classifiers = [
    "Development Status :: 3 - Alpha",
    "Environment :: Console",
    "Intended Audience :: Science/Research",
    "License :: OSI Approved :: Apache Software License",
    "Natural Language :: English",
    "Operating System :: POSIX",
    "Operating System :: MacOS :: MacOS X",
    "Operating System :: POSIX :: Linux",
    "Operating System :: Microsoft :: Windows",
    "Programming Language :: Python",
    'Programming Language :: Python :: 3',
    'Programming Language :: Python :: 3.5',
    'Programming Language :: Python :: 3.6',
    'Programming Language :: Python :: 3 :: Only',
    "Topic :: Scientific/Engineering :: Physics"
]

setup(classifiers=classifiers, **(info))<|MERGE_RESOLUTION|>--- conflicted
+++ resolved
@@ -16,10 +16,11 @@
 import sys
 import os
 from setuptools import setup
+
 # from sphinx.setup_command import BuildDoc
 
 with open("strawberryfields/_version.py") as f:
-	version = f.readlines()[-1].split()[-1].strip("\"'")
+    version = f.readlines()[-1].split()[-1].strip("\"'")
 
 # cmdclass = {'build_docs': BuildDoc}
 
@@ -28,12 +29,9 @@
     "scipy>=1.0.0",
     "networkx>=2.0",
     "quantum-blackbird>=0.2.0",
-<<<<<<< HEAD
     "python-dateutil>=2.8.0",
-=======
     "toml",
-    "appdirs"
->>>>>>> 5defeaf6
+    "appdirs",
 ]
 
 # extra_requirements = [
@@ -42,31 +40,33 @@
 # ]
 
 info = {
-    'name': 'StrawberryFields',
-    'version': version,
-    'maintainer': 'Xanadu Inc.',
-    'maintainer_email': 'nathan@xanadu.ai',
-    'url': 'http://xanadu.ai',
-    'license': 'Apache License 2.0',
-    'packages': [
-                    'strawberryfields',
-                    'strawberryfields.devicespecs',
-                    'strawberryfields.backends',
-                    'strawberryfields.backends.tfbackend',
-                    'strawberryfields.backends.fockbackend',
-                    'strawberryfields.backends.gaussianbackend'
-                ],
-    'package_data': {'strawberryfields': ['backends/data/*']},
-    'include_package_data': True,
-    'description': 'Open source library for continuous-variable quantum computation',
-    'long_description': open('README.rst').read(),
-    'provides': ["strawberryfields"],
-    'install_requires': requirements,
+    "name": "StrawberryFields",
+    "version": version,
+    "maintainer": "Xanadu Inc.",
+    "maintainer_email": "nathan@xanadu.ai",
+    "url": "http://xanadu.ai",
+    "license": "Apache License 2.0",
+    "packages": [
+        "strawberryfields",
+        "strawberryfields.devicespecs",
+        "strawberryfields.backends",
+        "strawberryfields.backends.tfbackend",
+        "strawberryfields.backends.fockbackend",
+        "strawberryfields.backends.gaussianbackend",
+    ],
+    "package_data": {"strawberryfields": ["backends/data/*"]},
+    "include_package_data": True,
+    "description": "Open source library for continuous-variable quantum computation",
+    "long_description": open("README.rst").read(),
+    "provides": ["strawberryfields"],
+    "install_requires": requirements,
     # 'extras_require': extra_requirements,
-    'command_options': {
-        'build_sphinx': {
-            'version': ('setup.py', version),
-            'release': ('setup.py', version)}}
+    "command_options": {
+        "build_sphinx": {
+            "version": ("setup.py", version),
+            "release": ("setup.py", version),
+        }
+    },
 }
 
 classifiers = [
@@ -80,11 +80,11 @@
     "Operating System :: POSIX :: Linux",
     "Operating System :: Microsoft :: Windows",
     "Programming Language :: Python",
-    'Programming Language :: Python :: 3',
-    'Programming Language :: Python :: 3.5',
-    'Programming Language :: Python :: 3.6',
-    'Programming Language :: Python :: 3 :: Only',
-    "Topic :: Scientific/Engineering :: Physics"
+    "Programming Language :: Python :: 3",
+    "Programming Language :: Python :: 3.5",
+    "Programming Language :: Python :: 3.6",
+    "Programming Language :: Python :: 3 :: Only",
+    "Topic :: Scientific/Engineering :: Physics",
 ]
 
 setup(classifiers=classifiers, **(info))