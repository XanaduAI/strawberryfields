--- conflicted
+++ resolved
@@ -29,11 +29,7 @@
     "scipy>=1.0.0",
     "networkx>=2.0",
     "quantum-blackbird>=0.2.0",
-<<<<<<< HEAD
-    "hafnian>=0.7",
-=======
     "thewalrus>=0.7",
->>>>>>> 08206c0a
     "toml",
     "appdirs",
 ]
