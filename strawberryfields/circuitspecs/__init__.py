--- conflicted
+++ resolved
@@ -37,23 +37,15 @@
 executed on that backend.
 """
 from .circuit_specs import CircuitSpecs
-<<<<<<< HEAD
-from .chip2 import Chip2Specs
+from .X8 import X8_01
 from .X12 import X12_01, X12_02
-=======
-from .X8 import X8_01
->>>>>>> deac750d
 from .fock import FockSpecs
 from .gaussian import GaussianSpecs
 from .gbs import GBSSpecs
 from .tensorflow import TFSpecs
 from .gaussian_unitary import GaussianUnitary
 
-<<<<<<< HEAD
-specs = (Chip2Specs, X12_01, X12_02, FockSpecs, GaussianSpecs, GBSSpecs, TFSpecs, GaussianUnitary)
-=======
-specs = (X8_01, FockSpecs, GaussianSpecs, GBSSpecs, TFSpecs, GaussianUnitary)
->>>>>>> deac750d
+specs = (X8_01, X12_01, X12_02, FockSpecs, GaussianSpecs, GBSSpecs, TFSpecs, GaussianUnitary)
 
 circuit_db = {c.short_name: c for c in specs}
 """dict[str, ~strawberryfields.circuitspecs.CircuitSpecs]: Map from circuit family short name to the corresponding class."""
