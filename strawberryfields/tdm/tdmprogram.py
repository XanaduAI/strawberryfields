--- conflicted
+++ resolved
@@ -287,18 +287,12 @@
         super().__init__(num_subsystems=self.concurr_modes, name=name)
 
         self.type = "tdm"
-<<<<<<< HEAD
+        self.timebins = 0
         self.total_timebins = 0
         self.spatial_modes = 0
         self.measured_modes = []
         self.rolled_circuit = None
         self.unrolled_circuit = None
-=======
-        self.timebins = 0
-        self.total_timebins = 0
-        self.spatial_modes = 0
-        self.measured_modes = []
->>>>>>> 165b9e14
 
     # pylint: disable=arguments-differ, invalid-overridden-method
     def context(self, *args, copies=1, shift="default"):
