# Copyright 2019-2020 Xanadu Quantum Technologies Inc.

# Licensed under the Apache License, Version 2.0 (the "License");
# you may not use this file except in compliance with the License.
# You may obtain a copy of the License at

#     http://www.apache.org/licenses/LICENSE-2.0

# Unless required by applicable law or agreed to in writing, software
# distributed under the License is distributed on an "AS IS" BASIS,
# WITHOUT WARRANTIES OR CONDITIONS OF ANY KIND, either express or implied.
# See the License for the specific language governing permissions and
# limitations under the License.

"""
This module implements the :class:`.TDMProgram` class which acts as a representation for time-domain quantum circuits.
"""
# pylint: disable=too-many-instance-attributes,attribute-defined-outside-init

from operator import itemgetter
from math import ceil
from collections.abc import Iterable

import numpy as np
import blackbird as bb
from strawberryfields import ops
from strawberryfields.program import Program
from strawberryfields.parameters import par_is_symbolic
from strawberryfields.program_utils import CircuitError


def shift_by(l, n):
    """Convenience function to shift a list by a number of steps.

    If ``n`` is positive it shifts to the left.

    Args:
        l (list): list to be shifted
        n (int): size of the shift
    """
    return l[n:] + l[:n]


def get_modes(cmd, q):
    """Returns the registers from q required by a command.

    Args:
        cmd (.Command): a Strawberryfields command
        q (.RegRef): a register object

    Return:
        modes (tuple[int]): sequence of mode labels
    """
    reg_getter = itemgetter(*[r.ind for r in cmd.reg])
    modes = reg_getter(q)

    if not isinstance(modes, tuple):
        modes = (modes,)

    return modes


def input_check(args):
    """Checks the input arguments have consistent dimensions.

    Args:
        args (Sequence[Sequence]): sequence of sequences specifying the value of the parameters
    """
    # check if all lists are of equal length
    param_lengths = [len(param) for param in args]
    if len(set(param_lengths)) != 1:
        raise ValueError("Gate-parameter lists must be of equal length.")


def _get_mode_order(num_of_values, modes, N, timebins):
    """Get the order in which the modes were measured.

    The mode order is determined by the circuit and the mode-shifting occurring in
    :class:`~.TDMProgram`. For the following circuit, the mode order returned by this
    function would be ``[0, 2, 0, 1]``, duplicated shots number of times:

    >>> prog = sf.TDMProgram(N = [1, 2])

    >>> with prog.context([1, 2], [4, 5]) as (p, q):
    ...     MeasureHomodyne(p[0]) | q[0]
    ...     MeasureHomodyne(p[1]) | q[2]

    """

    all_modes = []
<<<<<<< HEAD
    mode_order = []

=======
>>>>>>> ec08408e
    for i, _ in enumerate(N):
        timebin_modes = list(range(sum(N[:i]), sum(N[: i + 1])))
        # shift the timebin_modes if the measured mode isn't the first in the
        # band, so that the measurements start at the correct mode
        shift = modes[i] - sum(N[:i])
        timebin_modes = timebin_modes[shift:] + timebin_modes[:shift]

        # extend the modes by duplicating the list so that the measured mode
        # orders in all bands have the same length
        extended_modes = timebin_modes * (1 + num_of_values // len(timebin_modes))
        all_modes.append(extended_modes[:num_of_values])

        # alternate measurements in the bands and extend/duplicate the resulting
        # list so that it is at least as long as `num_of_values`
        mode_order = [i for j in zip(*all_modes) for i in j]
    return mode_order[:num_of_values]


def reshape_samples(all_samples, modes, N, timebins):
    """Reshapes the samples dict so that they have the expected correct shape.

    Corrects the :attr:`~.Results.all_samples` dictionary so that the measured modes are
    the ones defined to be measured in the circuit, instead of being spread over a larger
    number of modes due to the mode-shifting occurring in :class:`~.TDMProgram`.

    The function iterates through samples obtained from the unrolled circuit to populate
    and return a new samples dictionary with the shape ``{spatial mode: (shots,
    timebins)}``. E.g., this unrolled circuit:

    .. code-block:: python

        ...
        MeasureHomodyne(0) | (q[0])  # shot 0, timebin 0, spatial mode 0  (sample 0)
        MeasureHomodyne(0) | (q[2])  # shot 0, timebin 0, spatial mode 2  (sample 1)
        ...
        MeasureHomodyne(0) | (q[0])  # shot 0, timebin 1, spatial mode 0  (sample 2)
        MeasureHomodyne(0) | (q[1])  # shot 0, timebin 1, spatial mode 2  (sample 3)
        ...
        MeasureHomodyne(0) | (q[0])  # shot 1, timebin 0, spatial mode 0  (sample 4)
        MeasureHomodyne(0) | (q[2])  # shot 1, timebin 0, spatial mode 2  (sample 5)
        ...
        MeasureHomodyne(0) | (q[0])  # shot 1, timebin 1, spatial mode 0  (sample 6)
        MeasureHomodyne(0) | (q[1])  # shot 1, timebin 1, spatial mode 2  (sample 7)

    would return the dictionary

    .. code-block:: python

        {
            0: np.array([(sample 0), (sample 2), (sample 4), (sample 6)]),
            2: np.array([(sample 1), (sample 5)]),
            1: np.array([(sample 3), (sample 7)]),
        }

    which would then be reshaped, and returned, as follows:

    .. code-block:: python

        {
            0: np.array([[(sample 0), (sample 2)],
                         [(sample 4), (sample 6)]]),
            2: np.array([[(sample 1), (sample 3)],
                         [(sample 5), (sample 7)]]),
        }

    Args:
        all_samples (dict[int, list]): the raw measured samples
        modes (Sequence[int]): the modes that are measured in the circuit
        N (Sequence[int]): the number of concurrent modes per belt/spatial modes
        timebins (int): the number of timebins/temporal modes in the program per shot

    Returns:
        dict[int, array]: the re-shaped samples, where each key correspond to a spatial
            mode and the values have shape ``(shots, timebins)``
    """
    # calculate the total number of samples and the order in which they were measured
    num_of_values = len([i for j in all_samples.values() for i in j])
    mode_order = _get_mode_order(num_of_values, modes, N, timebins)
    idx_tracker = {i: 0 for i in mode_order}

    # iterate backwards through all_samples and add them into the correct mode
    new_samples = dict()
    timebin_idx = 0
    for i, mode in enumerate(mode_order):
        mode_idx = modes[i % len(N)]

        if mode_idx not in new_samples:
            # create an entry for the new mode with a nested list for each timebin
            new_samples[mode_idx] = [[] for _ in range(timebins)]

        sample = all_samples[mode][idx_tracker[mode]][0]
        idx_tracker[mode] += 1
        new_samples[mode_idx][timebin_idx].append(sample)

        # populate each spatial mode in one timebin before moving on to the next timebin
        # when each timebin has been filled, move to the next shot
        last_mode_in_timebin = (i + 1) % len(N) == 0
        if last_mode_in_timebin:
            timebin_idx = (timebin_idx + 1) % timebins

    # transpose each value so that it has shape `(shots, timebins)`
    return {k: np.array(v).T for k, v in new_samples.items()}


def move_vac_modes(samples, N, crop=False):
    """Moves all measured vacuum modes from the first shot of the
    returned TDM samples array to the end of the last shot.

    Args:
        samples (array[float]): samples as received from ``TDMProgram``, with the
            measured vacuum modes in the first shot
        N (int or Sequence[int]): If an integer, the number of concurrent (or 'alive')
            modes in each time bin. Alternatively, a sequence of integers
            may be provided, corresponding to the number of concurrent modes in
            the possibly multiple bands in the circuit.

    Keyword args:
        crop (bool): whether to remove all the shots containing measured vacuum
            modes at the end

    Returns:
        array[float]: the post-processed samples
    """
    num_of_vac_modes = np.max(N) - 1
    shape = samples.shape

    flat_samples = np.ravel(samples)
    samples = np.append(flat_samples[num_of_vac_modes:], [0] * num_of_vac_modes)
    samples = samples.reshape(shape)

    if crop and num_of_vac_modes != 0:
        # remove the final shots that include vac mode measurements
        num_of_shots_with_vac_modes = -num_of_vac_modes // (np.prod(shape[1:]) + 1)
        samples = samples[:num_of_shots_with_vac_modes]

    return samples


def get_mode_indices(delays):
    """Calculates the mode indices for use in a ``TDMProgram``

    Args:
        delays (list[int]): List of loop delays. E.g. ``delays = [1, 6, 36]`` for TD3.

    Returns:
        tuple(list[int], int): the mode indices and number of concurrent (or 'alive')
        modes for the program
    """
    cum_sums = np.cumsum([1] + delays)
    N = sum(delays) + 1
    return N - cum_sums, N


class TDMProgram(Program):
    r"""Represents a photonic quantum circuit in the time domain encoding.

    The ``TDMProgram`` class provides a context manager for easily defining
    a single time-bin of the time domain algorithm. As with the standard
    :class:`~.Program`, Strawberry Fields operations are appended to the
    time domain program using the Python-embedded Blackbird syntax.

    Once created, time domain programs can be executed on Strawberry Fields'
    Gaussian backend in an efficient manner, or submitted
    to be executed on compatible hardware.

    Args:
        N (int or Sequence[int]): If an integer, the number of concurrent (or 'alive')
            modes in each time bin. Alternatively, a sequence of integers
            may be provided, corresponding to the number of concurrent modes in
            the possibly multiple bands in the circuit.
        name (str): the program name (optional)

    **Example**

    Below, we create a time domain program with 2 concurrent modes:

    >>> import strawberryfields as sf
    >>> from strawberryfields import ops
    >>> prog = sf.TDMProgram(N=2)

    Once created, we can construct the program using the ``prog.context()``
    context manager.

    >>> with prog.context([1, 2], [3, 4]) as (p, q):
    ...     ops.Sgate(0.7, 0) | q[1]
    ...     ops.BSgate(p[0]) | (q[0], q[1])
    ...     ops.MeasureHomodyne(p[1]) | q[0]

    Printing out this program:

    >>> prog.print()
    Sgate(0.7, 0) | (q[1])
    BSgate({p0}, 0) | (q[0], q[1])
    MeasureHomodyne({p1}) | (q[0])

    Note that ``p0`` and ``p1`` are symbolic gate parameters; to access the numeric values,
    we must use the ``prog.parameters`` attribute:

    >>> prog.parameters
    {'p0': [1, 2], 'p1': [3, 4]}

    When we simulate a time-domain program, it is first unrolled by the engine; unrolling involves
    explicitly repeating the single time-bin sequence constructed above, and *shifting* the
    simulated registers. This 'unrolling' procedure is performed automatically by the engine, however, we can
    visualize the unrolled program by calling the :meth:`~.unroll` method.

    >>> prog.unroll(shots=3).print()
    Sgate(0.7, 0) | (q[1])
    BSgate(1, 0) | (q[0], q[1])
    MeasureHomodyne(3) | (q[0])
    Sgate(0.7, 0) | (q[0])
    BSgate(2, 0) | (q[1], q[0])
    MeasureHomodyne(4) | (q[1])
    Sgate(0.7, 0) | (q[1])
    BSgate(1, 0) | (q[0], q[1])
    MeasureHomodyne(3) | (q[0])
    Sgate(0.7, 0) | (q[0])
    BSgate(2, 0) | (q[1], q[0])
    MeasureHomodyne(4) | (q[1])
    Sgate(0.7, 0) | (q[1])
    BSgate(1, 0) | (q[0], q[1])
    MeasureHomodyne(3) | (q[0])
    Sgate(0.7, 0) | (q[0])
    BSgate(2, 0) | (q[1], q[0])
    MeasureHomodyne(4) | (q[1])

    Note the 'shifting' of the measured registers --- this optimization allows
    for time domain algorithms to be simulated in memory much more efficiently:

    >>> eng = sf.Engine("gaussian")
    >>> results = eng.run(prog, shots=3)

    The engine automatically takes this mode shifting into account; returned samples
    will always be transformed to match the modes specified during construction:

    >>> print(results.all_samples)
    {0: [array([1.26208025]), array([1.53910032]), array([-1.29648336]),
    array([0.75743215]), array([-0.17850101]), array([-1.44751996])]}

    Note that, unlike the standard :class:`~.Program`,
    the TDM context manager has both required and essential arguments:

    * Positional arguments are used to pass sequences of gate arguments
      to apply per time-bin. Within the context, these are accessible via the ``p``
      context variable; ``p[i]`` corresponds to the ``i``-th positional
      arguments.

      All positional arguments corresponding to sequences of gate arguments
      **must be the same length**. This length determines how many time-bins
      are present in the TDM program.

      If the ``p`` variable is not used, the gate argument is assumed to be **constant**
      across all time-bins.

    * ``shift="default"`` *(str or int)*: Defines how the qumode register is shifted at the end of
      each time bin. If set to ``"default"``, the qumode register is shifted such that each measured
      qumode reappears as a fresh mode at the beginning of the subsequent time bin. This is
      equivalent to a measured qumode being removed from the representation (by measurement) and a
      new one being added (by a light source). If set to an integer value, the register will shift
      by a step size of this integer at the end of each time bin.

    .. raw:: html

        <a class="meth-details-header collapse-header" data-toggle="collapse" href="#tutorials" aria-expanded="false" aria-controls="tutorials">
         <h2 style="font-size: 24px;">
            <i class="fas fa-angle-down rotate" style="float: right;"></i> Related tutorials
         </h2>
        </a>
        <div class="collapse" id="tutorials">

    .. customgalleryitem::
        :tooltip: Simulate massive time-domain quantum systems
        :description: :doc:`demos/run_time_domain`
        :figure: /_static/oneloop.svg

    .. raw:: html

        <div style='clear:both'></div>
        </div>
    """

    def __init__(self, N, name=None):
        # N is a list with the number of qumodes for each spatial mode
        if isinstance(N, int):
            self.N = [N]
        else:
            self.N = N
        self._concurr_modes = sum(self.N)

        super().__init__(num_subsystems=self._concurr_modes, name=name)

        self._is_space_unrolled = False

        self._timebins = 0
        self._spatial_modes = 0
        self._measured_modes = set()

<<<<<<< HEAD
=======
        self.type = "tdm"
        self.is_unrolled = False
        self._is_space_unrolled = False

        self.timebins = 0
        self.spatial_modes = 0
        self.measured_modes = []
>>>>>>> ec08408e
        self.rolled_circuit = None
        # `unrolled_circuit` contains the unrolled single-shot circuit, reusing previously measured
        # modes (doesn't work with Fock measurements)
        self.unrolled_circuit = None
<<<<<<< HEAD
        # `space_unrolled_circuit` only contains the space-unrolled single-shot circuit
        self.space_unrolled_circuit = None
        # `added_subsystems` corresponds to the number of subsystems added when space-unrolling

        self._added_subsystems = 0
=======
        # `space_unrolled_circuit` contains the space-unrolled single-shot circuit, instead adding
        # new modes for each new measurement (works with Fock measurements)
        self.space_unrolled_circuit = None
        # `num_added_subsystems` corresponds to the number of subsystems added when space-unrolling
        self.num_added_subsystems = 0
>>>>>>> ec08408e
        self.run_options = {}
        """dict[str, Any]: dictionary of default run options, to be passed to the engine upon
        execution of the program. Note that if the ``run_options`` dictionary is passed
        directly to :meth:`~.Engine.run`, it takes precedence over the run options specified
        here.
        """

    @property
    def measured_modes(self):
        """The number of measured modes in the program returned as a list."""
        return list(self._measured_modes)

    @property
    def timebins(self):
        """The number of timebins in the program."""
        return self._timebins

    @property
    def spatial_modes(self):
        """The number of spatial modes in the program."""
        return self._spatial_modes

    @property
    def concurr_modes(self):
        """The number of concurrent modes in the program."""
        return self._concurr_modes

    # pylint: disable=arguments-differ, invalid-overridden-method
    def context(self, *args, shift="default"):
        input_check(args)
        self.tdm_params = args
        self.shift = shift
        self.loop_vars = self.params(*[f"p{i}" for i, _ in enumerate(args)])
        # if a single parameter list is supplied, only a single free
        # parameter will be created; turn it into a list
        if not isinstance(self.loop_vars, Iterable):
            self.loop_vars = [self.loop_vars]
        return self

    # pylint: disable=too-many-branches
    def compile(self, *, device=None, compiler=None):
        """Compile the time-domain program given a Strawberry Fields photonic hardware device specification.

        Currently, the compilation is simply a check that the program matches the device.

        Args:
            device (~strawberryfields.api.DeviceSpec): device specification object to use for
                program compilation
            compiler (str, ~strawberryfields.compilers.Compiler): Compiler name or compile strategy
                to use. If a device is specified, this overrides the compile strategy specified by
<<<<<<< HEAD
                the hardware :class:`~.DeviceSpec`. If no compiler is passed, the default "TD2"
                compiler is used unless the program is a TD3 program, in which case the "passive"
                compiler is used. Currently, the only other allowed compiler is "gaussian".
=======
                the hardware :class:`~.DeviceSpec`. If no compiler is passed, the default TDM
                compiler is used. Currently, the only other allowed compilers are "gaussian" and
                "passive".
>>>>>>> ec08408e

        Returns:
            Program: compiled program
        """
<<<<<<< HEAD
        if compiler in ("gaussian", "passive"):
=======
        alt_compilers = ("gaussian", "passive")
        if compiler in alt_compilers or getattr(device, "default_compiler") in alt_compilers:
>>>>>>> ec08408e
            return super().compile(device=device, compiler=compiler)

        if device is not None:
            device_layout = bb.loads(device.layout)

            if device_layout.programtype["name"] != "tdm":
                raise TypeError(
                    'TDM compiler only supports "tdm" type device specification layouts. '
                    "Received {} type.".format(device_layout.programtype["name"])
                )

            if device.modes is not None:
                self.assert_number_of_modes(device)

            # First check: the gates are in the correct order
            program_gates = [cmd.op.__class__.__name__ for cmd in self.rolled_circuit]
            device_gates = [op["op"] for op in device_layout.operations]
            if device_gates != program_gates:
                raise CircuitError(
                    "The gates or the order of gates used in the Program is incompatible with the device '{}' ".format(
                        device.target
                    )
                )

            # Second check: the gates act on the correct modes
            program_modes = [[r.ind for r in cmd.reg] for cmd in self.rolled_circuit]
            device_modes = [op["modes"] for op in device_layout.operations]
            if program_modes != device_modes:
                raise CircuitError(
                    "Program cannot be used with the device '{}' "
                    "due to incompatible mode ordering.".format(device.target)
                )

            # Third check: the parameters of the gates are valid
            # We will loop over the different operations in the device specification

            for i, operation in enumerate(device_layout.operations):
                # We obtain the name of the parameter(s)
                param_names = operation["args"]

                program_params_len = len(self.rolled_circuit[i].op.p)
                device_params_len = len(param_names)
                # The next if is to make sure we do not flag incorrectly things like Sgate(r,0) being different Sgate(r)
                # This assumes that parameters other than the first one are zero if not explicitly stated.
                if device_params_len < program_params_len:
                    for j in range(1, program_params_len):
                        if self.rolled_circuit[i].op.p[j] != 0:
                            raise CircuitError(
                                "Program cannot be used with the device '{}' "
                                "due to incompatible parameter.".format(device.target)
                            )
                # Now we will check explicitly if the parameters in the program match
                for k, param_name in enumerate(param_names):
                    # Obtain the value of the corresponding parameter in the program
                    program_param = self.rolled_circuit[i].op.p[k]

                    # make sure that hardcoded parameters in the device layout are correct
                    if not isinstance(param_name, str):
                        if not program_param == param_name:
                            raise CircuitError(
                                "Program cannot be used with the device '{}' "
                                "due to incompatible parameter. Parameter has value '{}' "
                                "while its valid value is '{}'".format(
                                    device.target, program_param, param_name
                                )
                            )
                        continue

                    # Obtain the relevant parameter range from the device
                    param_range = device.gate_parameters[param_name]
                    if par_is_symbolic(program_param):
                        # If it is a symbolic value go and lookup its corresponding list in self.tdm_params
                        local_p_vals = self.parameters.get(program_param.name, [])

                        for x in local_p_vals:
                            if not x in param_range:
                                raise CircuitError(
                                    "Program cannot be used with the device '{}' "
                                    "due to incompatible parameter. Parameter has value '{}' "
                                    "while its valid range is '{}'".format(
                                        device.target, x, param_range
                                    )
                                )

                    else:
                        # If it is a numerical value check directly
                        if not program_param in param_range:
                            raise CircuitError(
                                "Program cannot be used with the device '{}' "
                                "due to incompatible parameter. Parameter has value '{}' "
                                "while its valid range is '{}'".format(
                                    device.target, program_param, param_range
                                )
                            )
            return self

        raise CircuitError("TDM programs cannot be compiled without a valid device specification.")

    def __enter__(self):
        super().__enter__()
        return self.loop_vars, self.register

    def __exit__(self, ex_type, ex_value, ex_tb):
        super().__exit__(ex_type, ex_value, ex_tb)

        if ex_type is None:
<<<<<<< HEAD
            self._timebins = len(self.tdm_params[0])
            self.rolled_circuit = self.circuit.copy()

            self._spatial_modes = len(self.N)
=======
            self.timebins = len(self.tdm_params[0])
            self.rolled_circuit = self.circuit.copy()

            self.spatial_modes = len(self.N)
>>>>>>> ec08408e

    @property
    def parameters(self):
        """Return the parameters of the ``TDMProgram`` as a dictionary with the parameter
        name as keys, and the parameter lists as values"""
        return dict(zip([i.name for i in self.loop_vars], self.tdm_params))

    def roll(self):
        """Represent the program in a compressed way without rolling the for loops"""
        self.is_unrolled = False
        self.circuit = self.rolled_circuit
        if self._is_space_unrolled:
<<<<<<< HEAD
            if self._added_subsystems > 0:
                self._delete_subsystems(self.register[-self._added_subsystems :])
                self.init_num_subsystems -= self._added_subsystems
                self._added_subsystems = 0
=======
            if self.num_added_subsystems > 0:
                self._delete_subsystems(self.register[-self.num_added_subsystems :])
                self.init_num_subsystems -= self.num_added_subsystems
                self.num_added_subsystems = 0
>>>>>>> ec08408e

            self._is_space_unrolled = False
        return self

    def unroll(self, shots=1):
        """Construct program with the register shift

        Calls the `_unroll_program` method which constructs the unrolled single-shot program,
        storing it in `self.unrolled_circuit` when run for the first time, and returns the unrolled
        program.

        Args:
            shots (int): the number of times the circuit should be repeated

        Returns:
            Program: unrolled program
        """
        self.is_unrolled = True
        if self.unrolled_circuit is not None:
            self.circuit = self.unrolled_circuit
            return self

        if self._is_space_unrolled:
            raise ValueError("Program is space-unrolled and must be rolled before unrolling")

        return self._unroll_program(shots)

    def space_unroll(self, shots=1):
        """Construct the space-unrolled program

        Constructs the space-unrolled single-shot program, storing it in `self.space_unrolled_circuit`
        when run for the first time, and returns the space-unrolled program including shots.

        Args:
            shots (int): the number of times the circuit should be repeated

        Returns:
            Program: unrolled program (including shots)
        """
        if self.space_unrolled_circuit is not None:
            self.circuit = self.space_unrolled_circuit
            return self

<<<<<<< HEAD
        self._added_subsystems = self._timebins - self.init_num_subsystems
        if self._added_subsystems > 0:
            self._add_subsystems(self._added_subsystems)

            self.init_num_subsystems += self._added_subsystems
=======
        if self._is_space_unrolled:
            raise ValueError(
                "Program is space-unrolled and cannot be unrolled. Must be rolled (by calling the"
                "`roll()` method) before unrolling."
            )

        return self._unroll_program(shots)

    def space_unroll(self, shots=1):
        """Construct the space-unrolled program

        Calls the `_unroll_program` method which constructs the space-unrolled single-shot program,
        storing it in `self.space_unrolled_circuit` when run for the first time, and returns the
        space-unrolled program.

        Args:
            shots (int): the number of times the circuit should be repeated

        Returns:
            Program: unrolled program
        """
        self.is_unrolled = True
        if self.space_unrolled_circuit is not None:
            self.circuit = self.space_unrolled_circuit * shots
            return self

        self.num_added_subsystems = self.timebins - self.init_num_subsystems
        if self.num_added_subsystems > 0:
            self._add_subsystems(self.num_added_subsystems)

            self.init_num_subsystems += self.num_added_subsystems
>>>>>>> ec08408e
        self._is_space_unrolled = True

        return self._unroll_program(shots)

    def _unroll_program(self, shots):
        """Construct the unrolled program either using space-unrolling or with register shift"""
        self.circuit = []

        q = self.register

        sm = []
        for i, _ in enumerate(self.N):
            start = sum(self.N[:i])
            stop = sum(self.N[:i]) + self.N[i]
            sm.append(slice(start, stop))

        # Above we define a list of slice intervals;
        # each slice interval corresponding to one spatial mode

        # For instance, say
        # N = [5, 4, 9, 1],
        # then this corresponds to
        # 5 concurrent modes in spatial mode A
        # 4 concurrent modes in spatial mode B
        # 9 concurrent modes in spatial mode C
        # 1 concurrent modes in spatial mode D.

        # The entries of sm will then be:
        # slice(0, 6, None)   for spatial mode A
        # slice(6, 10, None)  for spatial mode B
        # slice(10, 19, None) for spatial mode C
        # slice(19, 20, None) for spatial mode D.

        # This helps to define:
        # q[sm[0]] as concurrent modes of spatial mode A
        # q[sm[1]] as concurrent modes of spatial mode B
        # q[sm[2]] as concurrent modes of spatial mode C
        # q[sm[3]] as concurrent modes of spatial mode D.

<<<<<<< HEAD
        for _ in range(shots):
            # save previous mode index of a command to be able to check when modes
            # are looped back to the start (not allowed when space-unrolling)
            last_idx = dict()
=======
        # save previous mode index of a command to be able to check when modes
        # are looped back to the start (not allowed when space-unrolling)
        previous_mode_index = dict()

        for cmd in self.rolled_circuit:
            previous_mode_index[cmd] = 0
            if isinstance(cmd.op, ops.Measurement):
                self.measured_modes.append(cmd.reg[0].ind)

        for i in range(self.timebins):
            for cmd in self.rolled_circuit:
                modes = get_modes(cmd, q)
                has_looped_back = any(m.ind < previous_mode_index[cmd] for m in modes)
                valid_application = not self._is_space_unrolled or not has_looped_back
                if valid_application:
                    self.apply_op(cmd, modes, i)
                    previous_mode_index[cmd] = min(m.ind for m in modes)

            if self._is_space_unrolled:
                q = shift_by(q, 1)
            elif self.shift == "default":
                # shift each spatial mode SEPARATELY by one step
                q_aux = list(q)
                for j, _ in enumerate(self.N):
                    q_aux[sm[j]] = shift_by(q_aux[sm[j]], 1)
                q = tuple(q_aux)
>>>>>>> ec08408e

            for cmd in self.rolled_circuit:
                last_idx[cmd] = 0
                if isinstance(cmd.op, ops.Measurement):
                    self._measured_modes.add(cmd.reg[0].ind)

            for i in range(self._timebins):
                for cmd in self.rolled_circuit:
                    modes = get_modes(cmd, q)
                    if not (self._is_space_unrolled and any(m.ind < last_idx[cmd] for m in modes)):
                        self.apply_op(cmd, modes, i)
                        last_idx[cmd] = min(m.ind for m in modes)

                if self._is_space_unrolled:
                    q = shift_by(q, 1)
                elif self.shift == "default":
                    # shift each spatial mode SEPARATELY by one step
                    q_aux = list(q)
                    for j, _ in enumerate(self.N):
                        q_aux[sm[j]] = shift_by(q_aux[sm[j]], 1)
                    q = tuple(q_aux)

                elif isinstance(self.shift, int):
                    q = shift_by(q, self.shift)  # shift at end of each time bin

        # Unrolling the circuit for the first time: storing a copy of the unrolled circuit
        if self._is_space_unrolled:
            self.space_unrolled_circuit = self.circuit.copy()
        else:
            self.unrolled_circuit = self.circuit.copy()
<<<<<<< HEAD
=======
        self.circuit = self.circuit * shots
>>>>>>> ec08408e

        return self

    def apply_op(self, cmd, modes, t):
        """Apply a particular operation on register q at timestep t"""
        params = cmd.op.p.copy()

        for i, _ in enumerate(params):
            if par_is_symbolic(params[i]):
                params[i] = self.parameters[params[i].name][t % self.timebins]

        self.append(cmd.op.__class__(*params), modes)

    def assert_number_of_modes(self, device):
        if self.timebins > device.modes["temporal_max"]:
            raise CircuitError(
                f"This program contains {self.timebins} temporal modes, but the device '{device.target}' "
                f"only supports up to {device.modes['temporal_max']} modes."
            )
        if self.concurr_modes != device.modes["concurrent"]:
            raise CircuitError(
                f"This program contains {self.concurr_modes} concurrent modes, but the device '{device.target}' "
                f"only supports {device.modes['concurrent']} modes."
            )
        if self.spatial_modes != device.modes["spatial"]:
            raise CircuitError(
                f"This program contains {self.spatial_modes} spatial modes, but the device '{device.target}' "
                f"only supports {device.modes['spatial']} modes."
            )

    def __str__(self):
        s = (
            f"<TDMProgram: concurrent modes={self.concurr_modes}, "
            f"time bins={self.timebins}, "
            f"spatial modes={self.spatial_modes}>"
        )
        return s<|MERGE_RESOLUTION|>--- conflicted
+++ resolved
@@ -88,11 +88,8 @@
     """
 
     all_modes = []
-<<<<<<< HEAD
     mode_order = []
 
-=======
->>>>>>> ec08408e
     for i, _ in enumerate(N):
         timebin_modes = list(range(sum(N[:i]), sum(N[: i + 1])))
         # shift the timebin_modes if the measured mode isn't the first in the
@@ -384,39 +381,22 @@
 
         super().__init__(num_subsystems=self._concurr_modes, name=name)
 
+        self.is_unrolled = False
         self._is_space_unrolled = False
 
         self._timebins = 0
         self._spatial_modes = 0
         self._measured_modes = set()
 
-<<<<<<< HEAD
-=======
-        self.type = "tdm"
-        self.is_unrolled = False
-        self._is_space_unrolled = False
-
-        self.timebins = 0
-        self.spatial_modes = 0
-        self.measured_modes = []
->>>>>>> ec08408e
         self.rolled_circuit = None
         # `unrolled_circuit` contains the unrolled single-shot circuit, reusing previously measured
         # modes (doesn't work with Fock measurements)
         self.unrolled_circuit = None
-<<<<<<< HEAD
-        # `space_unrolled_circuit` only contains the space-unrolled single-shot circuit
-        self.space_unrolled_circuit = None
-        # `added_subsystems` corresponds to the number of subsystems added when space-unrolling
-
-        self._added_subsystems = 0
-=======
         # `space_unrolled_circuit` contains the space-unrolled single-shot circuit, instead adding
         # new modes for each new measurement (works with Fock measurements)
         self.space_unrolled_circuit = None
-        # `num_added_subsystems` corresponds to the number of subsystems added when space-unrolling
-        self.num_added_subsystems = 0
->>>>>>> ec08408e
+        # `_num_added_subsystems` corresponds to the number of subsystems added when space-unrolling
+        self._num_added_subsystems = 0
         self.run_options = {}
         """dict[str, Any]: dictionary of default run options, to be passed to the engine upon
         execution of the program. Note that if the ``run_options`` dictionary is passed
@@ -467,26 +447,17 @@
                 program compilation
             compiler (str, ~strawberryfields.compilers.Compiler): Compiler name or compile strategy
                 to use. If a device is specified, this overrides the compile strategy specified by
-<<<<<<< HEAD
-                the hardware :class:`~.DeviceSpec`. If no compiler is passed, the default "TD2"
-                compiler is used unless the program is a TD3 program, in which case the "passive"
-                compiler is used. Currently, the only other allowed compiler is "gaussian".
-=======
                 the hardware :class:`~.DeviceSpec`. If no compiler is passed, the default TDM
                 compiler is used. Currently, the only other allowed compilers are "gaussian" and
                 "passive".
->>>>>>> ec08408e
 
         Returns:
             Program: compiled program
         """
-<<<<<<< HEAD
-        if compiler in ("gaussian", "passive"):
-=======
         alt_compilers = ("gaussian", "passive")
-        if compiler in alt_compilers or getattr(device, "default_compiler") in alt_compilers:
->>>>>>> ec08408e
-            return super().compile(device=device, compiler=compiler)
+        if compiler != "TDM":
+            if compiler in alt_compilers or getattr(device, "default_compiler") in alt_compilers:
+                return super().compile(device=device, compiler=compiler)
 
         if device is not None:
             device_layout = bb.loads(device.layout)
@@ -592,17 +563,10 @@
         super().__exit__(ex_type, ex_value, ex_tb)
 
         if ex_type is None:
-<<<<<<< HEAD
             self._timebins = len(self.tdm_params[0])
             self.rolled_circuit = self.circuit.copy()
 
             self._spatial_modes = len(self.N)
-=======
-            self.timebins = len(self.tdm_params[0])
-            self.rolled_circuit = self.circuit.copy()
-
-            self.spatial_modes = len(self.N)
->>>>>>> ec08408e
 
     @property
     def parameters(self):
@@ -615,17 +579,10 @@
         self.is_unrolled = False
         self.circuit = self.rolled_circuit
         if self._is_space_unrolled:
-<<<<<<< HEAD
-            if self._added_subsystems > 0:
-                self._delete_subsystems(self.register[-self._added_subsystems :])
-                self.init_num_subsystems -= self._added_subsystems
-                self._added_subsystems = 0
-=======
-            if self.num_added_subsystems > 0:
-                self._delete_subsystems(self.register[-self.num_added_subsystems :])
-                self.init_num_subsystems -= self.num_added_subsystems
-                self.num_added_subsystems = 0
->>>>>>> ec08408e
+            if self._num_added_subsystems > 0:
+                self._delete_subsystems(self.register[-self._num_added_subsystems :])
+                self.init_num_subsystems -= self._num_added_subsystems
+                self._num_added_subsystems = 0
 
             self._is_space_unrolled = False
         return self
@@ -649,34 +606,6 @@
             return self
 
         if self._is_space_unrolled:
-            raise ValueError("Program is space-unrolled and must be rolled before unrolling")
-
-        return self._unroll_program(shots)
-
-    def space_unroll(self, shots=1):
-        """Construct the space-unrolled program
-
-        Constructs the space-unrolled single-shot program, storing it in `self.space_unrolled_circuit`
-        when run for the first time, and returns the space-unrolled program including shots.
-
-        Args:
-            shots (int): the number of times the circuit should be repeated
-
-        Returns:
-            Program: unrolled program (including shots)
-        """
-        if self.space_unrolled_circuit is not None:
-            self.circuit = self.space_unrolled_circuit
-            return self
-
-<<<<<<< HEAD
-        self._added_subsystems = self._timebins - self.init_num_subsystems
-        if self._added_subsystems > 0:
-            self._add_subsystems(self._added_subsystems)
-
-            self.init_num_subsystems += self._added_subsystems
-=======
-        if self._is_space_unrolled:
             raise ValueError(
                 "Program is space-unrolled and cannot be unrolled. Must be rolled (by calling the"
                 "`roll()` method) before unrolling."
@@ -699,17 +628,16 @@
         """
         self.is_unrolled = True
         if self.space_unrolled_circuit is not None:
-            self.circuit = self.space_unrolled_circuit * shots
+            self.circuit = self.space_unrolled_circuit
             return self
 
-        self.num_added_subsystems = self.timebins - self.init_num_subsystems
-        if self.num_added_subsystems > 0:
-            self._add_subsystems(self.num_added_subsystems)
-
-            self.init_num_subsystems += self.num_added_subsystems
->>>>>>> ec08408e
+        self._num_added_subsystems = self._timebins - self.init_num_subsystems
+        if self._num_added_subsystems > 0:
+            self._add_subsystems(self._num_added_subsystems)
+
+            self.init_num_subsystems += self._num_added_subsystems
+
         self._is_space_unrolled = True
-
         return self._unroll_program(shots)
 
     def _unroll_program(self, shots):
@@ -747,51 +675,24 @@
         # q[sm[2]] as concurrent modes of spatial mode C
         # q[sm[3]] as concurrent modes of spatial mode D.
 
-<<<<<<< HEAD
         for _ in range(shots):
             # save previous mode index of a command to be able to check when modes
             # are looped back to the start (not allowed when space-unrolling)
-            last_idx = dict()
-=======
-        # save previous mode index of a command to be able to check when modes
-        # are looped back to the start (not allowed when space-unrolling)
-        previous_mode_index = dict()
-
-        for cmd in self.rolled_circuit:
-            previous_mode_index[cmd] = 0
-            if isinstance(cmd.op, ops.Measurement):
-                self.measured_modes.append(cmd.reg[0].ind)
-
-        for i in range(self.timebins):
+            previous_mode_index = dict()
+
             for cmd in self.rolled_circuit:
-                modes = get_modes(cmd, q)
-                has_looped_back = any(m.ind < previous_mode_index[cmd] for m in modes)
-                valid_application = not self._is_space_unrolled or not has_looped_back
-                if valid_application:
-                    self.apply_op(cmd, modes, i)
-                    previous_mode_index[cmd] = min(m.ind for m in modes)
-
-            if self._is_space_unrolled:
-                q = shift_by(q, 1)
-            elif self.shift == "default":
-                # shift each spatial mode SEPARATELY by one step
-                q_aux = list(q)
-                for j, _ in enumerate(self.N):
-                    q_aux[sm[j]] = shift_by(q_aux[sm[j]], 1)
-                q = tuple(q_aux)
->>>>>>> ec08408e
-
-            for cmd in self.rolled_circuit:
-                last_idx[cmd] = 0
+                previous_mode_index[cmd] = 0
                 if isinstance(cmd.op, ops.Measurement):
                     self._measured_modes.add(cmd.reg[0].ind)
 
-            for i in range(self._timebins):
+            for i in range(self.timebins):
                 for cmd in self.rolled_circuit:
                     modes = get_modes(cmd, q)
-                    if not (self._is_space_unrolled and any(m.ind < last_idx[cmd] for m in modes)):
+                    has_looped_back = any(m.ind < previous_mode_index[cmd] for m in modes)
+                    valid_application = not self._is_space_unrolled or not has_looped_back
+                    if valid_application:
                         self.apply_op(cmd, modes, i)
-                        last_idx[cmd] = min(m.ind for m in modes)
+                        previous_mode_index[cmd] = min(m.ind for m in modes)
 
                 if self._is_space_unrolled:
                     q = shift_by(q, 1)
@@ -810,10 +711,6 @@
             self.space_unrolled_circuit = self.circuit.copy()
         else:
             self.unrolled_circuit = self.circuit.copy()
-<<<<<<< HEAD
-=======
-        self.circuit = self.circuit * shots
->>>>>>> ec08408e
 
         return self
 
