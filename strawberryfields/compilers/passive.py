--- conflicted
+++ resolved
@@ -14,16 +14,9 @@
 """This module contains a compiler to reduce a sequence of passive gates into a single multimode linear passive operation"""
 
 import numpy as np
-<<<<<<< HEAD
-=======
-
-# from numba import jit
->>>>>>> 77e4bd50
 from strawberryfields.program_utils import Command
 from strawberryfields import ops
 from strawberryfields.parameters import par_evaluate
-
-# from thewalrus.symplectic import interferometer, beam_splitter
 
 from .compiler import Compiler
 
