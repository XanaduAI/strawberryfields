--- conflicted
+++ resolved
@@ -542,12 +542,4 @@
         """Transforms the state according to the linear optical unitary that maps a[i] \to U[i, j]^*a[j]"""
         self.mean = U @ self.mean
         self.nmat = U.conj() @ self.nmat @ U.T
-<<<<<<< HEAD
-        self.mmat = U @ self.mmat @ U.T
-
-    def passive(self, T):
-        """Transforms the state according to the arbitrary linear transformation that maps a[i] \to T[i, j]^*a[j]"""
-        self.apply_u(T)
-=======
-        self.mmat = U @ self.mmat @ U.T
->>>>>>> 9f6debbb
+        self.mmat = U @ self.mmat @ U.T