--- conflicted
+++ resolved
@@ -39,15 +39,15 @@
             N_{i,j} =\langle a_i^\dagger a_j \rangle\\
             M_{i,j} = \langle a_i a_j \rangle
 
-        Note that the matrix :math:`N` is hermitian and the matrix :math:`M` is symmetric. 
+        Note that the matrix :math:`N` is hermitian and the matrix :math:`M` is symmetric.
         The mean displacements are stored as expectation values of the destruction operator
-        :math:`\alpha_i = \langle a_i \rangle`. 
-        
-        We also provide functions that give the symmetric ordered covariance matrices and the 
-        mean displacement for the quadrature operators :math:`q = a+a^\dagger` and 
-        :math:`p = i(a^\dagger -a)`. Note that with these conventions :math:`[q,p]=2 i`. 
-        
-        For vacuum one has :math:`N_{i,j}=M_{i,j}=alpha_i =0`. The quantities `N`, `M`, `\alpha` 
+        :math:`\alpha_i = \langle a_i \rangle`.
+
+        We also provide functions that give the symmetric ordered covariance matrices and the
+        mean displacement for the quadrature operators :math:`q = a+a^\dagger` and
+        :math:`p = i(a^\dagger -a)`. Note that with these conventions :math:`[q,p]=2 i`.
+
+        For vacuum one has :math:`N_{i,j}=M_{i,j}=alpha_i =0`. The quantities `N`, `M`, `\alpha`
         are stored in the variable ``nmat``, ``mmat``, ``mean`` respectively.
         """
         # Check validity
@@ -367,24 +367,10 @@
         rows = np.reshape(modes, [-1, 1])
         cols = np.reshape(modes, [1, -1])
 
-<<<<<<< HEAD
-        sigmaq = (
-            np.concatenate(
-                (
-                    np.concatenate(
-                        (self.nmat[rows, cols], np.conjugate(self.mmat[rows, cols])),
-                        axis=1,
-                    ),
-                    np.concatenate(
-                        (self.mmat[rows, cols], np.conjugate(self.nmat[rows, cols])),
-                        axis=1,
-                    ),
-=======
         sigmaq = np.concatenate(
             (
                 np.concatenate(
                     (self.nmat[rows, cols], np.conjugate(self.mmat[rows, cols])), axis=1
->>>>>>> 2f451ab4
                 ),
                 np.concatenate(
                     (self.mmat[rows, cols], np.conjugate(self.nmat[rows, cols])), axis=1
