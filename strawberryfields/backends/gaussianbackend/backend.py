--- conflicted
+++ resolved
@@ -198,20 +198,10 @@
     def loss(self, T, mode):
         self.circuit.loss(T, mode)
 
-<<<<<<< HEAD
-    def passive(self, T, *modes):
-        """
-        linear optical passive transformations
-        """
-        T_expand = identity(self.circuit.nlen, dtype=T.dtype)
-        T_expand[ix_(modes, modes)] = T
-        self.circuit.passive(T_expand)
-=======
     def passive(self, T, modes):
         T_expand = identity(self.circuit.nlen, dtype=T.dtype)
         T_expand[ix_(modes, modes)] = T
         self.circuit.apply_u(T_expand)
->>>>>>> 9f6debbb
 
     def thermal_loss(self, T, nbar, mode):
         self.circuit.thermal_loss(T, nbar, mode)
