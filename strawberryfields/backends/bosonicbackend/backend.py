# Copyright 2020 Xanadu Quantum Technologies Inc.

# Licensed under the Apache License, Version 2.0 (the "License");
# you may not use this file except in compliance with the License.
# You may obtain a copy of the License at

#     http://www.apache.org/licenses/LICENSE-2.0

# Unless required by applicable law or agreed to in writing, software
# distributed under the License is distributed on an "AS IS" BASIS,
# WITHOUT WARRANTIES OR CONDITIONS OF ANY KIND, either express or implied.
# See the License for the specific language governing permissions and
# limitations under the License.
# pylint: disable=too-many-public-methods
"""Bosonic backend"""
import warnings
import numpy as np

from scipy.special import comb
from scipy.linalg import block_diag
from thewalrus.samples import hafnian_sample_state, torontonian_sample_state
import itertools as it

from strawberryfields.backends import BaseBosonic
from strawberryfields.backends.shared_ops import changebasis
from strawberryfields.backends.states import BaseBosonicState

from .bosoniccircuit import BosonicModes
from ..base import NotApplicableError


def to_xp(n):
    """Permutation to quadrature-like (x_1,...x_n, p_1...p_n) ordering.

    Args:
        n (int): number of modes

    Returns:
        list[int]: the permutation of of mode indices.
    """
    return np.concatenate((np.arange(0, 2 * n, 2), np.arange(0, 2 * n, 2) + 1))


def from_xp(n):
    """Permutation to mode-like (x_1,p_1...x_n,p_n) ordering.

    Args:
        n (int): number of modes

    Returns:
        list[int]: the permutation of of mode indices.
    """
    perm_inds_list = [(i, i + n) for i in range(n)]
    perm_inds = [a for tup in perm_inds_list for a in tup]
    return perm_inds


def kron_list(l):
    """Take Kronecker products of a list of lists."""
    if len(l) == 1:
        return l[0]
    return np.kron(l[0], kron_list(l[1:]))


class BosonicBackend(BaseBosonic):
    """Bosonic backend class."""

    short_name = "bosonic"
    circuit_spec = "bosonic"

    def __init__(self):
        """Initialize the backend."""
        super().__init__()
        self._supported["mixed_states"] = True
        self._init_modes = None
        self.circuit = None

    def run_prog(self, prog, batches, **kwargs):

        from strawberryfields.ops import (
            Bosonic,
            Catstate,
            Comb,
            DensityMatrix,
            Fock,
            GKP,
            Ket,
            MbSgate,
        )

        # Initialize the circuit.
        self.init_circuit(prog)

        # Apply operations to circuit. For now, copied from LocalEngine;
        # only change is to ignore preparation classes
        # TODO: Deal with Preparation classes in the middle of a circuit.
        applied = []
        samples_dict = {}
        all_samples = {}
        for cmd in prog.circuit:
            nongausspreps = (Bosonic, Catstate, Comb, DensityMatrix, Fock, GKP, Ket)
            ancilla_gates = (MbSgate,)
            if type(cmd.op) in ancilla_gates:
                try:
                    # try to apply it to the backend and, if op is a measurement, store it in values
                    val = cmd.op.apply(cmd.reg, self, **kwargs)
                    if val is not None:
                        for i, r in enumerate(cmd.reg):
                            if r.ind not in self.ancillae_samples_dict.keys():
                                self.ancillae_samples_dict[r.ind] = []
                            if batches:
                                self.ancillae_samples_dict[r.ind].append(val[:, :, i])
                            else:
                                self.ancillae_samples_dict[r.ind].append(val[:, i])

                    applied.append(cmd)

                except NotApplicableError:
                    # command is not applicable to the current backend type
                    raise NotApplicableError(
                        "The operation {} cannot be used with {}.".format(cmd.op, self.backend)
                    ) from None

                except NotImplementedError:
                    # command not directly supported by backend API
                    raise NotImplementedError(
                        "The operation {} has not been implemented in {} for the arguments {}.".format(
                            cmd.op, self.backend, kwargs
                        )
                    ) from None
            if type(cmd.op) not in (nongausspreps + ancilla_gates):
                try:
                    # try to apply it to the backend and, if op is a measurement, store it in values
                    val = cmd.op.apply(cmd.reg, self, **kwargs)
                    if val is not None:
                        for i, r in enumerate(cmd.reg):
                            if batches:
                                samples_dict[r.ind] = val[:, :, i]

                                # Internally also store all the measurement outcomes
                                if r.ind not in all_samples:
                                    all_samples[r.ind] = list()
                                all_samples[r.ind].append(val[:, :, i])
                            else:
                                samples_dict[r.ind] = val[:, i]

                                # Internally also store all the measurement outcomes
                                if r.ind not in all_samples:
                                    all_samples[r.ind] = list()
                                all_samples[r.ind].append(val[:, i])

                    applied.append(cmd)

                except NotApplicableError:
                    # command is not applicable to the current backend type
                    raise NotApplicableError(
                        "The operation {} cannot be used with {}.".format(cmd.op, self.backend)
                    ) from None

                except NotImplementedError:
                    # command not directly supported by backend API
                    raise NotImplementedError(
                        "The operation {} has not been implemented in {} for the arguments {}.".format(
                            cmd.op, self.backend, kwargs
                        )
                    ) from None

        return applied, samples_dict, all_samples

    def init_circuit(self, prog, **kwargs):
        """Instantiate the circuit and initialize weights, means, and covs
        depending on the Preparation classes."""

        from strawberryfields.ops import (
            Bosonic,
            Catstate,
            Comb,
            DensityMatrix,
            Fock,
            GKP,
            Ket,
        )

        nmodes = prog.num_subsystems
        self.ancillae_samples_dict = {}
        self.circuit = BosonicModes()
        init_weights, init_means, init_covs = [[0] * nmodes for i in range(3)]

        vac_means = np.zeros((1, 2), dtype=complex)  # .tolist()
        vac_covs = np.array([0.5 * self.circuit.hbar * np.identity(2)])

        # List of modes that have been traversed through
        reg_list = []

        # Go through the operations in the circuit
        for cmd in prog.circuit:
            # Check if an operation has already acted on these modes.
            labels = [label.ind for label in cmd.reg]
            isitnew = 1 - np.isin(labels, reg_list)
            if np.any(isitnew):
                # Operation parameters
                pars = cmd.op.p
                for reg in labels:
                    # All the possible preparations should go in this loop
                    if type(cmd.op) == Bosonic:
                        w, m, c = [pars[i].tolist() for i in range(3)]

                    elif type(cmd.op) == Catstate:
                        w, m, c = self.prepare_cat(*pars)

                    elif type(cmd.op) == GKP:
                        w, m, c = self.prepare_gkp(*pars)

                    elif type(cmd.op) == Comb:
                        w, m, c = self.prepare_comb(*pars)

                    elif type(cmd.op) == Fock:
                        w, m, c = self.prepare_fock(*pars)

                    elif type(cmd.op) in (Ket, DensityMatrix):
                        raise Exception("Not yet implemented!")

                    # The rest of the preparations are gaussian.
                    # TODO: initialize with Gaussian |vacuum> state
                    # directly by asking preparation methods below for
                    # the right weights, means, covs.
                    else:
<<<<<<< HEAD
                        w, m, c = np.array([1],dtype=complex), vac_means, vac_covs
=======
                        w, m, c = np.array([1], dtype=complex), vac_means, vac_covs
>>>>>>> 296b4869

                    init_weights[reg] = w
                    init_means[reg] = m
                    init_covs[reg] = c

                reg_list += labels

        # Assume unused modes in the circuit are vacua.
        for i in set(range(nmodes)).difference(reg_list):
            init_weights[i], init_means[i], init_covs[i] = np.array([1]), vac_means, vac_covs

        # Find all possible combinations of means and combs of the
        # Gaussians between the modes.
        mean_combs = it.product(*init_means)
        cov_combs = it.product(*init_covs)

        # Tensor product of the weights.
        weights = kron_list(init_weights)
        # De-nest the means iterator.
        means = np.array([[a for b in tup for a in b] for tup in mean_combs], dtype=complex)
        # Stack covs appropriately.
        covs = np.array([block_diag(*tup) for tup in cov_combs])

        # Declare circuit attributes.
        self.circuit.nlen = nmodes
        self.circuit.to_xp = to_xp(nmodes)
        self.circuit.from_xp = from_xp(nmodes)
        self.circuit.active = list(np.arange(nmodes, dtype=int))

        self.circuit.weights = weights
        self.circuit.means = means
        self.circuit.covs = covs

    def begin_circuit(self, num_subsystems, **kwargs):
        self._init_modes = num_subsystems
        self.circuit = BosonicModes()
        self.circuit.reset(num_subsystems, 1)

    def add_mode(self, n=1):
        self.circuit.add_mode([n])

    def del_mode(self, modes):
        self.circuit.del_mode(modes)

    def get_modes(self):
        return self.circuit.get_modes()

    def reset(self, **kwargs):
        self.circuit.reset(self._init_modes, 1)

    def prepare_thermal_state(self, nbar, mode):
        self.circuit.init_thermal(nbar, mode)

    def prepare_vacuum_state(self, mode):
        self.circuit.loss(0.0, mode)

    def prepare_coherent_state(self, r, phi, mode):
        self.circuit.loss(0.0, mode)
        self.circuit.displace(r, phi, mode)

    def prepare_squeezed_state(self, r, phi, mode):
        self.circuit.loss(0.0, mode)
        self.circuit.squeeze(r, phi, mode)

    def prepare_displaced_squeezed_state(self, r_d, phi_d, r_s, phi_s, mode):
        self.circuit.loss(0.0, mode)
        self.circuit.squeeze(r_s, phi_s, mode)
        self.circuit.displace(r_d, phi_d, mode)

    def prepare_cat(self, alpha, phi, cutoff, desc, D):
        """ Prepares the arrays of weights, means and covs for a cat state"""

        # case alpha = 0 -> prepare vacuum
        if np.isclose(np.absolute(alpha), 0):
            return (
                np.array([1], dtype=complex),
                np.array([[0, 0]], dtype=complex),
                np.array([0.5 * self.circuit.hbar * np.identity(2)]),
            )

        norm = 1 / (2 * (1 + np.exp(-2 * np.absolute(alpha) ** 2) * np.cos(phi)))
        phi = np.pi * phi

        if desc == "complex":
            rplus = np.sqrt(2 * self.circuit.hbar) * np.array([alpha.real, alpha.imag])
            cplx_coef = np.exp(-2 * np.absolute(alpha) ** 2 - 1j * phi)
            rcomplex = np.sqrt(2 * self.circuit.hbar) * np.array(
                [1j * alpha.imag, -1j * alpha.real]
            )
            weights = norm * np.array([1, 1, cplx_coef, np.conjugate(cplx_coef)])
            weights /= np.sum(weights)
            means = np.array([rplus, -rplus, rcomplex, np.conjugate(rcomplex)])
            cov = 0.5 * self.circuit.hbar * np.identity(2, dtype=float)
            cov = np.repeat(cov[None, :], weights.size, axis=0)
            return weights, means, cov

        elif desc == "real":
            # Defining useful constants
            a = np.absolute(alpha)
            phase = np.angle(alpha)
            E = np.pi ** 2 * D * self.circuit.hbar / (16 * a ** 2)
            v = self.circuit.hbar / 2
            num_mean = 8 * a * np.sqrt(self.circuit.hbar) / (np.pi * D * np.sqrt(2))
            denom_mean = 16 * a ** 2 / (np.pi ** 2 * D) + 2
            coef_sigma = np.pi ** 2 * self.circuit.hbar / (8 * a ** 2 * (E + v))
            prefac = (
                np.sqrt(np.pi * self.circuit.hbar)
                * np.exp(0.25 * np.pi ** 2 * D)
                / (4 * a)
                / (np.sqrt(E + v))
            )
            z_max = int(
                np.ceil(
                    2
                    * np.sqrt(2)
                    * a
                    / (np.pi * np.sqrt(self.circuit.hbar))
                    * np.sqrt((-2 * (E + v) * np.log(cutoff / prefac)))
                )
            )

            x_means = np.zeros(4 * z_max + 1, dtype=float)
            p_means = 0.5 * np.array(range(-2 * z_max, 2 * z_max + 1), dtype=float)

            # Creating and calculating the weigths array for oscillating terms
            odd_terms = np.array(range(-2 * z_max, 2 * z_max + 1), dtype=int) % 2
            even_terms = (odd_terms + 1) % 2
            even_phases = (-1) ** ((np.array(range(-2 * z_max, 2 * z_max + 1), dtype=int) % 4) // 2)
            odd_phases = (-1) ** (
                1 + ((np.array(range(-2 * z_max, 2 * z_max + 1), dtype=int) + 2) % 4) // 2
            )
            weights = np.cos(phi) * even_terms * even_phases * np.exp(
                -0.5 * coef_sigma * p_means ** 2
            ) - np.sin(phi) * odd_terms * odd_phases * np.exp(-0.5 * coef_sigma * p_means ** 2)
            weights *= prefac
            weights_real = np.ones(2, dtype=float)
            weights = norm * np.concatenate((weights_real, weights))

            # making sure the state is properly normalized
            weights /= np.sum(weights)

            # computing the means array
            means = np.concatenate(
                (
                    np.reshape(x_means, (-1, 1)),
                    np.reshape(p_means, (-1, 1)),
                ),
                axis=1,
            )
            means *= num_mean / denom_mean
            means_real = np.sqrt(2 * self.circuit.hbar) * np.array([[a, 0], [-a, 0]], dtype=float)
            means = np.concatenate((means_real, means))

            # computing the covariance array
            cov = np.array([[0.5 * self.circuit.hbar, 0], [0, (E * v) / (E + v)]])
            cov = np.repeat(cov[None, :], 4 * z_max + 1, axis=0)
            cov_real = (
                0.5
                * self.circuit.hbar
                * np.array([[[1, 0], [0, 1]], [[1, 0], [0, 1]]], dtype=float)
            )
            cov = np.concatenate((cov_real, cov))

            # filter out 0 components
            filt = ~np.isclose(weights, 0, atol=cutoff)
            weights = weights[filt]
            means = means[filt]
            cov = cov[filt]

            # applying a rotation if necessary
            if not np.isclose(phase, 0):
                S = np.array([[np.cos(phase), -np.sin(phase)], [np.sin(phase), np.cos(phase)]])
                means = np.dot(S, means.T).T
                cov = S @ cov @ S.T

            return weights, means, cov

        else:
            raise ValueError('desc accept only "real" or "complex" arguments')

    def prepare_gkp(self, state, epsilon, cutoff, desc="real", shape="square"):
        """ Prepares the arrays of weights, means and covs for a gkp state """

        theta, phi = state[0], state[1]

        if shape == "square":
            if desc == "real":

                def coef(arr):
                    l, m = arr[:, 0], arr[:, 1]
                    t = np.zeros(arr.shape[0], dtype=complex)
                    t += np.logical_and(l % 2 == 0, m % 2 == 0)
                    t += np.logical_and(l % 4 == 0, m % 2 == 1) * (
                        np.cos(0.5 * theta) ** 2 - np.sin(0.5 * theta) ** 2
                    )
                    t += np.logical_and(l % 4 == 2, m % 2 == 1) * (
                        np.sin(0.5 * theta) ** 2 - np.cos(0.5 * theta) ** 2
                    )
                    t += np.logical_and(l % 4 % 2 == 1, m % 4 == 0) * np.sin(theta) * np.cos(phi)
                    t -= np.logical_and(l % 4 % 2 == 1, m % 4 == 2) * np.sin(theta) * np.cos(phi)
                    t -= (
                        np.logical_or(
                            np.logical_and(l % 4 == 3, m % 4 == 3),
                            np.logical_and(l % 4 == 1, m % 4 == 1),
                        )
                        * np.sin(theta)
                        * np.sin(phi)
                    )
                    t += (
                        np.logical_or(
                            np.logical_and(l % 4 == 3, m % 4 == 1),
                            np.logical_and(l % 4 == 1, m % 4 == 3),
                        )
                        * np.sin(theta)
                        * np.sin(phi)
                    )

                    return t * np.exp(
                        -np.pi
                        * 0.25
                        * (l ** 2 + m ** 2)
                        * (1 - np.exp(-2 * epsilon))
                        / (1 + np.exp(-2 * epsilon))
                    )

                z_max = int(
                    np.ceil(
                        np.sqrt(
                            -4
                            / np.pi
                            * np.log(cutoff)
                            * (1 + np.exp(-2 * epsilon))
                            / (1 - np.exp(-2 * epsilon))
                        )
                    )
                )
                damping = 2 * np.exp(-epsilon) / (1 + np.exp(-2 * epsilon))

                means_gen = it.tee(
                    it.starmap(
                        lambda l, m: l + 1j * m, it.product(range(-z_max, z_max + 1), repeat=2)
                    ),
                    2,
                )
                means = np.concatenate(
                    (
                        np.reshape(
                            np.fromiter(means_gen[0], complex, count=(2 * z_max + 1) ** 2), (-1, 1)
                        ).real,
                        np.reshape(
                            np.fromiter(means_gen[1], complex, count=(2 * z_max + 1) ** 2), (-1, 1)
                        ).imag,
                    ),
                    axis=1,
                )

                weights = coef(means)
                filt = abs(weights) > cutoff
                weights = weights[filt]
                means = means[filt]
                weights /= np.sum(weights)
                means *= 0.5 * damping * np.sqrt(np.pi * self.circuit.hbar)
                cov = (
                    0.5
                    * self.circuit.hbar
                    * (1 - np.exp(-2 * epsilon))
                    / (1 + np.exp(-2 * epsilon))
                    * np.identity(2)
                )
                cov = np.repeat(cov[None, :], weights.size, axis=0)

                return weights, means, cov

            elif desc == "complex":
                raise ValueError("The complex description of GKP is not implemented")
        else:
            raise ValueError("Only square GKP are implemented for now")

    def prepare_fock(self, n, r=0.0001):
        """ Prepares the arrays of weights, means and covs of a Fock state"""
        if 1 / r ** 2 < n:
            raise ValueError(
                "The parameter 1 / r ** 2={} is smaller than n={}".format(1 / r ** 2, n)
            )
        # A simple function to calculate the parity
        parity = lambda n: 1 if n % 2 == 0 else -1
        # All the means are zero
        means = np.zeros([n + 1, 2])
        covs = np.array(
            [
                0.5
                * self.circuit.hbar
                * np.identity(2)
                * (1 + (n - j) * r ** 2)
                / (1 - (n - j) * r ** 2)
                for j in range(n + 1)
            ]
        )
        weights = np.array(
            [
                (1 - n * (r ** 2)) / (1 - (n - j) * (r ** 2)) * comb(n, j) * parity(j)
                for j in range(n + 1)
            ]
        )
        weights = weights / np.sum(weights)
        return weights, means, covs

    def prepare_comb(self, n, d, r, cutoff):
        """ Prepares the arrays of weights, means and covs of a squeezed comb state"""
        raise ValueError("Squeezed comb states not implemented")

    def rotation(self, phi, mode):
        self.circuit.phase_shift(phi, mode)

    def displacement(self, r, phi, mode):
        self.circuit.displace(r, phi, mode)

    def squeeze(self, r, phi, mode):
        self.circuit.squeeze(r, phi, mode)

    def mbsqueeze(self, mode, r, phi, r_anc, eta_anc, avg):
        if avg:
            self.circuit.mbsqueeze(mode, r, phi, r_anc, eta_anc, avg)
        if not avg:
            ancilla_val = self.circuit.mbsqueeze(mode, r, phi, r_anc, eta_anc, avg)
            return ancilla_val

    def beamsplitter(self, theta, phi, mode1, mode2):
        self.circuit.beamsplitter(theta, phi, mode1, mode2)

    def gaussian_cptp(self, modes, X, Y):
        if not isinstance(Y, int):
            X2, Y2 = self.circuit.expandXY(modes, X, Y)
            self.circuit.apply_channel(X2, Y2)
        else:
            X2 = self.circuit.expandS(modes, X)
            self.circuit.apply_channel(X, 0)

    def measure_homodyne(self, phi, mode, shots=1, select=None, **kwargs):
        r"""Measure a :ref:`phase space quadrature <homodyne>` of the given mode.

        See :meth:`.BaseBackend.measure_homodyne`.

        Keyword Args:
            eps (float): Homodyne amounts to projection onto a quadrature eigenstate.
                This eigenstate is approximated by a squeezed state whose variance has been
                squeezed to the amount ``eps``, :math:`V_\text{meas} = \texttt{eps}^2`.
                Perfect homodyning is obtained when ``eps`` :math:`\to 0`.

        Returns:
            float: measured value
        """
        if shots != 1:
            if select is not None:
                raise NotImplementedError(
                    "Gaussian backend currently does not support "
                    "postselection if shots != 1 for homodyne measurement"
                )

            raise NotImplementedError(
                "Gaussian backend currently does not support " "shots != 1 for homodyne measurement"
            )

        # phi is the rotation of the measurement operator, hence the minus
        self.circuit.phase_shift(-phi, mode)

        if select is None:
            val = self.circuit.homodyne(mode, **kwargs)[0, 0]
        else:
            val = select * 2 / np.sqrt(2 * self.circuit.hbar)
            self.circuit.post_select_homodyne(mode, val, **kwargs)

        # `qs` will always be a single value since multiple shots is not supported
        return np.array([[val * np.sqrt(2 * self.circuit.hbar) / 2]])

    def measure_heterodyne(self, mode, shots=1, select=None):

        if shots != 1:
            if select is not None:
                raise NotImplementedError(
                    "Gaussian backend currently does not support "
                    "postselection if shots != 1 for heterodyne measurement"
                )

            raise NotImplementedError(
                "Gaussian backend currently does not support "
                "shots != 1 for heterodyne measurement"
            )

        if select is None:
            m = np.identity(2)
            res = 0.5 * self.circuit.measure_dyne(m, [mode], shots=shots)
            return np.array([[res[0, 0] + 1j * res[0, 1]]])

        res = select
        self.circuit.post_select_heterodyne(mode, select)

        # `res` will always be a single value since multiple shots is not supported
        return np.array([[res]])

    def prepare_gaussian_state(self, r, V, modes):
        if isinstance(modes, int):
            modes = [modes]

        # make sure number of modes matches np.shape of r and V
        N = len(modes)
        if len(r) != 2 * N:
            raise ValueError("Length of means vector must be twice the number of modes.")
        if V.shape != (2 * N, 2 * N):
            raise ValueError(
                "Shape of covariance matrix must be [2N, 2N], where N is the number of modes."
            )

        # Include these lines to accomodate out of order modes, e.g.[1,0]
        ordering = np.append(np.argsort(modes), np.argsort(modes) + len(modes))
        V = V[ordering, :][:, ordering]
        r = r[ordering]

        # convert xp-ordering to symmetric ordering
        means = np.vstack([r[:N], r[N:]]).reshape(-1, order="F")
        C = changebasis(N)
        cov = C @ V @ C.T

        self.circuit.fromscovmat(cov, modes)
        self.circuit.fromsmean(means, modes)

    def is_vacuum(self, tol=1e-12, **kwargs):
        fid = self.state().fidelity_vacuum()
        return np.abs(fid - 1) <= tol

    def loss(self, T, mode):
        self.circuit.loss(T, mode)

    def thermal_loss(self, T, nbar, mode):
        self.circuit.thermal_loss(T, nbar, mode)

    def measure_fock(self, modes, shots=1, select=None, **kwargs):
        # if select is not None:
        #     raise NotImplementedError(
        #         "Gaussian backend currently does not support " "postselection"
        #     )
        # if shots != 1:
        #     warnings.warn(
        #         "Cannot simulate non-Gaussian states. "
        #         "Conditional state after Fock measurement has not been updated."
        #     )

        # mu = self.circuit.mean
        # mean = self.circuit.smeanxp()
        # cov = self.circuit.scovmatxp()

        # x_idxs = np.array(modes)
        # p_idxs = x_idxs + len(mu)
        # modes_idxs = np.concatenate([x_idxs, p_idxs])
        # reduced_cov = cov[np.ix_(modes_idxs, modes_idxs)]
        # reduced_mean = mean[modes_idxs]

        # # check we are sampling from a gaussian state with zero mean
        # if np.allclose(mu, np.zeros_like(mu)):
        #     samples = hafnian_sample_state(reduced_cov, shots)
        # else:
        #     samples = hafnian_sample_state(reduced_cov, shots, mean=reduced_mean)

        # return samples

        # TODO
        pass

    def measure_threshold(self, modes, shots=1, select=None, **kwargs):
        # if shots != 1:
        #     if select is not None:
        #         raise NotImplementedError(
        #             "Gaussian backend currently does not support " "postselection"
        #         )
        #     warnings.warn(
        #         "Cannot simulate non-Gaussian states. "
        #         "Conditional state after Threshold measurement has not been updated."
        #     )

        # mu = self.circuit.mean
        # cov = self.circuit.scovmatxp()
        # # check we are sampling from a gaussian state with zero mean
        # if not np.allclose(mu, np.zeros_like(mu)):
        #     raise NotImplementedError(
        #         "Threshold measurement is only supported for " "Gaussian states with zero mean"
        #     )
        # x_idxs = np.array(modes)
        # p_idxs = x_idxs + len(mu)
        # modes_idxs = np.concatenate([x_idxs, p_idxs])
        # reduced_cov = cov[np.ix_(modes_idxs, modes_idxs)]
        # samples = torontonian_sample_state(reduced_cov, shots)

        # return samples

        # TODO
        pass

    def state(self, modes=None, peaks=None, **kwargs):
        """Returns the state of the quantum simulation.

        See :meth:`.BaseBackend.state`.

        Returns:
            BosonicState: state description
        """
        if isinstance(modes, int):
            modes = [modes]

        if modes is None:
            modes = self.get_modes()

        mode_names = ["q[{}]".format(i) for i in modes]

        if len(modes) == 0:
            return BaseBosonicState(
                (np.array([[]]), np.array([[]]), np.array([])), len(modes), 0, mode_names=mode_names
            )

        mode_ind = np.sort(np.append(2 * np.array(modes), 2 * np.array(modes) + 1))

        weights = self.circuit.weights

        # Generate dictionary between tuples of the form (peek_0, ... peek_i)
        # where the subscript denotes the mode, and the corresponding index
        # in the cov object.
        # if peaks is None:
        #     peaks = tuple(np.zeros(len(modes)))
        # g_list = [np.arange(len(w)) for i in range(len(modes))]
        # combs = it.product(*g_list)
        # covs_dict = {tuple: index for (index, tuple) in enumerate(combs)}

        covmats = self.circuit.covs[:, mode_ind, :][:, :, mode_ind]
        means = self.circuit.means[:, mode_ind]

        return BaseBosonicState(
            (means, covmats, weights), len(modes), len(weights), mode_names=mode_names
        )<|MERGE_RESOLUTION|>--- conflicted
+++ resolved
@@ -225,11 +225,7 @@
                     # directly by asking preparation methods below for
                     # the right weights, means, covs.
                     else:
-<<<<<<< HEAD
-                        w, m, c = np.array([1],dtype=complex), vac_means, vac_covs
-=======
                         w, m, c = np.array([1], dtype=complex), vac_means, vac_covs
->>>>>>> 296b4869
 
                     init_weights[reg] = w
                     init_means[reg] = m
