--- conflicted
+++ resolved
@@ -84,11 +84,7 @@
         self.from_xp = from_xp(self.nlen)
         self.active = list(np.arange(self.nlen, dtype=int))
 
-<<<<<<< HEAD
-        vac_weights = [1 / ngauss for i in range(ngauss)]
-=======
         vac_weights = np.array([1 / ngauss for i in range(ngauss)], dtype=complex)
->>>>>>> ea018f09
         vac_means = np.zeros((ngauss, 2 * nmodes)).tolist()
         vac_covs = [np.identity(2 * nmodes).tolist() for i in range(ngauss)]
 
@@ -100,11 +96,7 @@
         # Tensor product of the weights.
         weights = np.kron(self.weights, vac_weights)
         # De-nest the means iterator.
-<<<<<<< HEAD
-        means = np.array([[a for b in tup for a in b] for tup in mean_combs], dtype=object)
-=======
         means = np.array([[a for b in tup for a in b] for tup in mean_combs])
->>>>>>> ea018f09
         # Stack covs appropriately.
         covs = np.array([block_diag(*tup) for tup in cov_combs])
 
@@ -210,11 +202,6 @@
             self.loss(eta_anc, new_mode)
             self.phase_shift(np.pi / 2, new_mode)
             val = self.homodyne(new_mode)
-<<<<<<< HEAD
-            print(self.means[0, 1] / val[0][0])
-            print(np.tan(theta) / np.sqrt(eta_anc))
-=======
->>>>>>> ea018f09
             self.del_mode(new_mode)
             self.covs = np.delete(self.covs, [2 * new_mode, 2 * new_mode + 1], axis=1)
             self.covs = np.delete(self.covs, [2 * new_mode, 2 * new_mode + 1], axis=2)
@@ -447,28 +434,16 @@
         if covmat.shape != (2 * len(indices), 2 * len(indices)):
             raise ValueError("Covariance matrix size does not match indices provided")
 
-<<<<<<< HEAD
-=======
         if np.linalg.det(covmat) < (self.hbar / 2) ** (2 * len(indices)):
             raise ValueError("Measurement covariance matrix is unphysical.")
 
         if self.covs.imag.any():
             raise NotImplementedError("Covariance matrices must be real")
 
->>>>>>> ea018f09
         for i in indices:
             if self.active[i] is None:
                 raise ValueError("Cannot apply measurement, mode does not exist")
 
-<<<<<<< HEAD
-        print("Measurements implemened for real-valued Gaussians only.")
-
-        expind = np.concatenate((2 * np.array(indices), 2 * np.array(indices) + 1))
-        vals = np.zeros((shots, 2 * len(indices)))
-        pos_weights_ind = np.where(np.array(self.weights).real > 0)[0]
-        pos_weights = np.array(self.weights)[pos_weights_ind].real
-        pos_weights = pos_weights / np.sum(pos_weights)
-=======
         expind = np.concatenate((2 * np.array(indices), 2 * np.array(indices) + 1))
         vals = np.zeros((shots, 2 * len(indices)))
         imag_means_ind = np.where(self.means[:, expind].imag.any(axis=1))[0]
@@ -489,37 +464,20 @@
             )
         ub_weights = ub_weights[ub_ind]
         ub_weights_prob = ub_weights / np.sum(ub_weights)
->>>>>>> ea018f09
 
         for i in range(shots):
             drawn = False
             while not drawn:
-<<<<<<< HEAD
-                peak_ind_sample = np.random.choice(pos_weights_ind, size=1, p=pos_weights)[0]
-
-                cov_meas = self.covs[peak_ind_sample, expind, :][:, expind] + covmat
-                peak_sample = np.random.multivariate_normal(
-                    self.means[peak_ind_sample, expind].real, cov_meas.real
-=======
                 peak_ind_sample = np.random.choice(ub_ind, size=1, p=ub_weights_prob)[0]
 
                 cov_meas = self.covs[peak_ind_sample, expind, :][:, expind].real + covmat
                 peak_sample = np.random.multivariate_normal(
                     self.means[peak_ind_sample, expind].real, cov_meas
->>>>>>> ea018f09
                 )
 
                 exp_arg = np.einsum(
                     "...j,...jk,...k",
                     (peak_sample - self.means[:, expind]),
-<<<<<<< HEAD
-                    np.linalg.inv(self.covs[:, expind, :][:, :, expind] + covmat),
-                    (peak_sample - self.means[:, expind]),
-                )
-                weighted_exp = np.array(self.weights) * np.exp(-exp_arg)
-                prob_dist_val = np.sum(weighted_exp)
-                prob_upbnd = np.sum(weighted_exp[pos_weights_ind])
-=======
                     np.linalg.inv(self.covs[:, expind, :][:, :, expind].real + covmat),
                     (peak_sample - self.means[:, expind]),
                 )
@@ -567,30 +525,22 @@
                         * np.exp(-0.5 * ub_exp_arg[ub_ind])
                     )
                 )
->>>>>>> ea018f09
                 vertical_sample = np.random.random(size=1) * prob_upbnd
                 if vertical_sample < prob_dist_val:
                     drawn = True
                     vals[i] = peak_sample
                 if drawn == True:
                     break
-<<<<<<< HEAD
-
-=======
->>>>>>> ea018f09
         # The next line is a hack in that it only updates conditioned on the first samples value
         # should still work if shots = 1
         if len(indices) < len(self.active):
             self.post_select_generaldyne(covmat, indices, vals[0])
 
-<<<<<<< HEAD
-=======
         # If all modes are measured, set them to vacuum
         if len(indices) == len(self.active):
             for i in indices:
                 self.loss(0, i)
 
->>>>>>> ea018f09
         return vals
 
     def homodyne(self, n, shots=1, eps=0.0002):
