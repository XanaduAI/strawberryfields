--- conflicted
+++ resolved
@@ -36,7 +36,6 @@
             - modes (int): number of modes supported by the target
             - compiler (list): list of supported compilers
             - gate_parameters (dict): parameters for the circuit gates
-<<<<<<< HEAD
     """
 
     def __init__(self, spec: Mapping[str, Any]) -> None:
@@ -52,15 +51,6 @@
                 f"Device specification is missing the following keys: {sorted(missing_keys)}"
             )
 
-=======
-
-        connection (xcc.Connection): connection to the Xanadu Cloud
-    """
-
-    def __init__(self, target, spec, connection: xcc.Connection):
-        self._target = target
-        self._connection = connection
->>>>>>> 188123b5
         self._spec = spec
 
     @property
@@ -174,11 +164,4 @@
         prog = sf.io.to_program(bb)
         prog.compile(compiler=self.default_compiler)
 
-<<<<<<< HEAD
-        return prog
-=======
-    def refresh(self):
-        """Refreshes the device specifications"""
-        device = xcc.Device(target=self.target, connection=self._connection)
-        self._spec = device.specification
->>>>>>> 188123b5
+        return prog