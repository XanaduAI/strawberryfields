# Copyright 2020 Xanadu Quantum Technologies Inc.

# Licensed under the Apache License, Version 2.0 (the "License");
# you may not use this file except in compliance with the License.
# You may obtain a copy of the License at

#     http://www.apache.org/licenses/LICENSE-2.0

# Unless required by applicable law or agreed to in writing, software
# distributed under the License is distributed on an "AS IS" BASIS,
# WITHOUT WARRANTIES OR CONDITIONS OF ANY KIND, either express or implied.
# See the License for the specific language governing permissions and
# limitations under the License.
"""
This module contains a class that represents the specifications of
a device available via the API.
"""
from collections.abc import Sequence

import blackbird
from blackbird.error import BlackbirdSyntaxError

import strawberryfields as sf
from strawberryfields.compilers import Ranges


class DeviceSpec:
    """The specifications for a specific hardware device.

    Args:
        target (str): name of the target hardware device
        spec (dict): dictionary representing the raw device specification.
            This dictionary should contain the following key-value pairs:

            - layout (str): string containing the Blackbird circuit layout
            - modes (int): number of modes supported by the target
            - compiler (list): list of supported compilers
            - gate_parameters (dict): parameters for the circuit gates

        connection (strawberryfields.api.Connection): connection over which the
            job is managed
    """

    def __init__(self, target, spec, connection):
        self._target = target
        self._connection = connection
        self._spec = spec

    @property
    def target(self):
        """str: The name of the target hardware device."""
        return self._target

    @property
    def layout(self):
        """str: Returns a string containing the Blackbird circuit layout."""
        return self._spec["layout"]

    @property
    def modes(self):
        """int: Number of modes supported by the device."""
        return self._spec["modes"]

    @property
    def compiler(self):
        """list[str]: A list of strings corresponding to Strawberry Fields compilers supported
        by the hardware device."""
        return self._spec["compiler"]

    @property
    def default_compiler(self):
        """sf.compilers.Compiler: Specified default compiler"""
        if self.compiler:
            return self.compiler[0]

        # For now, use Xunitary compiler by default for devices
        # if the default compiler is not specified.
        return "Xunitary"

    @property
    def gate_parameters(self):
        """dict[str, strawberryfields.compilers.Ranges]: A dictionary of gate parameters
        and allowed ranges.

        The parameter names correspond to those present in the Blackbird circuit layout.

        **Example**

        >>> spec.gate_parameters
        {'squeezing_amplitude_0': x=0, x=1, 'phase_0': x=0, 0≤x≤6.283185307179586}
        """
        gate_parameters = dict()

        for gate_name, param_ranges in self._spec["gate_parameters"].items():
            # convert gate parameter allowed ranges to Range objects
            range_list = [[i] if not isinstance(i, Sequence) else i for i in param_ranges]
            gate_parameters[gate_name] = Ranges(*range_list)

        return gate_parameters

    def fill_template(self, program):
        """Fill template with parameter values from a program"""
        if program.target:
<<<<<<< HEAD
            if program.type == "tdm":
                self._spec["layout"].format(target=program.target, tm=program.timebins)
            else:
                self._spec["layout"].format(target=program.target)
=======
            if program.type == "tdm" and program.timebins:
                self._spec["layout"] = self._spec["layout"].format(
                    target=program.target, tm=program.timebins
                )
            else:
                # self._spec["layout"] = self._spec["layout"].format(target=program.target)
                # TODO: update when `self._spec["layout"]` is returned as an unformatted string
                pass
>>>>>>> 165b9e14

    def validate_parameters(self, **parameters):
        """Validate gate parameters against the device spec.

        Gate parameters should be passed as keyword arguments, with names
        corresponding to those present in the Blackbird circuit layout.
        """
        # check that all provided parameters are valid
        for p, v in parameters.items():
            if p in self.gate_parameters and v not in self.gate_parameters[p]:
                # parameter is present in the device specifications
                # but the user has provided an invalid value
                raise ValueError(
                    f"{p} has invalid value {v}. Only {self.gate_parameters[p]} allowed."
                )

            if p not in self.gate_parameters:
                raise ValueError(f"Parameter {p} not a valid parameter for this device")

    def create_program(self, **parameters):
        """Create a Strawberry Fields program matching the low-level layout of the
        device.

        Gate arguments should be passed as keyword arguments, with names
        correspond to those present in the Blackbird circuit layout. Parameters not
        present will be assumed to have a value of 0.

        **Example**

        Device specifications can be retrieved from the API by using the
        :class:`~.Connection` class:

        >>> spec.create_program(squeezing_amplitude_0=0.43)
        <strawberryfields.program.Program at 0x7fd37e27ff50>

        Keyword Args:
            Supported parameter values for the specific device

        Returns:
            strawberryfields.program.Program: program compiled to the device
        """
        try:
            bb = blackbird.loads(self.layout)
        except BlackbirdSyntaxError as e:
            raise BlackbirdSyntaxError("Layout is not formatted correctly.") from e
        self.validate_parameters(**parameters)

        # determine parameter value if not provided
        extra_params = set(self.gate_parameters) - set(parameters)

        for p in extra_params:
            # Set parameter value as the first allowed
            # value in the gate parameters dictionary.
            parameters[p] = self.gate_parameters[p].ranges[0].x

        # evaluate the blackbird template
        bb = bb(**parameters)
        prog = sf.io.to_program(bb)
        prog._compile_info = (self, self.default_compiler)
        return prog

    def refresh(self):
        """Refreshes the device specifications"""
        self._spec = self._connection._get_device_dict(self.target)<|MERGE_RESOLUTION|>--- conflicted
+++ resolved
@@ -101,12 +101,6 @@
     def fill_template(self, program):
         """Fill template with parameter values from a program"""
         if program.target:
-<<<<<<< HEAD
-            if program.type == "tdm":
-                self._spec["layout"].format(target=program.target, tm=program.timebins)
-            else:
-                self._spec["layout"].format(target=program.target)
-=======
             if program.type == "tdm" and program.timebins:
                 self._spec["layout"] = self._spec["layout"].format(
                     target=program.target, tm=program.timebins
@@ -115,7 +109,6 @@
                 # self._spec["layout"] = self._spec["layout"].format(target=program.target)
                 # TODO: update when `self._spec["layout"]` is returned as an unformatted string
                 pass
->>>>>>> 165b9e14
 
     def validate_parameters(self, **parameters):
         """Validate gate parameters against the device spec.
