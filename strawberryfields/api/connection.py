--- conflicted
+++ resolved
@@ -314,10 +314,6 @@
     def _refresh_access_token(self):
         """Use the offline token to request a new access token."""
         self._headers.pop("Authorization", None)
-<<<<<<< HEAD
-        # TODO: Make sure this is the right path
-=======
->>>>>>> 8eda24eb
         path = "/auth/realms/platform/protocol/openid-connect/token"
         headers = {**self._headers}
         response = self._request("POST", self._url(path), headers=headers, data={
