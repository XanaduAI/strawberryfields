--- conflicted
+++ resolved
@@ -73,25 +73,21 @@
 - The function :func:`~.sample_fock` generates samples for simulating vibrational quantum dynamics
   in molecules with a Fock input state.
 
-<<<<<<< HEAD
 - The function :func:`~.sample_tmsv` generates samples for simulating vibrational quantum dynamics
   in molecules with a two-mode squeezed vacuum input state.
-=======
+
 - The function :func:`~.prob` estimates the probability of observing a desired excitation in the
   generated samples.
->>>>>>> 739ad449
 
 - The function :func:`~.marginals` generates single-mode marginal distributions from the displacement vector and
   covariance matrix of a Gaussian state.
 """
+import warnings
+
 import numpy as np
 from scipy.constants import c, pi
 from thewalrus import quantum
-<<<<<<< HEAD
-import warnings
-=======
-
->>>>>>> 739ad449
+
 import strawberryfields as sf
 from strawberryfields.utils import operation
 
@@ -268,7 +264,6 @@
     return samples.count(excited_state) / len(samples)
 
 
-<<<<<<< HEAD
 def sample_tmsv(
     r: list, t: float, Ul: np.ndarray, w: np.ndarray, n_samples: int, loss: float = 0.0,
 ) -> list:
@@ -341,7 +336,8 @@
         s = eng.run(prog, shots=n_samples).samples
 
     return s.tolist()
-=======
+
+
 def marginals(mu: np.ndarray, V: np.ndarray, n_max: int, hbar: float = 2.0) -> np.ndarray:
     r"""Generate single-mode marginal distributions from the displacement vector and covariance
     matrix of a Gaussian state.
@@ -397,5 +393,4 @@
         for i in range(n_max):
             p[mode, i] = np.real(quantum.density_matrix_element(mui, vi, [i], [i], hbar=hbar))
 
-    return p
->>>>>>> 739ad449
+    return p