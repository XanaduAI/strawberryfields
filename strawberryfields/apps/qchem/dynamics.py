# Copyright 2020 Xanadu Quantum Technologies Inc.

# Licensed under the Apache License, Version 2.0 (the "License");
# you may not use this file except in compliance with the License.
# You may obtain a copy of the License at

#     http://www.apache.org/licenses/LICENSE-2.0

# Unless required by applicable law or agreed to in writing, software
# distributed under the License is distributed on an "AS IS" BASIS,
# WITHOUT WARRANTIES OR CONDITIONS OF ANY KIND, either express or implied.
# See the License for the specific language governing permissions and
# limitations under the License.
r"""
Functions used for simulating vibrational quantum dynamics of molecules.

Photonic quantum devices can be programmed with molecular data in order to simulate the quantum
dynamics of spatially-localized vibrations in molecules :cite:`sparrow2018simulating`. To that aim,
the quantum device has to be programmed to implement the transformation:

.. math::
    U(t) = U_l e^{-i\hat{H}t/\hbar} U_l^\dagger,

where :math:`\hat{H} = \sum_i \hbar \omega_i a_i^\dagger a_i` is the Hamiltonian corresponding to
the harmonic normal modes, :math:`\omega_i` is the vibrational frequency of the :math:`i`-th normal
mode, :math:`t` is time, and :math:`U_l` is a unitary matrix that relates the normal modes to a set
of new modes that are localized on specific bonds or groups in a molecule. The matrix :math:`U_l`
can be obtained by maximizing the sum of the squares of the atomic contributions to the modes
:cite:`jacob2009localizing`. Having :math:`U_l` and :math:`\omega` for a given molecule, and assuming
that it is possible to prepare the initial states of the mode, one can simulate the dynamics of
vibrational excitations in the localized basis at any given time :math:`t`. This process has three
main parts:

- Preparation of an initial vibrational state.
- Application of the dynamics transformation :math:`U(t)`.
- Generating samples and computing the probability of observing desired states.

It is noted that the initial states can be prepared in different ways. For instance, they can be
Fock states or Gaussian states such as coherent states or two-mode squeezed vacuum states.

Algorithm
---------

The algorithm for simulating the vibrational quantum dynamics in the localized basis with a photonic
device has the following form:

1. Each optical mode is assigned to a vibrational local mode and a specific initial excitation is
   created using one of the state preparation methods discussed. A list of state preparations
   methods available in Strawberry Fields is provided :doc:`here </introduction/ops>`.

2. An interferometer is configured according to the unitary :math:`U_l^\dagger` and the initial
   state is propagated through the interferometer.

3. For each mode, a rotation gate is designed as :math:`R(\theta) = \exp(i\theta \hat{a}^{\dagger}\hat{a})`
   where :math:`\theta = -\omega t`.

4. A second interferometer is configured according to the unitary :math:`U_l` and the new state
   is propagated through the interferometer.

5. The number of photons in each output mode is measured.

6. Samples are generated and the probability of obtaining a specific excitation in a given mode
   (or modes) is computed for time :math:`t`.

This module contains functions for implementing this algorithm.

- The function :func:`~.evolution` returns a custom ``sf`` operation that contains the required
  unitary and rotation operations explained in steps 2-4 of the algorithm.

- The function :func:`~.prob` computes the probability of observing a desired excitation in the
  generated samples.

- The function :func:`~.sample_fock` generates samples for simulating vibrational quantum dynamics
  in molecules with a Fock input state.

<<<<<<< HEAD
- The function :func:`~.sample_coherent` generates samples for simulating vibrational quantum
  dynamics in molecules with a coherent input state.
=======
- The function :func:`~.prob` estimates the probability of observing a desired excitation in the
  generated samples.

- The function :func:`~.marginals` generates single-mode marginal distributions from the displacement vector and
  covariance matrix of a Gaussian state.
>>>>>>> 739ad449
"""
import warnings

import numpy as np
from scipy.constants import c, pi
from thewalrus import quantum

import strawberryfields as sf
from strawberryfields.utils import operation


def evolution(modes: int):
    r"""Generates a custom ``sf`` operation for performing the transformation
    :math:`U(t) = U_l e^{-i\hat{H}t/\hbar} U_l^\dagger` on a given state.

    The custom operation returned by this function can be used as part of a Strawberry Fields
    :class:`~.Program` just like any other operation from the :mod:`~.ops` module. Its arguments
    are:

    - t (float): time in femtoseconds
    - Ul (array): normal-to-local transformation matrix :math:`U_l`
    - w (array): normal mode frequencies :math:`\omega` in units of :math:`\mbox{cm}^{-1}` that
      compose the Hamiltonian :math:`\hat{H} = \sum_i \hbar \omega_i a_i^\dagger a_i`

    **Example usage:**

    >>> modes = 2
    >>> transform =  evolution(modes)
    >>> p = sf.Program(modes)
    >>> with p.context as q:
    >>>     sf.ops.Fock(1) | q[0]
    >>>     sf.ops.Fock(2) | q[1]
    >>>     transform(t, Ul, w) | q

    Args:
        modes (int): number of modes

    Returns:
        an ``sf`` operation for enacting the dynamics transformation
    Return type:
        op
    """
    # pylint: disable=expression-not-assigned
    @operation(modes)
    def op(t, Ul, w, q):

        theta = -w * 100.0 * c * 1.0e-15 * t * (2.0 * pi)

        sf.ops.Interferometer(Ul.T) | q

        for i in range(modes):
            sf.ops.Rgate(theta[i]) | q[i]

        sf.ops.Interferometer(Ul) | q

    return op


def sample_fock(
    input_state: list,
    t: float,
    Ul: np.ndarray,
    w: np.ndarray,
    n_samples: int,
    cutoff: int,
    loss: float = 0.0,
) -> list:
    r"""Generate samples for simulating vibrational quantum dynamics with an input Fock state.

    **Example usage:**

    >>> input_state = [0, 2]
    >>> t = 10.0
    >>> Ul = np.array([[0.707106781, -0.707106781],
    >>>                [0.707106781, 0.707106781]])
    >>> w = np.array([3914.92, 3787.59])
    >>> n_samples = 5
    >>> cutoff = 5
    >>> sample_fock(input_state, t, Ul, w, n_samples, cutoff)
    [[0, 2], [0, 2], [1, 1], [0, 2], [0, 2]]

    Args:
        input_state (list): input Fock state
        t (float): time in femtoseconds
        Ul (array): normal-to-local transformation matrix
        w (array): normal mode frequencies :math:`\omega` in units of :math:`\mbox{cm}^{-1}`
        n_samples (int): number of samples to be generated
        cutoff (int): cutoff dimension for each mode
        loss (float): loss parameter denoting the fraction of lost photons

    Returns:
        list[list[int]]: a list of samples
    """
    if np.any(np.iscomplex(Ul)):
        raise ValueError("The normal mode to local mode transformation matrix must be real")

    if n_samples < 1:
        raise ValueError("Number of samples must be at least one")

    if not len(input_state) == len(Ul):
        raise ValueError(
            "Number of modes in the input state and the normal-to-local transformation"
            " matrix must be equal"
        )

    if np.any(np.array(input_state) < 0):
        raise ValueError("Input state must not contain negative values")

    if max(input_state) >= cutoff:
        raise ValueError("Number of photons in each input state mode must be smaller than cutoff")

    modes = len(Ul)
    op = evolution(modes)
    s = []

    eng = sf.Engine("fock", backend_options={"cutoff_dim": cutoff})

    prog = sf.Program(modes)

    # pylint: disable=expression-not-assigned
    with prog.context as q:

        for i in range(modes):
            sf.ops.Fock(input_state[i]) | q[i]

        op(t, Ul, w) | q

        if loss:
            for _q in q:
                sf.ops.LossChannel(1 - loss) | _q

        sf.ops.MeasureFock() | q

    for _ in range(n_samples):
        s.append(eng.run(prog).samples[0].tolist())

    return s


def prob(samples: list, excited_state: list) -> float:
    r"""Estimate probability of observing an excited state.

    The probability is estimated by calculating the relative frequency of the excited
    state among the samples.

    **Example usage:**

    >>> excited_state = [0, 2]
    >>> samples = [[0, 2], [1, 1], [0, 2], [2, 0], [1, 1], [0, 2], [1, 1], [1, 1], [1, 1]]
    >>> prob(samples, excited_state)
    0.3333333333333333

    Args:
        samples list[list[int]]: a list of samples
        excited_state (list): a Fock state

    Returns:
        float: probability of observing a Fock state in the given samples
    """
    if len(samples) == 0:
        raise ValueError("The samples list must not be empty")

    if len(excited_state) == 0:
        raise ValueError("The excited state list must not be empty")

    if not len(excited_state) == len(samples[0]):
        raise ValueError("The number of modes in the samples and the excited state must be equal")

    if np.any(np.array(excited_state) < 0):
        raise ValueError("The excited state must not contain negative values")

    return samples.count(excited_state) / len(samples)


<<<<<<< HEAD
def sample_coherent(
    alpha: list, t: float, Ul: np.ndarray, w: np.ndarray, n_samples: int, loss: float = 0.0,
) -> list:
    r"""Generate samples for simulating vibrational quantum dynamics with an input coherent state.

    **Example usage:**

    >>> alpha = [[0.3, 0.5], [1.4, 0.1]]
    >>> t = 10.0
    >>> Ul = np.array([[0.707106781, -0.707106781],
    >>>                [0.707106781, 0.707106781]])
    >>> w = np.array([3914.92, 3787.59])
    >>> n_samples = 5
    >>> sample_coherent(alpha, t, Ul, w, n_samples)
    [[0, 2], [0, 1], [0, 3], [0, 2], [0, 1]]

    Args:
        alpha (list[list[float]]): list of displacement parameters given as [magnitudes, angles] for all modes
        t (float): time in femtoseconds
        Ul (array): normal-to-local transformation matrix
        w (array): normal mode frequencies :math:`\omega` in units of :math:`\mbox{cm}^{-1}`
        n_samples (int): number of samples to be generated
        loss (float): loss parameter denoting the fraction of lost photons

    Returns:
        list[list[int]]: a list of samples
    """
    if np.any(np.iscomplex(Ul)):
        raise ValueError("The normal mode to local mode transformation matrix must be real")

    if n_samples < 1:
        raise ValueError("Number of samples must be at least one")

    if not len(alpha) == len(Ul):
        raise ValueError(
            "Number of displacement parameters and the number of modes in the normal-to-local"
            " transformation matrix must be equal"
        )

    modes = len(Ul)
    op = evolution(modes)

    eng = sf.LocalEngine(backend="gaussian")

    prog = sf.Program(modes)

    # pylint: disable=expression-not-assigned
    with prog.context as q:

        for i in range(modes):
            sf.ops.Dgate(alpha[i][0], alpha[i][1]) | q[i]

        op(t, Ul, w) | q

        if loss:
            for _q in q:
                sf.ops.LossChannel(1 - loss) | _q

        sf.ops.MeasureFock() | q

    with warnings.catch_warnings():
        warnings.filterwarnings("ignore", category=UserWarning, message="Cannot simulate non-")

        s = eng.run(prog, shots=n_samples).samples

    return s.tolist()
=======
def marginals(mu: np.ndarray, V: np.ndarray, n_max: int, hbar: float = 2.0) -> np.ndarray:
    r"""Generate single-mode marginal distributions from the displacement vector and covariance
    matrix of a Gaussian state.

    **Example usage:**

    >>> mu = np.array([0.00000000, 2.82842712, 0.00000000,
    >>>                0.00000000, 0.00000000, 0.00000000])
    >>> V = np.array([[1.0, 0.0, 0.0, 0.0, 0.0, 0.0],
    >>>               [0.0, 1.0, 0.0, 0.0, 0.0, 0.0],
    >>>               [0.0, 0.0, 1.0, 0.0, 0.0, 0.0],
    >>>               [0.0, 0.0, 0.0, 1.0, 0.0, 0.0],
    >>>               [0.0, 0.0, 0.0, 0.0, 1.0, 0.0],
    >>>               [0.0, 0.0, 0.0, 0.0, 0.0, 1.0]])
    >>> n_max = 10
    >>> marginals(mu, V, n_max)
    array([[1.00000000e+00, 0.00000000e+00, 0.00000000e+00, 0.00000000e+00,
            0.00000000e+00, 0.00000000e+00, 0.00000000e+00, 0.00000000e+00,
            0.00000000e+00, 0.00000000e+00],
           [1.35335284e-01, 2.70670567e-01, 2.70670566e-01, 1.80447044e-01,
            9.02235216e-02, 3.60894085e-02, 1.20298028e-02, 3.43708650e-03,
            8.59271622e-04, 1.90949249e-04],
           [1.00000000e+00, 0.00000000e+00, 0.00000000e+00, 0.00000000e+00,
            0.00000000e+00, 0.00000000e+00, 0.00000000e+00, 0.00000000e+00,
            0.00000000e+00, 0.00000000e+00]])

    Args:
        mu (array): displacement vector
        V (array): covariance matrix
        n_max (int): maximum number of vibrational quanta in the distribution
        hbar (float): the value of :math:`\hbar` in the commutation relation :math:`[\x,\p]=i\hbar`.

    Returns:
        array[list[float]]: marginal distributions
    """
    if not V.shape[0] == V.shape[1]:
        raise ValueError("The covariance matrix must be a square matrix")

    if not len(mu) == len(V):
        raise ValueError(
            "The dimension of the displacement vector and the covariance matrix must be equal"
        )

    if n_max <= 0:
        raise ValueError("The number of vibrational states must be larger than zero")

    n_modes = len(mu) // 2

    p = np.zeros((n_modes, n_max))

    for mode in range(n_modes):
        mui, vi = quantum.reduced_gaussian(mu, V, mode)
        for i in range(n_max):
            p[mode, i] = np.real(quantum.density_matrix_element(mui, vi, [i], [i], hbar=hbar))

    return p
>>>>>>> 739ad449
<|MERGE_RESOLUTION|>--- conflicted
+++ resolved
@@ -73,16 +73,14 @@
 - The function :func:`~.sample_fock` generates samples for simulating vibrational quantum dynamics
   in molecules with a Fock input state.
 
-<<<<<<< HEAD
 - The function :func:`~.sample_coherent` generates samples for simulating vibrational quantum
   dynamics in molecules with a coherent input state.
-=======
+
 - The function :func:`~.prob` estimates the probability of observing a desired excitation in the
   generated samples.
 
-- The function :func:`~.marginals` generates single-mode marginal distributions from the displacement vector and
-  covariance matrix of a Gaussian state.
->>>>>>> 739ad449
+- The function :func:`~.marginals` generates single-mode marginal distributions from the
+  displacement vector and covariance matrix of a Gaussian state.
 """
 import warnings
 
@@ -257,7 +255,6 @@
     return samples.count(excited_state) / len(samples)
 
 
-<<<<<<< HEAD
 def sample_coherent(
     alpha: list, t: float, Ul: np.ndarray, w: np.ndarray, n_samples: int, loss: float = 0.0,
 ) -> list:
@@ -324,7 +321,8 @@
         s = eng.run(prog, shots=n_samples).samples
 
     return s.tolist()
-=======
+
+
 def marginals(mu: np.ndarray, V: np.ndarray, n_max: int, hbar: float = 2.0) -> np.ndarray:
     r"""Generate single-mode marginal distributions from the displacement vector and covariance
     matrix of a Gaussian state.
@@ -380,5 +378,4 @@
         for i in range(n_max):
             p[mode, i] = np.real(quantum.density_matrix_element(mui, vi, [i], [i], hbar=hbar))
 
-    return p
->>>>>>> 739ad449
+    return p