--- conflicted
+++ resolved
@@ -10,10 +10,7 @@
     Stochastic
     VGBS
     param
-<<<<<<< HEAD
-=======
     KL
->>>>>>> 8f3cf682
     cost
 """
 from strawberryfields.apps.train.param import VGBS
