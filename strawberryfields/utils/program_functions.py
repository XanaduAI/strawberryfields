--- conflicted
+++ resolved
@@ -457,12 +457,7 @@
         # Finally we reshape the eigenvectors to form matrices, i.e., the Kraus operators and we make the first index
         # be the one that indexes the list of Kraus operators.
         result = np.einsum(
-<<<<<<< HEAD
-            "abc->cab",
-            rescaled_eigenvectors.reshape([cutoff_dim ** N, cutoff_dim ** N, -1]),
-=======
             "abc->cab", rescaled_eigenvectors.reshape([cutoff_dim**N, cutoff_dim**N, -1])
->>>>>>> 2f451ab4
         )
 
         if not vectorize_modes:
