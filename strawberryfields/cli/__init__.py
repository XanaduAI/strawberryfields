# Copyright 2019-2020 Xanadu Quantum Technologies Inc.

# Licensed under the Apache License, Version 2.0 (the "License");
# you may not use this file except in compliance with the License.
# You may obtain a copy of the License at

#     http://www.apache.org/licenses/LICENSE-2.0

# Unless required by applicable law or agreed to in writing, software
# distributed under the License is distributed on an "AS IS" BASIS,
# WITHOUT WARRANTIES OR CONDITIONS OF ANY KIND, either express or implied.
# See the License for the specific language governing permissions and
# limitations under the License.

"""A standalone command-line interface for configuring Strawberry Fields and connecting
to the Xanadu cloud platform.
"""

import argparse
import sys

from strawberryfields.api import Connection
from strawberryfields.configuration import (ConfigurationError, create_config,
                                            store_account)
from strawberryfields.engine import RemoteEngine
from strawberryfields.io import load


def main():
    """The Xanadu cloud platform command line interface.

    **Example:**

    The following is a simple example on getting the help message of the cloud platform command line interface. It details each of the options available.

    .. code-block:: bash

<<<<<<< HEAD
        $ starship
        usage: starship [-h] [--ping] {configure,run} ...
=======
        $ sf
        usage: sf <command> [<args>]
>>>>>>> a097349d

        See below for available options and commands for working with the Xanadu cloud platform.

        General Options:
          -h, --help       show this help message and exit
          --ping, -p       Tests the connection to the remote backend.

        Commands:
          {configure,run}
            configure      Configure each detail of the API connection.
            run            Run a blackbird script.
    """
    parser = create_parser()
    args = parser.parse_args()

    if args.ping:
        ping()
    elif hasattr(args, "func"):
        args.func(args)
    else:
        parser.print_help()

def create_parser():
    """Creates a parser to process the commands and arguments passed to the
    command line interface.

    Returns:
        ArgumentParser: an argument parser object that defines the related
        options
    """
    parser = argparse.ArgumentParser(
        description="See below for available options and commands for working with the Xanadu cloud platform.",
    )

    # Setting a title for the general options (requires setting a private
    # attribute)
    parser._optionals.title = "General Options"

    # Adding the pinging general option
    parser.add_argument(
        "--ping", "-p", action="store_true", help="Tests the connection to the remote backend."
    )

    # Adding subparsers configure and input
    subparsers = parser.add_subparsers(title="Commands")

    # Adding the configure subparser
    configure_parser = subparsers.add_parser(
        "configure", help="Configure each detail of the API connection."
    )
    configure_parser.set_defaults(func=configure)

    configure_parser.add_argument(
        "--token",
        "-t",
        type=str,
        help="Configure Strawberry Fields with your Xanadu cloud platform API token.",
    )
    configure_parser.add_argument(
        "--local", "-l", action="store_true", help="Create a local configuration file in the current directory."
    )

    # Adding the input subparser
    run_parser = subparsers.add_parser("run", help="Run a blackbird script.")
    run_parser.add_argument(
        "input", type=str, help="The filename or path to the blackbird script to run.",
    )
    run_parser.set_defaults(func=run_blackbird_script)
    run_parser.add_argument(
        "--output",
        "-o",
        help="Path to the output file, where the results of the program will be written (stdout by default).",
    )

    return parser


def configure(args):
    r"""An auxiliary function for configuring the API connection to the Xanadu
    cloud platform.

    Can be used to simply save the authentication token with default
    configuration options. Alternatively, a wizard is provided for full
    configurability.

    **Example:**

    The following is the easiest way to configure the connection to the cloud platform.

    Here we show how the ``sf configure --token MYAUTH`` command can create a
    configuration. It is worth noting that ``MYAUTH`` stands for the
    authentication token. Once done, we have a look at the newly created
    configuration file.

    Example run in a Linux based operating system:

    .. code-block:: bash

        $ sf configure --token MYAUTH
        $ cat  ~/.config/strawberryfields/config.toml
        [api]
        authentication_token = "MYAUTH"
        hostname = "platform.strawberryfields.ai"
        use_ssl = true
        port = 443

    The same example run on a Windows operating system:

    .. code-block:: powershell

        $ sf configure --token MYAUTH
        $ cat C:\Users\USERNAME\AppData\Local\Xanadu\strawberryfields\config.toml
        [api]
        authentication_token = "MYAUTH"
        hostname = "platform.strawberryfields.ai"
        use_ssl = true
        port = 443

    For more advanced configuration options see the :func:`~.configuration_wizard` page.

    **Flags:**

        * ``--token``: The authentication token to use.
        * ``--local``: Whether or not to create the configuration file locally in the current directory.
      If not provided, the configuration file will be saved in the users configuration directory.

      See more details regarding Strawberry Fields configuration and available
      configuration options on the :doc:`/introduction/configuration` page.

    Args:
        args (ArgumentParser): arguments that were specified on the command
            line stored as attributes in an argument parser object
    """
    if args.token:
        kwargs = {"authentication_token": args.token}
    else:
        kwargs = configuration_wizard()

    if args.local:
        store_account(**kwargs, location="local")
    else:
        store_account(**kwargs)

def ping():
    """Tests the connection to the remote backend."""
    if Connection().ping():
        sys.stdout.write("You have successfully authenticated to the platform!\n")
    else:
        sys.stdout.write("There was a problem when authenticating to the platform!\n")

def configuration_wizard():
    r"""Provides an interactive selection wizard on the command line to
    configure every option for the API connection.

    Default configuration options are provided as defaults to the user.
    Configuration options as detailed in :doc:`/introduction/configuration`.

    **Example:**

    Here we show how the interactive wizard can be used to configure each API
    option. Once done, we have a look at the newly created configuration file.

    Example run in a Linux based operating system:

    .. code-block:: bash

        $ sf configure
        Please enter the authentication token to use when connecting: [] MYAUTH
        Please enter the hostname of the server to connect to: [platform.strawberryfields.ai] MYHOST
        Should the client attempt to connect over SSL? [y] N
        Please enter the port number to connect with: [443] 12345

        $cat  ~/.config/strawberryfields/config.toml
        [api]
        authentication_token = "MYAUTH"
        hostname = "MYHOST"
        use_ssl = false
        port = "12345"

    The same example run on a Windows operating system:

    .. code-block:: powershell

        $ sf configure
        Please enter the authentication token to use when connecting: [] MYAUTH
        Please enter the hostname of the server to connect to: [platform.strawberryfields.ai] MYHOST
        Should the client attempt to connect over SSL? [y] N
        Please enter the port number to connect with: [443] 12345

        $cat C:\Users\USERNAME\AppData\Local\Xanadu\strawberryfields\config.toml
        [api]
        authentication_token = "MYAUTH"
        hostname = "MYHOST"
        use_ssl = false
        port = "12345"

    Returns:
        dict[str, Union[str, bool, int]]: the configuration options
    """
    default_config = create_config()["api"]

    # Getting default values that can be used for as messages when getting inputs
    hostname_default = default_config["hostname"]
    ssl_default = "y" if default_config["use_ssl"] else "n"
    port_default = default_config["port"]

    authentication_token = (
        input("Please enter the authentication token to use when connecting: [] ")
    )

    if not authentication_token:
        sys.stdout.write("No authentication token was provided, please configure again.")
        sys.exit()

    hostname = (
        input("Please enter the hostname of the server to connect to: [{}] ".format(hostname_default)) or hostname_default
    )

    ssl_input = input("Should the client attempt to connect over SSL? [{}] ".format(ssl_default)) or ssl_default
    use_ssl = ssl_input.upper() == "Y"

    port = input("Please enter the port number to connect with: [{}] ".format(port_default)) or port_default

    kwargs = {
        "authentication_token": authentication_token,
        "hostname": hostname,
        "use_ssl": use_ssl,
        "port": port,
    }
    return kwargs

def run_blackbird_script(args):
    """Run a blackbird script.

    Related arguments:
    * input: the input blackbird script to be run
    * output: the output file to store the results in (optional)

    Args:
        args (ArgumentParser): arguments that were specified on the command
            line stored as attributes in an argument parser object
    """
    try:
        program = load(args.input)
    except FileNotFoundError:
        sys.stdout.write("The {} blackbird script was not found.".format(args.input))
        sys.exit()

    eng = RemoteEngine(program.target)

    sys.stdout.write("Executing program on remote hardware...\n")
    result = eng.run(program)

    if result and result.samples is not None:
        write_script_results(result.samples, output_file=args.output)
    else:
        sys.stdout.write("Ooops! Something went wrong with obtaining the results. Please check the Blackbird script specified and the connection to the remote engine.")
        sys.exit()

def write_script_results(samples, output_file=None):
    """Write the results of the script either to a file or to the standard output.

    Args:
        samples (array[float]): array of samples
        output_file (str or None): the path to the output file, None if no output was defined
    """
    if output_file:
        with open(output_file, "w") as file:
            file.write(str(samples))
    else:
        sys.stdout.write(str(samples))<|MERGE_RESOLUTION|>--- conflicted
+++ resolved
@@ -31,17 +31,13 @@
 
     **Example:**
 
-    The following is a simple example on getting the help message of the cloud platform command line interface. It details each of the options available.
+    The following is a simple example on getting the help message of the cloud platform command
+    line interface. It details each of the options available.
 
     .. code-block:: bash
 
-<<<<<<< HEAD
-        $ starship
-        usage: starship [-h] [--ping] {configure,run} ...
-=======
         $ sf
-        usage: sf <command> [<args>]
->>>>>>> a097349d
+        usage: sf [-h] [--ping] {configure,run} ...
 
         See below for available options and commands for working with the Xanadu cloud platform.
 
@@ -127,49 +123,8 @@
     configuration options. Alternatively, a wizard is provided for full
     configurability.
 
-    **Example:**
-
-    The following is the easiest way to configure the connection to the cloud platform.
-
-    Here we show how the ``sf configure --token MYAUTH`` command can create a
-    configuration. It is worth noting that ``MYAUTH`` stands for the
-    authentication token. Once done, we have a look at the newly created
-    configuration file.
-
-    Example run in a Linux based operating system:
-
-    .. code-block:: bash
-
-        $ sf configure --token MYAUTH
-        $ cat  ~/.config/strawberryfields/config.toml
-        [api]
-        authentication_token = "MYAUTH"
-        hostname = "platform.strawberryfields.ai"
-        use_ssl = true
-        port = 443
-
-    The same example run on a Windows operating system:
-
-    .. code-block:: powershell
-
-        $ sf configure --token MYAUTH
-        $ cat C:\Users\USERNAME\AppData\Local\Xanadu\strawberryfields\config.toml
-        [api]
-        authentication_token = "MYAUTH"
-        hostname = "platform.strawberryfields.ai"
-        use_ssl = true
-        port = 443
-
-    For more advanced configuration options see the :func:`~.configuration_wizard` page.
-
-    **Flags:**
-
-        * ``--token``: The authentication token to use.
-        * ``--local``: Whether or not to create the configuration file locally in the current directory.
-      If not provided, the configuration file will be saved in the users configuration directory.
-
-      See more details regarding Strawberry Fields configuration and available
-      configuration options on the :doc:`/introduction/configuration` page.
+    See more details regarding Strawberry Fields configuration and available
+    configuration options on the :doc:`/introduction/configuration` page.
 
     Args:
         args (ArgumentParser): arguments that were specified on the command
@@ -198,45 +153,6 @@
 
     Default configuration options are provided as defaults to the user.
     Configuration options as detailed in :doc:`/introduction/configuration`.
-
-    **Example:**
-
-    Here we show how the interactive wizard can be used to configure each API
-    option. Once done, we have a look at the newly created configuration file.
-
-    Example run in a Linux based operating system:
-
-    .. code-block:: bash
-
-        $ sf configure
-        Please enter the authentication token to use when connecting: [] MYAUTH
-        Please enter the hostname of the server to connect to: [platform.strawberryfields.ai] MYHOST
-        Should the client attempt to connect over SSL? [y] N
-        Please enter the port number to connect with: [443] 12345
-
-        $cat  ~/.config/strawberryfields/config.toml
-        [api]
-        authentication_token = "MYAUTH"
-        hostname = "MYHOST"
-        use_ssl = false
-        port = "12345"
-
-    The same example run on a Windows operating system:
-
-    .. code-block:: powershell
-
-        $ sf configure
-        Please enter the authentication token to use when connecting: [] MYAUTH
-        Please enter the hostname of the server to connect to: [platform.strawberryfields.ai] MYHOST
-        Should the client attempt to connect over SSL? [y] N
-        Please enter the port number to connect with: [443] 12345
-
-        $cat C:\Users\USERNAME\AppData\Local\Xanadu\strawberryfields\config.toml
-        [api]
-        authentication_token = "MYAUTH"
-        hostname = "MYHOST"
-        use_ssl = false
-        port = "12345"
 
     Returns:
         dict[str, Union[str, bool, int]]: the configuration options
