--- conflicted
+++ resolved
@@ -35,13 +35,8 @@
 
     .. code-block:: bash
 
-<<<<<<< HEAD
-        $ starship
+        $ sf
         usage: starship [-h] [--ping] {configure,run} ...
-=======
-        $ sf
-        usage: sf <command> [<args>]
->>>>>>> 5a3c7cb0
 
         See below for available options and commands for working with the Xanadu cloud platform.
 
