--- conflicted
+++ resolved
@@ -1424,11 +1424,8 @@
         Acts the following transformation on the state:
 
         .. math::
-<<<<<<< HEAD
             a^{\dagger}_i \to \sum_j T_{ij} a^{\dagger}_j
-=======
-            a^{\dagger}_i \to \sum_j T_{ij} a^{\dagger}j
->>>>>>> b4d91530
+
     """
 
     def __init__(self, T):
@@ -1437,11 +1434,7 @@
 
     def _apply(self, reg, backend, **kwargs):
         p = par_evaluate(self.p)
-<<<<<<< HEAD
         backend.passive(p[0], reg)
-=======
-        backend.passive(p[0], *reg)
->>>>>>> b4d91530
 
 
 # ====================================================================
