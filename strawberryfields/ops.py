--- conflicted
+++ resolved
@@ -865,13 +865,8 @@
         the squeezed single photon state :math:`S\ket{1}`.
     """
 
-<<<<<<< HEAD
     def __init__(self, a=0.0, phi=0.0, p=0, representation="complex", cutoff=1e-12, D=2):
         super().__init__([a, phi, p, representation, cutoff, D])
-=======
-    def __init__(self, alpha=0, p=0, representation="complex", ampl_cutoff=1e-12, D=2):
-        super().__init__([alpha, p, representation, ampl_cutoff, D])
->>>>>>> c0fd8ccd
 
     def _apply(self, reg, backend, **kwargs):
 
@@ -879,7 +874,6 @@
         phi = par_evaluate(self.p[1])
         p = self.p[2]
 
-<<<<<<< HEAD
         self._check_for_complex_args([a, phi, p], "Catstate(a, phi, p)")
 
         alpha = a * np.exp(1j * phi)
@@ -887,14 +881,6 @@
 
         D = backend.get_cutoff_dim()
         ket = self._create_ket(alpha, theta, D)
-=======
-        # coherent states
-        # Need to cast  alpha to float before exponentiation to avoid overflow
-        c1 = ((1.0 * alpha) ** l) / np.sqrt(ssp.factorial(l))
-        c2 = ((-1.0 * alpha) ** l) / np.sqrt(ssp.factorial(l))
-        # add them up with a relative phase
-        ket = (c1 + pf.exp(1j * phi) * c2) * N
->>>>>>> c0fd8ccd
 
         # in order to support broadcasting, the batch axis has been located at last axis, but backend expects it up as first axis
         ket = np.transpose(ket)
