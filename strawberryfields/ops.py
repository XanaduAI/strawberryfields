--- conflicted
+++ resolved
@@ -976,15 +976,10 @@
 
     def _decompose(self, reg, **kwargs):
         # into a displacement
-<<<<<<< HEAD
         r = self.p[0] / np.sqrt(2 * sf.hbar)
         return [
             Command(Dgate(r, np.pi/2), reg)
         ]
-=======
-        z = self.p[0] * 1j / np.sqrt(2 * sf.hbar)
-        return [Command(Dgate(z, 0), reg)]
->>>>>>> 8b23b65c
 
 
 class Sgate(Gate):
