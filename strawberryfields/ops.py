--- conflicted
+++ resolved
@@ -1424,29 +1424,18 @@
         Acts the following transformation on the state:
 
         .. math::
-<<<<<<< HEAD
-            a^{\dagger}_i \to \sum_j T_{ij} a^{\dagger}j
-    """
-
-    def __init__(self, T):
-=======
             a^{\dagger}_i \to \sum_j T_{ij} a^{\dagger}_j
 
     """
 
     def __init__(self, T):
         T = np.atleast_2d(T)
->>>>>>> 9f6debbb
         super().__init__([T])
         self.ns = T.shape[0]
 
     def _apply(self, reg, backend, **kwargs):
         p = par_evaluate(self.p)
-<<<<<<< HEAD
-        backend.passive(p[0], *reg)
-=======
         backend.passive(p[0], reg)
->>>>>>> 9f6debbb
 
 
 # ====================================================================
