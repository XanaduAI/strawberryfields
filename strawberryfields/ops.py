# Copyright 2019 Xanadu Quantum Technologies Inc.

# Licensed under the Apache License, Version 2.0 (the "License");
# you may not use this file except in compliance with the License.
# You may obtain a copy of the License at

#     http://www.apache.org/licenses/LICENSE-2.0

# Unless required by applicable law or agreed to in writing, software
# distributed under the License is distributed on an "AS IS" BASIS,
# WITHOUT WARRANTIES OR CONDITIONS OF ANY KIND, either express or implied.
# See the License for the specific language governing permissions and
# limitations under the License.
r"""
This module defines and implements the Python-embedded quantum programming language
for continuous-variable (CV) quantum systems.
The syntax is modeled after ProjectQ :cite:`projectq2016`.
"""
from collections.abc import Sequence
import copy
import warnings

import numpy as np

from scipy.linalg import block_diag
import scipy.special as ssp

import strawberryfields as sf
import strawberryfields.program_utils as pu
import strawberryfields.decompositions as dec
from .backends.states import BaseFockState, BaseGaussianState
from .backends.shared_ops import changebasis
from .program_utils import Command, RegRef, MergeFailure
from .parameters import par_regref_deps, par_str, par_evaluate, par_is_symbolic, par_funcs as pf

# pylint: disable=abstract-method
# pylint: disable=protected-access
# pylint: disable=arguments-differ  # Measurement._apply introduces the "shots" argument

# numerical tolerances
_decomposition_merge_tol = 1e-13
_decomposition_tol = (
    1e-13  # TODO this tolerance is used for various purposes and is not well-defined
)

# data type to use for complex arrays
COMPLEX_DTYPE = np.complex128


def evaluate_complex_parameter(p, phase):
    """Convenience function for evaluating symbolic arguments
    with potentially batched phase parameters.

    Args:
        p (Any): parameters
        phase (Any): complex phase of parameter ``p``

    """
    # We need to check if any value of the phase is non-zero,
    # as the phase might be batched.
    if np.any(phase != 0):
        # There exists a non-zero phase; cast the parameter
        # to a complex data type when evaluating it.
        return par_evaluate(p, dtype=COMPLEX_DTYPE)

    # All phases are zero; evaluate the parameter without
    # any additional casting.
    return par_evaluate(p)


def warning_on_one_line(message, category, filename, lineno, file=None, line=None):
    """User warning formatter"""
    # pylint: disable=unused-argument
    return "{}:{}: {}: {}\n".format(filename, lineno, category.__name__, message)


warnings.formatwarning = warning_on_one_line


def _seq_to_list(s):
    "Converts a Sequence or a single object into a list."
    if not isinstance(s, Sequence):
        s = [s]
    return list(s)


class Operation:
    """Abstract base class for quantum operations acting on one or more subsystems.

    :attr:`Operation.measurement_deps` is a set containing the :class:`.RegRef`
    the :class:`Operation` depends on through its parameters.
    In the quantum circuit diagram notation it corresponds to the vertical double lines of classical
    information entering the :class:`Operation` that originate in the measurement of a subsystem.

    This abstract base class may be initialised with parameters; see the
    :class:`~strawberryfields.parameters.Parameter` class for more details.

    Args:
        par (Sequence[Any]): Operation parameters. An empty sequence if no parameters
            are required.
    """

    # default: one-subsystem operation
    #: int: number of subsystems the operation acts on, or None if any number > 0 is ok
    ns = 1

    def __init__(self, par):
        #: set[RegRef]: extra dependencies due to deferred measurements, used during optimization
        self._measurement_deps = set()
        #: list[Parameter]: operation parameters
        self.p = []

        # convert each parameter into a Parameter instance, keep track of dependenciens
        for q in par:
            if isinstance(q, RegRef):
                raise TypeError("Use RegRef.par for measured parameters.")
            self.p.append(q)
            self._measurement_deps |= par_regref_deps(q)

    def __str__(self):
        """String representation for the Operation using Blackbird syntax.

        Returns:
            str: string representation
        """
        # defaults to the class name
        if not self.p:
            return self.__class__.__name__

        # class name and parameter values
        temp = [par_str(i) for i in self.p]
        return self.__class__.__name__ + "(" + ", ".join(temp) + ")"

    @property
    def measurement_deps(self):
        """Extra dependencies due to parameters that depend on measurements.

        Returns:
            set[RegRef]: dependencies
        """
        return self._measurement_deps

    def __or__(self, reg):
        """Apply the operation to a part of a quantum register.

        Appends the Operation to a :class:`.Program` instance.

        Args:
            reg (RegRef, Sequence[RegRef]): subsystem(s) the operation is acting on

        Returns:
            list[RegRef]: subsystem list as RegRefs
        """
        # into a list of subsystems
        reg = _seq_to_list(reg)
        if (not reg) or (self.ns is not None and self.ns != len(reg)):
            raise ValueError("Wrong number of subsystems.")
        # append it to the Program
        reg = pu.Program_current_context.append(self, reg)
        return reg

    def merge(self, other):
        """Merge the operation with another (acting on the exact same set of subsystems).

        .. note:: For subclass overrides: merge may return a newly created object,
           or self, or other, but it must never modify self or other
           because the same Operation objects may be also used elsewhere.

        Args:
            other (Operation): operation to merge this one with

        Returns:
            Operation, None: other * self. The return value None represents
            the identity gate (doing nothing).

        Raises:
            .MergeFailure: if the two operations cannot be merged
        """
        # todo: Using the return value None to denote the identity is a
        # bit dangerous, since a function with no explicit return statement
        # also returns None, which can lead to puzzling bugs. Maybe return
        # a special singleton Identity object instead?
        raise NotImplementedError

    def decompose(self, reg, **kwargs):
        """Decompose the operation into elementary operations supported by the backend API.

        See :mod:`strawberryfields.backends.base`.

        Args:
            reg (Sequence[RegRef]): subsystems the operation is acting on

        Returns:
            list[Command]: decomposition as a list of operations acting on specific subsystems
        """
        return self._decompose(reg, **kwargs)

    def _decompose(self, reg, **kwargs):
        """Internal decomposition method defined by subclasses.

        NOTE: Does not evaluate Operation parameters, symbolic parameters remain symbolic.

        Args:
            reg (Sequence[RegRef]): subsystems the operation is acting on

        Returns:
            list[Command]: decomposition as a list of operations acting on specific subsystems
        """
        raise NotImplementedError("No decomposition available: {}".format(self))

    def _apply(self, reg, backend, **kwargs):
        """Internal apply method. Uses numeric subsystem referencing.

        Args:
            reg (Sequence[int]): subsystem indices the operation is
                acting on (this is how the backend API wants them)
            backend (BaseBackend): backend to execute the operation

        Returns:
            array[Number] or None: Measurement results, if any; shape == (len(reg), shots).
        """
        raise NotImplementedError("Missing direct implementation: {}".format(self))

    def apply(self, reg, backend, **kwargs):
        """Ask a local backend to execute the operation on the current register state right away.

        Takes care of parameter evaluations and any pending formal
        transformations (like dagger) and then calls :meth:`Operation._apply`.

        Args:
            reg (Sequence[RegRef]): subsystem(s) the operation is acting on
            backend (BaseBackend): backend to execute the operation

        Returns:
            Any: the result of self._apply
        """
        # NOTE: We cannot just replace all parameters with their evaluated
        # numerical values here. If we re-initialize a measured mode and
        # re-measure it, the corresponding MeasuredParameter value should change accordingly
        # when it is used again after the new measurement.

        # convert RegRefs back to indices for the backend API
        temp = [rr.ind for rr in reg]
        # call the child class specialized _apply method
        return self._apply(temp, backend, **kwargs)


# ====================================================================
# Derived operation classes
# ====================================================================


class Preparation(Operation):
    """Abstract base class for operations that demolish
    the previous state of the subsystem entirely.
    """

    def merge(self, other):
        # sequential preparation, only the last one matters
        if isinstance(other, Preparation):
            # give a warning, since this is pointless and probably a user error
            warnings.warn("Two subsequent state preparations, first one has no effect.")
            return other

        raise MergeFailure("For now, Preparations cannot be merged with anything else.")


class Measurement(Operation):
    """Abstract base class for subsystem measurements.

    The measurement is deferred: its result is available only
    after the backend has executed it. The value of the measurement can
    be accessed in the program through the symbolic subsystem reference
    to the measured subsystem.

    When the measurement happens, the state of the system is updated
    to the conditional state corresponding to the measurement result.
    Measurements also support postselection, see below.

    Args:
        select (None, Sequence[Number]): Desired values of the measurement
            results, one for each subsystem the measurement acts on.
            Allows the post-selection of specific measurement results
            instead of randomly sampling. None means no postselection.
    """

    # todo: self.select could support :class:`~strawberryfields.parameters.Parameter` instances.
    ns = None

    def __init__(self, par, select=None):
        super().__init__(par)
        #: None, Sequence[Number]: postselection values, one for each measured subsystem
        self.select = select

    def __str__(self):
        # class name, parameter values, and possibly the select parameter
        temp = super().__str__()

        if self.select is not None:
            if not self.p:
                temp += f"(select={self.select})"
            else:
                temp = f"{temp[:-1]}, select={self.select})"

        return temp

    def merge(self, other):
        raise MergeFailure("For now, measurements cannot be merged with anything else.")

    def apply(self, reg, backend, **kwargs):
        """Ask a backend to execute the operation on the current register state right away.

        Like :func:`Operation.apply`, but also stores the measurement result in the RegRefs.

        Keyword Args:
            shots (int): Number of independent evaluations to perform.
                Only applies to Measurements.
        """
        values = super().apply(reg, backend, **kwargs)
        # convert the returned values into an iterable with the measured modes indexed along
        # the first axis and shots along second axis (if larger than 1), so that we can assign
        # register values
        shots = kwargs.get("shots", 1)
        if self.ns == 1:
            values = [values]  # values is either a scalar, or has shape (shots,)
        else:
            if shots > 1:
                values = values.T  # shape of values would be (shots, num_meas,)

        # store the results in the register reference objects
        for v, r in zip(values, reg):
            r.val = v


class Decomposition(Operation):
    """Abstract base class for multimode matrix transformations.

    This class provides the base behaviour for decomposing various multimode operations
    into a sequence of gates and state preparations.

    .. note:: The first parameter ``p[0]`` of a Decomposition is always a square matrix, and it cannot be symbolic.
    """

    ns = None  # overridden by child classes in __init__

    @staticmethod
    def _check_p0(p0):
        """Checks that p0 is not symbolic."""
        if par_is_symbolic(p0):
            raise TypeError(
                "The first parameter of a Decomposition is a square matrix, and cannot be symbolic."
            )

    def __init__(self, par, decomp=True):
        self._check_p0(par[0])
        super().__init__(par)
        self.decomp = decomp
        """bool: If False, try to apply the Decomposition as a single primitive operation
        instead of decomposing it."""

    def merge(self, other):
        # can be merged if they are the same class
        if isinstance(other, self.__class__):
            # at the moment, we will assume all state decompositions only
            # take one argument. The only exception currently are state
            # decompositions, which cannot be merged.
            U1 = self.p[0]
            U2 = other.p[0]
            U = U2 @ U1
            # Note: above we strip the Parameter wrapper to make the following check
            # easier to perform. The constructor restores it.
            # Another option would be to add the required methods to Parameter class.
            # check if the matrices cancel
            if np.allclose(U, np.identity(len(U)), atol=_decomposition_merge_tol, rtol=0):
                return None

            return self.__class__(U)

        raise MergeFailure("Not the same decomposition type.")


class Transformation(Operation):
    """Abstract base class for transformations.

    This class provides the base behaviour for operations which
    act on existing states.
    """

    # NOTE: At the moment this is an empty class, and only
    # exists for a nicer inheritence diagram. One option is
    # to remove, and make Channel and Gate top-level derived classes.
    #
    # Are there any useful operations/properties shared by Gate/Channel?


# ====================================================================
# Derived transformation classes
# ====================================================================


class Channel(Transformation):
    """Abstract base class for quantum channels.

    This class provides the base behaviour for non-unitary
    maps and transformations.
    """

    # TODO decide how all Channels should treat the first parameter p[0]
    # (see e.g. https://en.wikipedia.org/wiki/C0-semigroup), cf. p[0] in ops.Gate

    def merge(self, other):
        if not self.__class__ == other.__class__:
            raise MergeFailure("Not the same channel family.")

        # channels can be merged if they are the same class and share all the other parameters
        if self.p[1:] == other.p[1:]:
            # determine the combined first parameter
            T = self.p[0] * other.p[0]
            # if one, replace with the identity
            if T == 1:
                return None

            # return a copy
            # NOTE deepcopy would make copies of the parameters which would mess things up
            temp = copy.copy(self)
            temp.p = [T] + self.p[1:]  # change the parameter list
            return temp

        raise MergeFailure("Don't know how to merge these operations.")


class Gate(Transformation):
    """Abstract base class for unitary quantum gates.

    The first parameter p[0] of the Gate class is special:

    * The value p[0] = 0 corresponds to the identity gate.
    * The inverse gate is obtained by negating p[0].
    * Two gates of this class can be merged by adding the
      first parameters together, assuming all the other parameters match.
    """

    def __init__(self, par):
        super().__init__(par)
        # default: non-dagger form
        self.dagger = False  #: bool: formal inversion of the gate

    def __str__(self):
        """String representation for the gate."""
        # add a dagger symbol to the class name if needed
        temp = super().__str__()
        if self.dagger:
            temp += ".H"
        return temp

    @property
    def H(self):
        """Returns a copy of the gate with the self.dagger flag flipped.

        H stands for hermitian conjugate.

        Returns:
            Gate: formal inverse of this gate
        """
        # HACK Semantically a bad use of @property since this method is not a getter.
        # NOTE deepcopy would make copies of the parameters which would mess things up
        s = copy.copy(self)
        s.dagger = not s.dagger
        return s

    def decompose(self, reg, **kwargs):
        """Decompose the operation into elementary operations supported by the backend API.

        Like :func:`Operation.decompose`, but applies self.dagger.
        """
        seq = self._decompose(reg, **kwargs)
        if self.dagger:
            # apply daggers, reverse the Command sequence
            for cmd in seq:
                cmd.op.dagger = not cmd.op.dagger
            seq = list(reversed(seq))
        return seq

    def apply(self, reg, backend, **kwargs):
        """Ask a backend to execute the operation on the current register state right away.

        Like :func:`Operation.apply`, but takes into account the special nature of
        p[0] and applies self.dagger.

        Returns:
            None: Gates do not return anything, return value is None
        """
        z = self.p[0]
        # if z represents a batch of parameters, then all of these
        # must be zero to skip calling backend
        if np.all(z == 0):
            # identity, no need to apply
            return
        if self.dagger:
            z = -z
        original_p0 = self.p[0]  # store the original Parameter
        self.p[0] = z

        # convert RegRefs back to indices for the backend API
        temp = [rr.ind for rr in reg]
        # call the child class specialized _apply method
        self._apply(temp, backend, **kwargs)
        self.p[0] = original_p0  # restore the original Parameter instance

    def merge(self, other):
        if not self.__class__ == other.__class__:
            raise MergeFailure("Not the same gate family.")

        # gates can be merged if they are the same class and share all the other parameters
        if self.p[1:] == other.p[1:]:
            # make sure the gates have the same dagger flag, if not, invert the second p[0]
            if self.dagger == other.dagger:
                temp = other.p[0]
            else:
                temp = -other.p[0]
            # now we can add up the parameters and keep self.dagger
            p0 = self.p[0] + temp
            if p0 == 0:
                return None  # identity gate

            # return a copy
            # NOTE deepcopy would make copies the parameters which would mess things up
            temp = copy.copy(self)
            temp.p = [p0] + self.p[1:]  # change the parameter list
            return temp

        raise MergeFailure("Don't know how to merge these gates.")


# ====================================================================
# State preparation operations
# ====================================================================


class Vacuum(Preparation):
    r"""Prepare a mode in the vacuum state.

    Can be accessed via the shortcut variable ``Vac``.

    .. note:: By default, newly created modes in Strawberry Fields default to the vacuum state.

    .. details::

        .. admonition:: Definition
            :class: defn

            The vacuum state :math:`\ket{0}` is a Gaussian state defined by

            .. math::
                \ket{0} = \frac{1}{\sqrt[4]{\pi \hbar}}
                \int dx~e^{-x^2/(2 \hbar)}\ket{x} ~~\text{where}~~ \a\ket{0}=0

        .. tip::

            *Available in Strawberry Fields as a NumPy array by*
            :func:`strawberryfields.utils.vacuum_state`

        In the Fock basis, it is represented by Fock state :math:`\ket{0}`,
        and in the Gaussian formulation, by :math:`\bar{\mathbf{r}}=(0,0)`
        and :math:`\mathbf{V}= \frac{\hbar}{2} I`.
    """

    def __init__(self):
        super().__init__([])

    def _apply(self, reg, backend, **kwargs):
        backend.prepare_vacuum_state(*reg)

    def __str__(self):
        # return the shorthand object when the
        # command is printed by the user
        return "Vac"


class Coherent(Preparation):
    r"""Prepare a mode in a coherent state.

    The gate is parameterized so that a user can specify a single complex number :math:`a=\alpha`
    or use the polar form :math:`a = r, p=\phi` and still get the same result.

    Args:
        a (complex): displacement parameter :math:`\alpha`
        p (float): phase angle :math:`\phi`

    .. details::

        .. admonition:: Definition
            :class: defn

            The coherent state :math:`\ket{\alpha}`, :math:`\alpha\in\mathbb{C}`
            is a displaced vacuum state defined by

            .. math::
                \ket{\alpha} = D(\alpha)\ket{0}

        .. tip::

            *Available in Strawberry Fields as a NumPy array by*
            :func:`strawberryfields.utils.coherent_state`

        A coherent state is a minimum uncertainty state, and the
        eigenstate of the annihilation operator:

        .. math:: \a\ket{\alpha} = \alpha\ket{\alpha}

        In the Fock basis, it has the decomposition

        .. math:: |\alpha\rangle = e^{-|\alpha|^2/2} \sum_{n=0}^\infty
                  \frac{\alpha^n}{\sqrt{n!}}|n\rangle

        whilst in the Gaussian formulation, :math:`\bar{\mathbf{r}}=2
        \sqrt{\frac{\hbar}{2}}(\text{Re}(\alpha), \text{Im}(\alpha))` and
        :math:`\mathbf{V}= \frac{\hbar}{2} I`.
    """

    def __init__(self, a=0.0, p=0.0):
        super().__init__([a, p])

    def _apply(self, reg, backend, **kwargs):
        p = self.p[0] * pf.exp(1j * self.p[1])
        z = evaluate_complex_parameter(p, self.p[1])
        backend.prepare_coherent_state(z, *reg)


class Squeezed(Preparation):
    r"""Prepare a mode in a squeezed vacuum state.

    Args:
        r (float): squeezing magnitude
        p (float): squeezing angle :math:`\phi`

    .. details::

        .. admonition:: Definition
            :class: defn

            The squeezed state :math:`\ket{z}`, :math:`z=re^{i\phi}`
            is a squeezed vacuum state defined by

            .. math::
                \ket{z} = S(z)\ket{0}

        .. tip::

            *Available in Strawberry Fields as a NumPy array by*
            :func:`strawberryfields.utils.squeezed_state`

        A squeezed state is a minimum uncertainty state with unequal
        quadrature variances, and satisfies the following eigenstate equation:

        .. math:: \left(\a\cosh(r)+\ad e^{i\phi}\sinh(r)\right)\ket{z} = 0

        In the Fock basis, it has the decomposition

        .. math:: |z\rangle = \frac{1}{\sqrt{\cosh(r)}}\sum_{n=0}^\infty
                  \frac{\sqrt{(2n)!}}{2^n n!}(-e^{i\phi}\tanh(r))^n|2n\rangle

        whilst in the Gaussian formulation, :math:`\bar{\mathbf{r}} = (0,0)`,
        :math:`\mathbf{V} = \frac{\hbar}{2}R(\phi/2)\begin{bmatrix}e^{-2r} & 0 \\
        0 & e^{2r} \\\end{bmatrix}R(\phi/2)^T`.

        We can use the squeezed vacuum state to approximate the zero position and
        zero momentum eigenstates;

        .. math:: \ket{0}_x \approx S(r)\ket{0}, ~~~~ \ket{0}_p \approx S(-r)\ket{0}

        where :math:`z=r` is sufficiently large.
    """

    def __init__(self, r=0.0, p=0.0):
        super().__init__([r, p])

    def _apply(self, reg, backend, **kwargs):
        p = par_evaluate(self.p)
        backend.prepare_squeezed_state(p[0], p[1], *reg)


class DisplacedSqueezed(Preparation):
    r"""Prepare a mode in a displaced squeezed state.

    A displaced squeezed state is prepared by squeezing a vacuum state, and
    then applying a displacement operator.

    .. math::
       \ket{\alpha,z} = D(\alpha)\ket{0,z} = D(\alpha)S(z)\ket{0},

    where the squeezing parameter :math:`z=re^{i\phi}`.

    Args:
        alpha (complex): displacement parameter
        r (float): squeezing magnitude
        p (float): squeezing angle :math:`\phi`

    .. details::

        .. admonition:: Definition
            :class: defn

            The displaced squeezed state :math:`\ket{\alpha, z}`, :math:`\alpha\in\mathbb{C}`,
            :math:`z=re^{i\phi}` is a displaced and squeezed vacuum state defined by

            .. math::
                \ket{\alpha, z} = D(\alpha)S(z)\ket{0}

        .. tip::

            *Available in Strawberry Fields as a NumPy array by*
            :func:`strawberryfields.utils.displaced_squeezed_state`

        In the Fock basis, it has the decomposition

        .. math::
            |\alpha,z\rangle = e^{-\frac{1}{2}|\alpha|^2-\frac{1}{2}{\alpha^*}^2
            e^{i\phi}\tanh{(r)}} \sum_{n=0}^\infty\frac{\left[\frac{1}{2}e^{i\phi}
            \tanh(r)\right]^{n/2}}{\sqrt{n!\cosh(r)}} H_n
            \left[ \frac{\alpha\cosh(r)+\alpha^*e^{i\phi}\sinh(r)}{\sqrt{e^{i\phi}\sinh(2r)}} \right]
            |n\rangle


        where :math:`H_n(x)` are the Hermite polynomials defined by
        :math:`H_n(x)=(-1)^n e^{x^2}\frac{d}{dx}e^{-x^2}`. Alternatively,
        in the Gaussian formulation, :math:`\bar{\mathbf{r}} = 2
        \sqrt{\frac{\hbar}{2}}(\text{Re}(\alpha),\text{Im}(\alpha))` and
        :math:`\mathbf{V} = R(\phi/2)\begin{bmatrix}e^{-2r} & 0 \\0 & e^{2r} \\
        \end{bmatrix}R(\phi/2)^T`


        We can use the displaced squeezed states to approximate the :math:`x`
        position and :math:`p` momentum eigenstates;

        .. math::
            \ket{x}_x \approx D\left(\frac{1}{2}x\right)S(r)\ket{0}, ~~~~
            \ket{p}_p \approx D\left(\frac{i}{2}p\right)S(-r)\ket{0}

        where :math:`z=r` is sufficiently large.
    """

    def __init__(self, alpha=0.0, r=0.0, p=0.0):
        super().__init__([alpha, r, p])

    def _apply(self, reg, backend, **kwargs):
        p = par_evaluate(self.p)
        # prepare the displaced squeezed state directly
        backend.prepare_displaced_squeezed_state(p[0], p[1], p[2], *reg)

    def _decompose(self, reg, **kwargs):
        # squeezed state preparation followed by a displacement gate
        return [Command(Squeezed(self.p[1], self.p[2]), reg), Command(Dgate(self.p[0]), reg)]


class Fock(Preparation):
    r"""Prepare a mode in a Fock basis state.

    The prepared mode is traced out and replaced with the Fock state :math:`\ket{n}`.
    As a result the state of the other subsystems may have to be described using a density matrix.

    .. warning::
        The Fock basis is **non-Gaussian**, and thus can
        only be used in the Fock backends, *not* the Gaussian backend.

    Args:
        n (int): Fock state to prepare

    .. details::

        .. admonition:: Definition
            :class: defn

            A single mode state can be decomposed into the Fock basis as follows:

            .. math::
                \ket{\psi} = \sum_n c_n \ket{n}

            if there exists a unique integer :math:`m` such that
            :math:`\begin{cases}c_n=1& n=m\\c_n=0&n\neq m\end{cases}`,
            then the single mode is simply a Fock state or :math:`n` photon state.

        .. tip::

            *Available in Strawberry Fields as a NumPy array by*
            :func:`strawberryfields.utils.fock_state`

            *Arbitrary states in the Fock basis can be applied in Strawberry Fields
            using the state preparation operator* :class:`strawberryfields.ops.Ket`
    """

    def __init__(self, n=0):
        super().__init__([n])

    def _apply(self, reg, backend, **kwargs):
        p = par_evaluate(self.p)
        backend.prepare_fock_state(p[0], *reg)


class Catstate(Preparation):
    r"""Prepare a mode in a cat state.

    A cat state is the coherent superposition of two coherent states,

    .. math::
       \ket{\text{cat}(\alpha)} = \frac{1}{N} (\ket{\alpha} +e^{i\phi} \ket{-\alpha}),

    where :math:`N = \sqrt{2 (1+\cos(\phi)e^{-2|\alpha|^2})}` is the normalization factor.

    .. warning::
        Cat states are **non-Gaussian**, and thus can
        only be used in the Fock backends, *not* the Gaussian backend.

    Args:
        alpha (complex): displacement parameter
        p (float): parity, where :math:`\phi=p\pi`. ``p=0`` corresponds to an even
            cat state, and ``p=1`` an odd cat state.

    .. details::

        .. admonition:: Definition
            :class: defn

            The cat state is a non-Gaussian superposition of coherent states

            .. math::
                |cat\rangle = \frac{e^{-|\alpha|^2/2}}{\sqrt{2(1+e^{-2|\alpha|^2}\cos(\phi))}}
                \left(|\alpha\rangle +e^{i\phi}|-\alpha\rangle\right)

            with the even cat state given for :math:`\phi=0`, and the odd cat state
            given for :math:`\phi=\pi`.

        .. tip::

            *Implemented in Strawberry Fields as a NumPy array by*
            :class:`strawberryfields.utils.cat_state`

        In the case where :math:`\alpha<1.2`, the cat state can be approximated by
        the squeezed single photon state :math:`S\ket{1}`.
    """

    def __init__(self, alpha=0, p=0):
        super().__init__([alpha, p])

    def _apply(self, reg, backend, **kwargs):
        alpha = self.p[0]
        phi = np.pi * self.p[1]
        D = backend.get_cutoff_dim()
        l = np.arange(D)[:, np.newaxis]

        # normalization constant
        temp = pf.exp(-0.5 * pf.Abs(alpha) ** 2)
        N = temp / pf.sqrt(2 * (1 + pf.cos(phi) * temp ** 4))

        # coherent states
        c1 = (alpha ** l) / np.sqrt(ssp.factorial(l))
        c2 = ((-alpha) ** l) / np.sqrt(ssp.factorial(l))
        # add them up with a relative phase
        ket = (c1 + pf.exp(1j * phi) * c2) * N

        # in order to support broadcasting, the batch axis has been located at last axis, but backend expects it up as first axis
        ket = np.transpose(ket)

        # drop dummy batch axis if it is not necessary
        ket = np.squeeze(ket)

        # evaluate the array (elementwise)
        ket = evaluate_complex_parameter(ket, self.p[1])

        backend.prepare_ket_state(ket, *reg)


class Ket(Preparation):
    r"""Prepare mode(s) using the given ket vector(s) in the Fock basis.

    The prepared modes are traced out and replaced with the given ket state
    (in the Fock basis). As a result the state of the other subsystems may have
    to be described using a density matrix.

    The provided kets must be each be of length ``cutoff_dim``, matching
    the cutoff dimension used in calls to :meth:`eng.run <~.Engine.run>`.

    .. warning::
        The Fock basis is **non-Gaussian**, and thus can
        only be used in the Fock backends, *not* the Gaussian backend.

    Args:
        state (array or BaseFockState): state vector in the Fock basis.
            This can be provided as either:

            * a single ket vector, for single mode state preparation
            * a multimode ket, with one array dimension per mode
            * a :class:`BaseFockState` state object.

    .. details::

        .. admonition:: Definition
            :class: defn

            A single mode state can be decomposed into the Fock basis as follows:

            .. math::
                \ket{\psi} = \sum_n c_n \ket{n}
    """
    ns = None

    def __init__(self, state):
        if isinstance(state, BaseFockState):
            if not state.is_pure:
                raise ValueError("Provided Fock state is not pure.")
            super().__init__([state.ket()])
        elif isinstance(state, BaseGaussianState):
            raise ValueError("Gaussian states are not supported for the Ket operation.")
        else:
            super().__init__([state])

    def _apply(self, reg, backend, **kwargs):
        p = par_evaluate(self.p)
        backend.prepare_ket_state(p[0], reg)


class DensityMatrix(Preparation):
    r"""Prepare mode(s) using the given density matrix in the Fock basis.

    The prepared modes are traced out and replaced with the given state
    (in the Fock basis). As a result, the overall state of system
    will also have to be described using a density matrix.

    The provided density matrices must be of size ``[cutoff_dim, cutoff_dim]``,
    matching the cutoff dimension used in calls to :meth:`eng.run <~.Engine.run>`.

    .. warning::
        The Fock basis is **non-Gaussian**, and thus can
        only be used in the Fock backends, *not* the Gaussian backend.

    Args:
        state (array or BaseFockState): density matrix in the Fock basis.
            This can be provided as either:

            * a single mode two-dimensional matrix :math:`\rho_{ij}`,
            * a multimode tensor :math:`\rho_{ij,kl,\dots,mn}`, with two indices per mode,
            * a :class:`BaseFockState` state object.

    .. details::

        When working with an :math:`N`-mode density matrix in the Fock basis,

        .. math::
            \rho = \sum_{n_1}\cdots\sum_{n_N} c_{n_1,\cdots,n_N}
            \ket{n_1,\cdots,n_N}\bra{n_1,\cdots,n_N}

        we use the convention that every pair of consecutive dimensions
        corresponds to a subsystem; i.e.,

        .. math::
            \rho_{\underbrace{ij}_{\text{mode}~0}~\underbrace{kl}_{\text{mode}~1}
            ~\underbrace{mn}_{\text{mode}~2}}

        Thus, using index notation, we can calculate the reduced density matrix
        for mode 2 by taking the partial trace over modes 0 and 1:

        .. math:: \braketT{n}{\text{Tr}_{01}[\rho]}{m} = \sum_{i}\sum_k \rho_{iikkmn}
    """
    ns = None

    def __init__(self, state):
        if isinstance(state, BaseFockState):
            super().__init__([state.dm()])
        elif isinstance(state, BaseGaussianState):
            raise ValueError("Gaussian states are not supported for the Ket operation.")
        else:
            super().__init__([state])

    def _apply(self, reg, backend, **kwargs):
        p = par_evaluate(self.p)
        backend.prepare_dm_state(p[0], reg)


class Thermal(Preparation):
    r"""Prepare a mode in a thermal state.

    The requested mode is traced out and replaced with the thermal state :math:`\rho(\bar{n})`.
    As a result the state will be described using a density matrix.

    Args:
        n (float): mean thermal population of the mode

    .. details::

        .. admonition:: Definition
            :class: defn

            The thermal state is a mixed Gaussian state defined by

            .. math::
                \rho(\nbar) := \sum_{n=0}^\infty\frac{\nbar^n}{(1+\nbar)^{n+1}}\ketbra{n}{n}

            where :math:`\nbar:=\tr{(\rho(\nbar)\hat{n})}` is the mean photon number.
            In the Gaussian formulation one has :math:`\mathbf{V}=(2 \nbar +1) \frac{\hbar}{2} I`
            and :math:`\bar{\mathbf{r}}=(0,0)`.
    """

    def __init__(self, n=0):
        super().__init__([n])

    def _apply(self, reg, backend, **kwargs):
        p = par_evaluate(self.p)
        backend.prepare_thermal_state(p[0], *reg)


# ====================================================================
# Measurements
# ====================================================================


class MeasureFock(Measurement):
    r"""Photon counting measurement: measures a set of modes in the Fock basis.

    Also accessible via the shortcut variable ``Measure``.

    After measurement, the modes are reset to the vacuum state.

    .. warning::
        Photon counting is available in the Gaussian backend,
        but the state of the circuit is not updated after measurement
        (since it would be non-Gaussian).

    .. details::

        .. admonition:: Definition
           :class: defn

           Photon counting is a non-Gaussian projective measurement given by

           .. math:: \ket{n_i}\bra{n_i}
    """

    ns = None

    def __init__(self, select=None, dark_counts=None):
        if dark_counts and select:
            raise NotImplementedError("Post-selection cannot be used together with dark counts.")

        if dark_counts is not None and not isinstance(dark_counts, Sequence):
            dark_counts = [dark_counts]

        if select is not None and not isinstance(select, Sequence):
            select = [select]

        self.dark_counts = dark_counts
        super().__init__([], select)

    def _apply(self, reg, backend, shots=1, **kwargs):
        samples = backend.measure_fock(reg, shots=shots, select=self.select, **kwargs)

        if isinstance(samples, list):
            samples = np.array(samples)

        if self.dark_counts is not None:
            if len(self.dark_counts) != len(reg):
                raise ValueError(
                    "The number of dark counts must be equal to the number of measured modes: "
                    "{} != {}".format(len(self.dark_counts), len(reg))
                )
            samples += np.random.poisson(self.dark_counts, samples.shape)

        return samples

    def __str__(self):
        # class name, parameter values, possible select and dark_counts parameters
        temp = super().__str__()

        if self.dark_counts is not None:
            if not self.select:
                temp += f"(dark_counts={self.dark_counts})"
            else:
                temp = f"{temp[:-1]}, dark_counts={self.dark_counts})"

        return temp


class MeasureThreshold(Measurement):
    """Measures a set of modes with thresholded Fock-state measurements, i.e.,
    measuring whether a mode contain zero or nonzero photons.

    After measurement, the modes are reset to the vacuum state.
    """

    ns = None

    def __init__(self, select=None):
        if select is not None and not isinstance(select, Sequence):
            select = [select]
        super().__init__([], select)

    def _apply(self, reg, backend, shots=1, **kwargs):
        return backend.measure_threshold(reg, shots=shots, select=self.select, **kwargs)


class MeasureHomodyne(Measurement):
    r"""Performs a homodyne measurement, measures one quadrature of a mode.

    * Position basis measurement: :math:`\phi = 0`
      (also accessible via the shortcut variable ``MeasureX``).

    * Momentum basis measurement: :math:`\phi = \pi/2`.
      (also accessible via the shortcut variable ``MeasureP``)

    The measured mode is reset to the vacuum state.

    Args:
        phi (float): measurement angle :math:`\phi`
        select (None, float): (Optional) desired values of measurement result.
            Allows the post-selection of specific measurement results instead of randomly sampling.

    .. details::

        .. admonition:: Definition
           :class: defn

           Homodyne measurement is a Gaussian projective measurement given by projecting the state
           onto the states

           .. math:: \ket{x_\phi}\bra{x_\phi},

           defined as eigenstates of the Hermitian operator

           .. math:: \hat{x}_\phi = \cos(\phi) \hat{x} + \sin(\phi)\hat{p}.

        In the Gaussian backend, this is done by projecting onto finitely squeezed states
        approximating the :math:`x` and :math:`p` eigenstates. Due to the finite squeezing
        approximation, this results in a measurement variance of :math:`\sigma_H^2`, where
        :math:`\sigma_H=2\times 10^{-4}`.

        In the Fock backends, this is done by using Hermite polynomials to calculate the
        :math:`\x_\phi` probability distribution over a specific range and number of bins,
        before taking a random sample.
    """
    ns = 1

    def __init__(self, phi, select=None):
        super().__init__([phi], select)

    def _apply(self, reg, backend, shots=1, **kwargs):
        p = par_evaluate(self.p)
        s = np.sqrt(sf.hbar / 2)  # scaling factor, since the backend API call is hbar-independent
        select = self.select
        if select is not None:
            select = select / s

        return s * backend.measure_homodyne(p[0], *reg, shots=shots, select=select, **kwargs)

    def __str__(self):
        if self.select is None:
            if self.p[0] == 0:
                return "MeasureX"
            if self.p[0] == np.pi / 2:
                return "MeasureP"
        return super().__str__()


class MeasureHeterodyne(Measurement):
    r"""Performs a heterodyne measurement on a mode.

    Also accessible via the shortcut variable ``MeasureHD``.

    Samples the joint Husimi distribution :math:`Q(\vec{\alpha}) =
    \frac{1}{\pi}\bra{\vec{\alpha}}\rho\ket{\vec{\alpha}}`.
    The measured mode is reset to the vacuum state.

    .. warning:: The heterodyne measurement can only be performed in the Gaussian backend.

    Args:
        select (None, complex): (Optional) desired values of measurement result.
            Allows the post-selection of specific measurement results instead of randomly sampling.

    .. details::

        .. admonition:: Definition
           :class: defn

           Heterodyne measurement is a Gaussian projective measurement given by projecting
           the state onto the coherent states,

           .. math:: \frac{1}{\pi} \ket{\alpha}\bra{\alpha}
    """
    ns = 1

    def __init__(self, select=None):
        super().__init__([], select)

    def _apply(self, reg, backend, shots=1, **kwargs):
        return backend.measure_heterodyne(*reg, shots=shots, select=self.select, **kwargs)

    def __str__(self):
        if self.select is None:
            return "MeasureHD"
        return "MeasureHeterodyne(select={})".format(self.select)


# ====================================================================
# Channels
# ====================================================================


class LossChannel(Channel):
    r"""Perform a loss channel operation on the specified mode.

    This channel couples mode :math:`\a` to another bosonic mode :math:`\hat{b}`
    prepared in the vacuum state using the following transformation:

    .. math::
        \a \mapsto \sqrt{T} a+\sqrt{1-T} \hat{b}

    Args:
        T (float): the loss parameter :math:`0\leq T\leq 1`.

    .. details::

        Loss is implemented by a CPTP map whose Kraus representation is

        .. math::
           \mathcal{N}(T)\left\{\ \cdot \ \right\} = \sum_{n=0}^{\infty} E_n(T) \
           \cdot \ E_n(T)^\dagger , \quad E_n(T) = \left(\frac{1-T}{T} \right)^{n/2}
           \frac{\a^n}{\sqrt{n!}} \left(\sqrt{T}\right)^{\ad \a}

        .. admonition:: Definition
            :class: defn

            Loss is implemented by coupling mode :math:`\a` to another bosonic mode
            :math:`\hat{b}` prepared in the vacuum state, by using the following transformation

            .. math::
               \a \to \sqrt{T} \a+\sqrt{1-T} \hat{b}

            and then tracing it out. Here, :math:`T` is the *energy* transmissivity.
            For :math:`T = 0` the state is mapped to the vacuum state, and for
            :math:`T=1` one has the identity map.

        One useful identity is

        .. math::
           \mathcal{N}(T)\left\{\ket{n}\bra{m} \right\}=\sum_{l=0}^{\min(n,m)}
           \left(\frac{1-T}{T}\right)^l \frac{T^{(n+m)/2}}{l!} \sqrt{\frac{n! m!}{(n-l)!(m-l)!}}
           \ket{n-l}\bra{m-l}

        In particular :math:`\mathcal{N}(T)\left\{\ket{0}\bra{0} \right\} =  \pr{0}`.
    """

    def __init__(self, T):
        super().__init__([T])

    def _apply(self, reg, backend, **kwargs):
        p = par_evaluate(self.p)
        backend.loss(p[0], *reg)


class ThermalLossChannel(Channel):
    r"""Perform a thermal loss channel operation on the specified mode.

    This channel couples mode :math:`\a` to another bosonic mode :math:`\hat{b}`
    prepared in a thermal state with mean photon number :math:`\bar{n}`,
    using the following transformation:

    .. math::
       \a \mapsto \sqrt{T} a+\sqrt{1-T} \hat{b}

    Args:
        T (float): the loss parameter :math:`0\leq T\leq 1`.
        nbar (float): mean photon number of the environment thermal state

    .. details::

        .. admonition:: Definition
            :class: defn

            Thermal loss is implemented by coupling mode :math:`\a` to another
            bosonic mode :math:`\hat{b}` prepared in the thermal state
            :math:`\ket{\bar{n}}`, by using the following transformation

            .. math::
               \a \to \sqrt{T} \a+\sqrt{1-T} \hat{b}

            and then tracing it out. Here, :math:`T` is the *energy* transmissivity.
            For :math:`T = 0` the state is mapped to the thermal state :math:`\ket{\bar{n}}`
            with mean photon number :math:`\bar{n}`, and for :math:`T=1` one has the identity map.

        Note that if :math:`\bar{n}=0`, the thermal loss channel is equivalent to the
        :doc:`loss channel <strawberryfields.ops.LossChannel>`.
    """

    def __init__(self, T, nbar):
        super().__init__([T, nbar])

    def _apply(self, reg, backend, **kwargs):
        p = par_evaluate(self.p)
        backend.thermal_loss(p[0], p[1], *reg)


# ====================================================================
# Unitary gates
# ====================================================================


class Dgate(Gate):
    r"""Phase space displacement gate.

    .. math::
        D(\alpha) = \exp(\alpha a^\dagger -\alpha^* a) = \exp\left(-i\sqrt{2}(\re(\alpha) \hat{p} -\im(\alpha) \hat{x})/\sqrt{\hbar}\right)

    where :math:`\alpha = r e^{i\phi}` has magnitude :math:`r\geq 0` and phase :math:`\phi`.

    The gate is parameterized so that a user can specify a single complex number :math:`a=\alpha`
    or use the polar form :math:`a = r, \phi` and still get the same result.

    Args:
        a (complex): displacement parameter :math:`\alpha`
        phi (float): extra (optional) phase angle :math:`\phi`

    .. details::

        .. admonition:: Definition
            :class: defn

            .. math::
                D(\alpha) = \exp( \alpha \ad -\alpha^* \a) = \exp(r (e^{i\phi}\ad -e^{-i\phi}\a)),
                \quad D^\dagger(\alpha) \a D(\alpha)=\a +\alpha\I

            where :math:`\alpha=r e^{i \phi}` with :math:`r \geq 0` and :math:`\phi \in [0,2 \pi)`.

        We obtain for the position and momentum operators

        .. math::
            D^\dagger(\alpha) \x D(\alpha) = \x +\sqrt{2 \hbar } \re(\alpha) \I,\\
            D^\dagger(\alpha) \p D(\alpha) = \p +\sqrt{2 \hbar } \im(\alpha) \I.

        The matrix elements of the displacement operator in the Fock basis were derived by Cahill and Glauber :cite:`cahill1969`:

        .. math::
            \bra{m}\hat D(\alpha) \ket{n}  = \sqrt{\frac{n!}{m!}} \alpha^{m-n} e^{-|\alpha|^2/2} L_n^{m-n}\left( |\alpha|^2 \right)

        where :math:`L_n^{m}(x)` is a generalized Laguerre polynomial :cite:`dlmf`.
    """

    def __init__(self, a, phi=0.0):
        super().__init__([a, phi])

    def _apply(self, reg, backend, **kwargs):
        p = self.p[0] * pf.exp(1j * self.p[1])
        z = evaluate_complex_parameter(p, self.p[1])
        backend.displacement(z, *reg)


class Xgate(Gate):
    r"""Position displacement gate.

    .. math::
        X(x) = e^{-i x \hat{p}/\hbar}

    Args:
        x (float): position displacement

    .. details::

        .. admonition:: Definition
            :class: defn

            The pure position displacement operator is defined as

            .. math::
                X(x) = D\left( x/\sqrt{2 \hbar}\right)  = \exp(-i x \p /\hbar),
                \quad X^\dagger(x) \x X(x) = \x +x\I,

            where :math:`D` is the :doc:`displacement gate <strawberryfields.ops.Dgate>`.
    """

    def __init__(self, x):
        super().__init__([x])

    def _decompose(self, reg, **kwargs):
        # into a displacement
        z = self.p[0] / np.sqrt(2 * sf.hbar)
        return [Command(Dgate(z, 0), reg)]


class Zgate(Gate):
    r"""Momentum displacement gate.

    .. math::
        Z(p) = e^{i p \hat{x}/\hbar}

    Args:
        p (float): momentum displacement

    .. details::

        .. admonition:: Definition
            :class: defn

            The pure position displacement operator is defined as

            .. math::
                Z(p) = D\left(i p/\sqrt{2 \hbar}\right) = \exp(i p \x /\hbar ),
                \quad Z^\dagger(p) \p Z(p) = \p +p\I,

            where :math:`D` is the :doc:`displacement gate <strawberryfields.ops.Dgate>`.
    """

    def __init__(self, p):
        super().__init__([p])

    def _decompose(self, reg, **kwargs):
        # into a displacement
        r = self.p[0] / np.sqrt(2 * sf.hbar)
        return [Command(Dgate(r, np.pi / 2), reg)]


class Sgate(Gate):
    r"""Phase space squeezing gate.

    .. math::
        S(z) = \exp\left(\frac{1}{2}(z^* a^2 -z {a^\dagger}^2)\right)

    where :math:`z = r e^{i\phi}`.

    Args:
        r (float): squeezing amount
        phi (float): squeezing phase angle :math:`\phi`

    .. details::

        .. admonition:: Definition
            :class: defn

            .. math::
                & S(z) = \exp\left(\frac{1}{2}\left(z^* \a^2-z {\ad}^{2} \right) \right)
                = \exp\left(\frac{r}{2}\left(e^{-i\phi}\a^2 -e^{i\phi}{\ad}^{2} \right) \right)\\
                & S^\dagger(z) \a S(z) = \a \cosh(r) -\ad e^{i \phi} \sinh r\\
                & S^\dagger(z) \ad S(z) = \ad \cosh(r) -\a e^{-i \phi} \sinh(r)

            where :math:`z=r e^{i \phi}` with :math:`r \geq 0` and :math:`\phi \in [0,2 \pi)`.

        The squeeze gate affects the position and momentum operators as

        .. math::
            S^\dagger(z) \x_{\phi} S(z) = e^{-r}\x_{\phi}, ~~~ S^\dagger(z) \p_{\phi} S(z) = e^{r}\p_{\phi}

        The Fock basis decomposition of displacement and squeezing operations was analysed
        by Krall :cite:`kral1990`, and the following quantity was calculated,

        .. math::
            f_{n,m}(r,\phi,\beta)&=\bra{n}\exp\left(\frac{r}{2}\left(e^{i \phi} \a^2
                -e^{-i \phi} \ad \right) \right) D(\beta) \ket{m} = \bra{n}S(z^*) D(\beta) \ket{m}\\
            &=\sqrt{\frac{n!}{\mu  m!}} e^{\frac{\beta ^2 \nu ^*}{2\mu }-\frac{\left| \beta \right| ^2}{2}}
            \sum_{i=0}^{\min(m,n)}\frac{\binom{m}{i} \left(\frac{1}{\mu  \nu }\right)^{i/2}2^{\frac{i-m}{2}
                +\frac{i}{2}-\frac{n}{2}} \left(\frac{\nu }{\mu }\right)^{n/2}
                \left(-\frac{\nu ^*}{\mu }\right)^{\frac{m-i}{2}} H_{n-i}\left(\frac{\beta }{\sqrt{2}
                \sqrt{\mu  \nu }}\right) H_{m-i}\left(-\frac{\alpha ^*}{\sqrt{2}\sqrt{-\mu  \nu ^*}}\right)}{(n-i)!}

        where :math:`\nu=e^{- i\phi} \sinh(r), \mu=\cosh(r), \alpha=\beta \mu - \beta^* \nu`.

        Two important special cases of the last formula are obtained when :math:`r \to 0`
        and when :math:`\beta \to 0`:

        * For :math:`r \to 0` we can take :math:`\nu \to 1, \mu \to r, \alpha \to \beta` and use
          the fact that for large :math:`x \gg 1` the leading order term of the Hermite
          polynomials is  :math:`H_n(x) = 2^n x^n +O(x^{n-2})` to obtain

          .. math::
              f_{n,m}(0,\phi,\beta) = \bra{n}D(\beta) \ket{m}=\sqrt{\frac{n!}{  m!}}
              e^{-\frac{\left| \beta \right| ^2}{2}} \sum_{i=0}^{\min(m,n)}
              \frac{(-1)^{m-i}}{(n-i)!} \binom{m}{i} \beta^{n-i} (\beta^*)^{m-i}

        * On the other hand if we let :math:`\beta\to 0` we use the fact that

          .. math::
              H_n(0) =\begin{cases}0,  & \mbox{if }n\mbox{ is odd} \\
              (-1)^{\tfrac{n}{2}} 2^{\tfrac{n}{2}} (n-1)!! , & \mbox{if }n\mbox{ is even} \end{cases}

          to deduce that :math:`f_{n,m}(r,\phi,0)` is zero if :math:`n` is even and
          :math:`m` is odd or vice versa.

        When writing the Bloch-Messiah reduction :cite:`cariolaro2016`:cite:`cariolaro2016b`
        of a Gaussian state in the Fock basis one often needs the following matrix element

        .. math::
            \bra{k} D(\alpha) R(\theta) S(r) \ket{l}  = e^{i \theta l }
            \bra{k} D(\alpha) S(r e^{2i \theta}) \ket{l} = e^{i \theta l}
            f^*_{l,k}(-r,-2\theta,-\alpha)
    """

    def __init__(self, r, phi=0.0):
        super().__init__([r, phi])

    def _apply(self, reg, backend, **kwargs):
        p = self.p[0] * pf.exp(1j * self.p[1])
        z = evaluate_complex_parameter(p, self.p[1])
        backend.squeeze(z, *reg)


class Pgate(Gate):
    r"""Quadratic phase gate.

    .. math::
        P(s) = e^{i \frac{s}{2} \hat{x}^2/\hbar}

    Args:
        s (float): parameter

    .. details::

        .. admonition:: Definition
            :class: defn

            .. math::
                P(s) = \exp\left(i  \frac{s}{2 \hbar} \x^2\right),
                \quad P^\dagger(s) \a P(s) = \a +i\frac{s}{2}(\a +\ad)

        It shears the phase space, preserving position:

        .. math::
            P^\dagger(s) \x P(s) &= \x,\\
            P^\dagger(s) \p P(s) &= \p +s\x.

        This gate can be decomposed as

        .. math::
            P(s) = R(\theta) S(r e^{i \phi})

        where :math:`\cosh(r) = \sqrt{1+(\frac{s}{2})^2}, \quad
        \tan(\theta) = \frac{s}{2}, \quad \phi = -\sign(s)\frac{\pi}{2} -\theta`.
    """

    def __init__(self, s):
        super().__init__([s])

    def _decompose(self, reg, **kwargs):
        # into a squeeze and a rotation
        temp = self.p[0] / 2
        r = pf.acosh(pf.sqrt(1 + temp ** 2))
        theta = pf.atan(temp)
        phi = -np.pi / 2 * pf.sign(temp) - theta
        return [Command(Sgate(r, phi), reg), Command(Rgate(theta), reg)]


class Vgate(Gate):
    r"""Cubic phase gate.

    .. math::
        V(\gamma) = e^{i \frac{\gamma}{3 \hbar} \hat{x}^3}

    .. warning::

        * The cubic phase gate has lower accuracy than the Kerr gate at the same cutoff dimension.

        * The cubic phase gate is **non-Gaussian**, and thus can only be used
          in the Fock backends, *not* the Gaussian backend.

    Args:
        gamma (float): parameter

    .. details::

        .. warning::
            The cubic phase gate can suffer heavily from numerical inaccuracies due to
            finite-dimensional cutoffs in the Fock basis. The gate implementation in
            Strawberry Fields is unitary, but it does not implement an exact cubic phase
            gate. The Kerr gate provides an alternative non-Gaussian gate.

        .. admonition:: Definition
            :class: defn

            .. math::
                V(\gamma) = \exp\left(i \frac{\gamma}{3 \hbar} \x^3\right),
                \quad V^\dagger(\gamma) \a V(\gamma) = \a +i\frac{\gamma}{2\sqrt{2/\hbar}} (\a +\ad)^2

        It transforms the phase space as follows:

        .. math::
            V^\dagger(\gamma) \x V(\gamma) &= \x,\\
            V^\dagger(\gamma) \p V(\gamma) &= \p +\gamma \x^2.
    """

    def __init__(self, gamma):
        super().__init__([gamma])

    def _apply(self, reg, backend, **kwargs):
        gamma_prime = self.p[0] * np.sqrt(sf.hbar / 2)
        # the backend API call cubic_phase is hbar-independent
        backend.cubic_phase(par_evaluate(gamma_prime), *reg)


class Kgate(Gate):
    r"""Kerr gate.

    .. math::
        K(\kappa) = e^{i \kappa \hat{n}^2}

    .. warning::
        The Kerr gate is **non-Gaussian**, and thus can only be used
        in the Fock backends, *not* the Gaussian backend.

    Args:
        kappa (float): parameter

    .. details::

        .. admonition:: Definition
            :class: defn

            The Kerr interaction is given by the Hamiltonian

            .. math::
                H = (\hat{a}^\dagger\hat{a})^2=\hat{n}^2

            which is non-Gaussian and diagonal in the Fock basis.

        We can therefore define the Kerr gate, with parameter :math:`\kappa` as

        .. math::
            K(\kappa) = \exp{(i\kappa\hat{n}^2)}.
    """

    def __init__(self, kappa):
        super().__init__([kappa])

    def _apply(self, reg, backend, **kwargs):
        p = par_evaluate(self.p)
        backend.kerr_interaction(p[0], *reg)


class Rgate(Gate):
    r"""Rotation gate.

    .. math::
        R(\theta) = e^{i \theta a^\dagger a}

    Args:
        theta (float): rotation angle :math:`\theta`.

    .. details::

        .. note::
            We use the convention that a positive value of :math:`\phi`
            corresponds to an **anticlockwise** rotation in the phase space.

        .. admonition:: Definition
            :class: defn

            We write the phase space rotation operator as

            .. math::
                R(\phi) = \exp\left(i \phi \ad \a\right)=
                \exp\left(i \frac{\phi}{2} \left(\frac{\x^2+  \p^2}{\hbar}-\I\right)\right),
                \quad R^\dagger(\phi) \a R(\phi) = \a e^{i \phi}

        It rotates the position and momentum quadratures to each other:

        .. math::
            R^\dagger(\phi)\x R(\phi) = \x \cos \phi -\p \sin \phi,\\
            R^\dagger(\phi)\p R(\phi) = \p \cos \phi +\x \sin \phi.
    """

    def __init__(self, theta):
        super().__init__([theta])

    def _apply(self, reg, backend, **kwargs):
        p = par_evaluate(self.p)
        backend.rotation(p[0], *reg)


class BSgate(Gate):
    r"""BSgate(theta=pi/4, phi=0.)
    Beamsplitter gate.

    .. math::
        B(\theta,\phi) = \exp\left(\theta (e^{i \phi} a_1 a_2^\dagger -e^{-i \phi} a_1^\dagger a_2) \right)

    Args:
        theta (float): Transmittivity angle :math:`\theta`. The transmission amplitude of
            the beamsplitter is :math:`t = \cos(\theta)`.
            The value :math:`\theta=\pi/4` gives the 50-50 beamsplitter (default).
        phi (float): Phase angle :math:`\phi`. The reflection amplitude of the beamsplitter
            is :math:`r = e^{i\phi}\sin(\theta)`.
            The value :math:`\phi = \pi/2` gives the symmetric beamsplitter.

    .. details::

        .. admonition:: Definition
            :class: defn

            For the annihilation and creation operators of two modes, denoted :math:`\a_1`
            and :math:`\a_2`, the beamsplitter is defined by

            .. math::
                B(\theta,\phi) = \exp\left(\theta (e^{i \phi}\a_1 \ad_2 - e^{-i \phi} \ad_1 \a_2) \right)

        **Action on the creation and annihilation operators**

        They will transform the operators according to

        .. math::
            B^\dagger(\theta,\phi) \a_1  B(\theta,\phi) &= \a_1\cos \theta -\a_2 e^{-i \phi} \sin \theta  = t \a_1 -r^* \a_2,\\
            B^\dagger(\theta,\phi) \a_2  B(\theta,\phi) &= \a_2\cos \theta + \a_1  e^{i \phi} \sin \theta= t \a_2 +r \a_1.

        where :math:`t = \cos \theta` and :math:`r = e^{i\phi} \sin \theta` are the
        transmittivity and reflectivity amplitudes of the beamsplitter respectively.

        Therefore, the beamsplitter transforms two input coherent states to two output
        coherent states :math:`B(\theta, \phi) \ket{\alpha,\beta} = \ket{\alpha',\beta'}`, where

        .. math::
            \alpha' &= \alpha\cos \theta-\beta e^{-i\phi}\sin\theta = t\alpha - r^*\beta\\
            \beta' &= \beta\cos \theta+\alpha e^{i\phi}\sin\theta = t\beta + r\alpha\\

        **Action on the quadrature operators**

        By substituting in the definition of the creation and annihilation operators in terms
        of the position and momentum operators, it is possible to derive an expression for
        how the beamsplitter transforms the quadrature operators:

        .. math::
            &\begin{cases}
                B^\dagger(\theta,\phi) \x_1 B(\theta,\phi) = \x_1 \cos(\theta)-\sin(\theta) [\x_2\cos(\phi)+\p_2\sin(\phi)]\\
                B^\dagger(\theta,\phi) \p_1 B(\theta,\phi) = \p_1 \cos(\theta)-\sin(\theta) [\p_2\cos(\phi)-\x_2\sin(\phi)]\\
            \end{cases}\\[12pt]
            &\begin{cases}
                B^\dagger(\theta,\phi) \x_2 B(\theta,\phi) = \x_2 \cos(\theta)+\sin(\theta) [\x_1\cos(\phi)-\p_1\sin(\phi)]\\
                B^\dagger(\theta,\phi) \p_2 B(\theta,\phi) = \p_2 \cos(\theta)+\sin(\theta) [\p_1\cos(\phi)+\x_1\sin(\phi)]
            \end{cases}

        **Action on the position and momentum eigenstates**

        A 50% or **50-50 beamsplitter** has :math:`\theta=\pi/4` and :math:`\phi=0` or
        :math:`\phi=\pi`; consequently :math:`|t|^2 = |r|^2 = \frac{1}{2}`, and it acts as follows:

        .. math::
            & B(\pi/4,0)\xket{x_1}\xket{x_2} = \xket{\frac{1}{\sqrt{2}}(x_1-x_2)}\xket{\frac{1}{\sqrt{2}}(x_1+x_2)}\\
            & B(\pi/4,0)\ket{p_1}_p\ket{p_2}_p = \xket{\frac{1}{\sqrt{2}}(p_1-p_2)}\xket{\frac{1}{\sqrt{2}}(p_1+p_2)}

        and

        .. math::
            & B(\pi/4,\pi)\xket{x_1}\xket{x_2} = \xket{\frac{1}{\sqrt{2}}(x_1+x_2)}\xket{\frac{1}{\sqrt{2}}(x_2-x_1)}\\
            & B(\pi/4,\pi)\ket{p_1}_p\ket{p_2}_p = \xket{\frac{1}{\sqrt{2}}(p_1+p_2)}\xket{\frac{1}{\sqrt{2}}(p_2-p_1)}

        Alternatively, **symmetric beamsplitter** (one that does not distinguish between
        :math:`\a_1` and :math:`\a_2`) is obtained by setting :math:`\phi=\pi/2`.
    """
    ns = 2

    def __init__(self, theta=np.pi / 4, phi=0.0):
        # default: 50% beamsplitter
        super().__init__([theta, phi])

    def _apply(self, reg, backend, **kwargs):
        t = pf.cos(self.p[0])
        r = pf.sin(self.p[0]) * pf.exp(1j * self.p[1])

        t = par_evaluate(t)
        r = evaluate_complex_parameter(r, self.p[1])
        backend.beamsplitter(t, r, *reg)


class MZgate(Gate):
    r"""Mach-Zehnder interferometer.

    .. math::

        \mathrm{MZ}(\phi_{in}, \phi_{ex}) = BS\left(\frac{\pi}{4}, \frac{\pi}{2}\right)
            (R(\phi_{in})\otimes I) BS\left(\frac{\pi}{4}, \frac{\pi}{2}\right)
            (R(\phi_{ex})\otimes I)

    Args:
        phi_in (float): internal phase
        phi_ex (float): external phase
    """
    ns = 2

    def __init__(self, phi_in, phi_ex):
        super().__init__([phi_in, phi_ex])

    def _decompose(self, reg, **kwargs):
        # into local phase shifts and two 50-50 beamsplitters
        return [
            Command(Rgate(self.p[1]), reg[0]),
            Command(BSgate(np.pi / 4, np.pi / 2), reg),
            Command(Rgate(self.p[0]), reg[0]),
            Command(BSgate(np.pi / 4, np.pi / 2), reg),
        ]


class S2gate(Gate):
    r"""Two-mode squeezing gate.

    .. math::
<<<<<<< HEAD
        S_2(z) = \exp\left(z^* ab -z a^\dagger b^\dagger \right) = \exp\left(r (e^{-i\phi} ab -e^{i\phi} a^\dagger b^\dagger \right)
=======
       S_2(z) = \exp\left(z a^\dagger b^\dagger - z^* ab \right) = \exp\left(r (e^{i\phi} a^\dagger b^\dagger e^{-i\phi} ab ) \right)
>>>>>>> 1698b959

    where :math:`z = r e^{i\phi}`.

    Args:
        r (float): squeezing amount
        phi (float): squeezing phase angle :math:`\phi`

    .. details::

        .. admonition:: Definition
            :class: defn

            .. math::
                S_2(z) = \exp\left(z^* \a_1\a_2 -z \ad_1 \ad_2 \right) =
                \exp\left(r (e^{-i\phi} \a_1\a_2 -e^{i\phi} \ad_1 \ad_2 \right)

            where :math:`z=r e^{i \phi}` with :math:`r \geq 0` and :math:`\phi \in [0,2 \pi)`.

        It can be decomposed into two opposite local squeezers sandwiched
        between two 50\% :doc:`beamsplitters <strawberryfields.ops.BSgate>` :cite:`ebs2002`:

        .. math::
            S_2(z) = B^\dagger(\pi/4,0) \: \left[ S(z) \otimes S(-z)\right] \: B(\pi/4,0)

        Two-mode squeezing will transform the operators according to

        .. math::
            S_2(z)^\dagger \a_1  S_2(z) &= \a_1 \cosh(r)-\ad_2 e^{i \phi} \sinh(r),\\
            S_2(z)^\dagger \a_2  S_2(z) &= \a_2 \cosh(r) -\ad_1 e^{i \phi} \sinh(r),\\

        where :math:`z=r e^{i \phi}` with :math:`r \geq 0` and :math:`\phi \in [0,2 \pi)`.
    """
    ns = 2

    def __init__(self, r, phi=0.0):
        super().__init__([r, phi])

    def _apply(self, reg, backend, **kwargs):
        p = self.p[0] * pf.exp(1j * self.p[1])
        z = evaluate_complex_parameter(p, self.p[1])
        backend.two_mode_squeeze(z, *reg)

    def _decompose(self, reg, **kwargs):
        # two opposite squeezers sandwiched between 50% beamsplitters
        S = Sgate(self.p[0], self.p[1])
        BS = BSgate(np.pi / 4, 0)
        return [Command(BS, reg), Command(S, reg[0]), Command(S.H, reg[1]), Command(BS.H, reg)]


class CXgate(Gate):
    r"""Controlled addition or sum gate in the position basis.

    .. math::
        \text{CX}(s) = \int dx \ket{x}\bra{x} \otimes D\left({\frac{1}{\sqrt{2\hbar}}}s x\right) = e^{-i s \: \hat{x} \otimes \hat{p}/\hbar}

    In the position basis it maps
    :math:`\ket{x_1, x_2} \mapsto \ket{x_1, s x_1 +x_2}`.

    Args:
        s (float): addition multiplier

    .. details::

        .. admonition:: Definition
            :class: defn

            The controlled-X gate, also known as the addition gate or
            the sum gate, is a controlled displacement in position. It is given by

            .. math::
                \text{CX}(s) = \int dx \xket{x}\xbra{x} \otimes
                D\left(\frac{s x}{\sqrt{2\hbar}}\right) =
                \exp\left({-i \frac{s}{\hbar} \: \x_1 \otimes \p_2}\right).

        It is called addition because in the position basis
        :math:`\text{CX}(s) \xket{x_1, x_2} = \xket{x_1, x_2+s x_1}`.

        We can also write the action of the addition gate on the canonical operators:

        .. math::
            \text{CX}(s)^\dagger \x_1 \text{CX}(s) &= \x_1\\
            \text{CX}(s)^\dagger \p_1 \text{CX}(s) &= \p_1- s \ \p_2\\
            \text{CX}(s)^\dagger \x_2 \text{CX}(s) &= \x_2+ s \ \x_1\\
            \text{CX}(s)^\dagger \p_2 \text{CX}(s) &= \p_2 \\
            \text{CX}(s)^\dagger \hat{a}_1 \text{CX}(s) &= \a_1+  \frac{s}{2} (\ad_2 -  \a_2)\\
            \text{CX}(s)^\dagger \hat{a}_2 \text{CX}(s) &= \a_2+  \frac{s}{2} (\ad_1 +  \a_1)\\

        The addition gate can be decomposed in terms of :doc:`single mode squeezers <strawberryfields.ops.Sgate>`
        and :doc:`beamsplitters <strawberryfields.ops.BSgate>` as follows:

        .. math::
            \text{CX}(s) = B(\frac{\pi}{2}+\theta,0)
            \left(S(r,0) \otimes S(-r,0) \right) B(\theta,0),

        where

        .. math::
            \sin(2 \theta) = \frac{-1}{\cosh r}, \ \cos(2 \theta)=-\tanh(r),
            \ \sinh(r) = -\frac{ s}{2}.
    """
    ns = 2

    def __init__(self, s=1):
        super().__init__([s])

    def _decompose(self, reg, **kwargs):
        s = self.p[0]
        r = pf.asinh(-s / 2)
        theta = 0.5 * pf.atan2(-1.0 / pf.cosh(r), -pf.tanh(r))
        return [
            Command(BSgate(theta, 0), reg),
            Command(Sgate(r, 0), reg[0]),
            Command(Sgate(-r, 0), reg[1]),
            Command(BSgate(theta + np.pi / 2, 0), reg),
        ]


class CZgate(Gate):
    r"""Controlled phase gate in the position basis.

    .. math::
        \text{CZ}(s) =  \iint dx dy \: e^{i sxy/\hbar} \ket{x,y}\bra{x,y} = e^{i s \: \hat{x} \otimes \hat{x}/\hbar}

    In the position basis it maps
    :math:`\ket{x_1, x_2} \mapsto e^{i s x_1 x_2/\hbar} \ket{x_1, x_2}`.

    Args:
        s (float): phase shift multiplier

    .. details::

        .. admonition:: Definition
            :class: defn

            .. math::
                \text{CZ}(s) =  \iint dx dy \: e^{i s x_1 x_2/\hbar }
                \xket{x_1,x_2}\xbra{x_1,x_2} = \exp\left({i s \: \hat{x_1}
                \otimes \hat{x_2} /\hbar}\right).

        It is related to the addition gate by a :doc:`phase space rotation <strawberryfields.ops.Rgate>`
        in the second mode:

        ..math::
            \text{CZ}(s) = R_{(2)}(\pi/2) \: \text{CX}(s) \: R_{(2)}^\dagger(\pi/2).

        In the position basis
        :math:`\text{CZ}(s) \xket{x_1, x_2} = e^{i  s x_1 x_2/\hbar} \xket{x_1, x_2}`.

        We can also write the action of the controlled-phase gate on the
        canonical operators:

        .. math::
            \text{CZ}(s)^\dagger \x_1 \text{CZ}(s) &= \x_1\\
            \text{CZ}(s)^\dagger \p_1 \text{CZ}(s) &= \p_1+ s \ \x_2\\
            \text{CZ}(s)^\dagger \x_2 \text{CZ}(s) &= \x_2\\
            \text{CZ}(s)^\dagger \p_2 \text{CZ}(s) &= \p_2+ s \ \x_1 \\
            \text{CZ}(s)^\dagger \hat{a}_1 \text{CZ}(s) &= \a_1+  i\frac{s}{2} (\ad_2 +  \a_2)\\
            \text{CZ}(s)^\dagger \hat{a}_2 \text{CZ}(s) &= \a_2+  i\frac{s}{2} (\ad_1 +  \a_1)\\
    """
    ns = 2

    def __init__(self, s=1):
        super().__init__([s])

    def _decompose(self, reg, **kwargs):
        # phase-rotated CZ
        CX = CXgate(self.p[0])
        return [
            Command(Rgate(-np.pi / 2), reg[1]),
            Command(CX, reg),
            Command(Rgate(np.pi / 2), reg[1]),
        ]


class CKgate(Gate):
    r"""Cross-Kerr gate.

    .. math::
        CK(\kappa) = e^{i \kappa \hat{n}_1\hat{n}_2}

    .. warning::
        The cross-Kerr gate is **non-Gaussian**, and thus can only
        be used in the Fock backends, *not* the Gaussian backend.

    Args:
        kappa (float): parameter

    .. details::

        .. admonition:: Definition
            :class: defn

            The cross-Kerr interaction is given by the Hamiltonian

            .. math::
                H = \hat{n}_1\hat{n_2}

            which is non-Gaussian and diagonal in the Fock basis.

        We can therefore define the cross-Kerr gate, with parameter :math:`\kappa` as

        .. math::
            CK(\kappa) = \exp{(i\kappa\hat{n}_1\hat{n_2})}.
    """
    ns = 2

    def __init__(self, kappa):
        super().__init__([kappa])

    def _apply(self, reg, backend, **kwargs):
        p = par_evaluate(self.p)
        backend.cross_kerr_interaction(p[0], *reg)


class Fouriergate(Gate):
    r"""Fourier gate.

    Also accessible via the shortcut variable ``Fourier``.

    A special case of the :class:`phase space rotation gate <Rgate>`,
    where :math:`\theta=\pi/2`.

    .. math::
        F = R(\pi/2) = e^{i (\pi/2) a^\dagger a}

    .. details::

        .. admonition:: Definition
            :class: defn

            A special case of the :doc:`rotation operator <strawberryfields.ops.Rgate>`
            is the case :math:`\phi=\pi/2`; this corresponds to the Fourier gate,

            .. math::
                F = R(\pi/2) = e^{i (\pi/2) \ad \a},

        The Fourier gate transforms the quadratures as follows:

        .. math::
            & F^\dagger\x F = -\p,\\
            & F^\dagger\p F = \x.
    """

    def __init__(self):
        super().__init__([np.pi / 2])

    def _decompose(self, reg, **kwargs):
        # into a rotation
        theta = np.pi / 2
        return [Command(Rgate(theta), reg)]

    def __str__(self):
        """String representation for the gate."""
        temp = "Fourier"
        if self.dagger:
            temp += ".H"
        return temp


# ====================================================================
# Metaoperations
# ====================================================================


# ====================================================================
# Subsystem creation and deletion
# ====================================================================


class MetaOperation(Operation):
    """Abstract base class for metaoperations.

    This includes subsystem creation and deletion.
    """

    def __init__(self):
        super().__init__(par=[])


class _Delete(MetaOperation):
    """Deletes one or more existing modes.
    Also accessible via the shortcut variable ``Del``.

    The deleted modes are traced out.
    After the deletion the state of the remaining subsystems may have to be described using a density operator.
    """

    ns = None

    def __or__(self, reg):
        reg = super().__or__(reg)
        pu.Program_current_context._delete_subsystems(reg)

    def _apply(self, reg, backend, **kwargs):
        backend.del_mode(reg)

    def __str__(self):
        # use the shorthand object
        return "Del"


def New(n=1):
    """Adds new subsystems to the quantum register.

    The new modes are prepared in the vacuum state.

    Must only be called in a :class:`Program` context.

    Args:
        n (int): number of subsystems to add
    Returns:
        tuple[RegRef]: tuple of the newly added subsystem references
    """
    if pu.Program_current_context is None:
        raise RuntimeError("New() can only be called inside a Program context.")
    # create RegRefs for the new modes
    refs = pu.Program_current_context._add_subsystems(n)
    # append the actual Operation to the Program
    pu.Program_current_context.append(_New_modes(n), refs)
    return refs


class _New_modes(MetaOperation):
    """Used internally for adding new modes to the system in a deferred way.

    This class cannot be used with the :meth:`__or__` syntax since it would be misleading.
    Indeed, users should *not* use this class directly, but rather the function :func:`New`.
    """

    ns = 0

    def __init__(self, n=1):
        """
        Args:
            n (int): number of modes to add
        """
        super().__init__()
        self.n = n  # int: store the number of new modes for the __str__ method

    def _apply(self, reg, backend, **kwargs):
        # pylint: disable=unused-variable
        inds = backend.add_mode(len(reg))

    def __str__(self):
        # use the shorthand object
        return "New({})".format(self.n)


class All(MetaOperation):
    """Metaoperation for applying a single-mode operation to every mode in the register.

    Args:
        op (Operation): single-mode operation to apply
    """

    def __init__(self, op):
        if op.ns != 1:
            raise ValueError("Not a one-subsystem operation.")
        super().__init__()
        self.op = op  #: Operation: one-subsystem operation to apply

    def __str__(self):
        return super().__str__() + "({})".format(str(self.op))

    def __or__(self, reg):
        # into a list of subsystems
        reg = _seq_to_list(reg)
        # convert into commands
        # make sure reg does not contain duplicates (we feed them to Program.append() one by one)
        pu.Program_current_context._test_regrefs(reg)
        for r in reg:
            pu.Program_current_context.append(self.op, [r])


# ====================================================================
# Decompositions
# ====================================================================


class Interferometer(Decomposition):
    r"""Apply a linear interferometer to the specified qumodes.

    This operation uses either the rectangular decomposition
    or triangular decomposition to decompose
    a linear interferometer into a sequence of beamsplitters and
    rotation gates.

    By specifying the keyword argument ``mesh``, the scheme used to implement the interferometer
    may be adjusted:

    * ``mesh='rectangular'`` (default): uses the scheme described in
      :cite:`clements2016`, resulting in a *rectangular* array of
      :math:`M(M-1)/2` beamsplitters:

      .. figure:: ../../_static/clements.png
          :align: center
          :width: 30%
          :target: javascript:void(0);

      Local phase shifts appear in the middle of the beamsplitter array.
      Use ``mesh='rectangular_phase_end`` to instead commute all local phase shifts
      to the end of the beamsplitter array.

      By default, the interferometers are decomposed into :class:`~.BSgate` operations.
      To instead decompose the interferometer using the :class:`~.ops.MZgate`,
      use ``mesh='rectangular_symmetric'``.

    * ``mesh='triangular'``: uses the scheme described in :cite:`reck1994`,
      resulting in a *triangular* array of :math:`M(M-1)/2` beamsplitters:

      .. figure:: ../../_static/reck.png
          :align: center
          :width: 30%
          :target: javascript:void(0);

      Local phase shifts appear at the end of the beamsplitter array.

    Args:
        U (array[complex]): an :math:`N\times N` unitary matrix
        mesh (str): the scheme used to implement the interferometer.
            Options include:

            - ``'rectangular'`` - rectangular mesh, with local phase shifts
              applied between interferometers

            - ``'rectangular_phase_end'`` - rectangular mesh, with local phase shifts
              placed after all interferometers

            - ``'rectangular_symmetric'`` - rectangular mesh, with local phase shifts
              placed after all interferometers, and all beamsplitters decomposed into
              pairs of symmetric beamsplitters and phase shifters

            - ``'triangular'`` - triangular mesh

        drop_identity (bool): If ``True``, decomposed gates with trivial parameters,
            such that they correspond to an identity operation, are removed.
        tol (float): the tolerance used when checking if the input matrix is unitary:
            :math:`|U-U^\dagger| <` tol

    .. details::

        The rectangular decomposition allows any passive Gaussian transformation
        to be decomposed into a series of beamsplitters and rotation gates.

        .. admonition:: Definition
            :class: defn

            For every real orthogonal symplectic matrix

            .. math:: O=\begin{bmatrix}X&-Y\\ Y&X\end{bmatrix}\in\mathbb{R}^{2N\times 2N},

            the corresponding unitary matrix :math:`U=X+iY\in\mathbb{C}^{N\times N}`
            representing a multiport interferometer can be decomposed into a set
            of :math:`N(N-1)/2` beamsplitters and single mode rotations with circuit
            depth of :math:`N`.

            For more details, see :cite:`clements2016`.

        .. note::

            The rectangular decomposition as formulated by Clements :cite:`clements2016`
            uses a different beamsplitter convention to Strawberry Fields:

            .. math:: BS_{clements}(\theta, \phi) = BS(\theta, 0) R(\phi)
    """
    # pylint: disable=too-many-instance-attributes

    def __init__(self, U, mesh="rectangular", drop_identity=True, tol=1e-6):
        super().__init__([U])
        self.ns = U.shape[0]
        self.mesh = mesh
        self.tol = tol
        self.drop_identity = drop_identity

        allowed_meshes = {
            "rectangular",
            "rectangular_phase_end",
            "rectangular_symmetric",
            "triangular",
        }

        if mesh not in allowed_meshes:
            raise ValueError(
                "Unknown mesh '{}'. Mesh must be one of {}".format(mesh, allowed_meshes)
            )

        self.identity = np.allclose(U, np.identity(len(U)), atol=_decomposition_merge_tol, rtol=0)

    def _decompose(self, reg, **kwargs):
        mesh = kwargs.get("mesh", self.mesh)
        tol = kwargs.get("tol", self.tol)
        drop_identity = kwargs.get("drop_identity", self.drop_identity)

        cmds = []

        if not self.identity or not drop_identity:
            decomp_fn = getattr(dec, mesh)
            BS1, R, BS2 = decomp_fn(self.p[0], tol=tol)

            for n, m, theta, phi, _ in BS1:
                theta = theta if np.abs(theta) >= _decomposition_tol else 0
                phi = phi if np.abs(phi) >= _decomposition_tol else 0

                if "symmetric" in mesh:
                    # Mach-Zehnder interferometers
                    cmds.append(
                        Command(
                            MZgate(np.mod(theta, 2 * np.pi), np.mod(phi, 2 * np.pi)),
                            (reg[n], reg[m]),
                        )
                    )

                else:
                    # Clements style beamsplitters
                    if not (drop_identity and phi == 0):
                        cmds.append(Command(Rgate(phi), reg[n]))

                    if not (drop_identity and theta == 0):
                        cmds.append(Command(BSgate(theta, 0), (reg[n], reg[m])))

            for n, expphi in enumerate(R):
                # local phase shifts
                q = np.log(expphi).imag if np.abs(expphi - 1) >= _decomposition_tol else 0
                if not (drop_identity and q == 0):
                    cmds.append(Command(Rgate(q), reg[n]))

            if BS2 is not None:
                # Clements style beamsplitters

                for n, m, theta, phi, _ in reversed(BS2):
                    theta = theta if np.abs(theta) >= _decomposition_tol else 0
                    phi = phi if np.abs(phi) >= _decomposition_tol else 0

                    if not (drop_identity and theta == 0):
                        cmds.append(Command(BSgate(-theta, 0), (reg[n], reg[m])))
                    if not (drop_identity and phi == 0):
                        cmds.append(Command(Rgate(-phi), reg[n]))

        return cmds


class GraphEmbed(Decomposition):
    r"""Embed a graph into an interferometer setup.

    This operation uses the Takagi decomposition to decompose
    an adjacency matrix into a sequence of squeezers and beamsplitters and
    rotation gates.

    Args:
        A (array): an :math:`N\times N` complex or real symmetric matrix
        mean_photon_per_mode (float): guarantees that the mean photon number in the pure Gaussian state
            representing the graph satisfies  :math:`\frac{1}{N}\sum_{i=1}^N sinh(r_{i})^2 ==` :code:``mean_photon``
        make_traceless (boolean): Removes the trace of the input matrix, by performing the transformation
            :math:`\tilde{A} = A-\mathrm{tr}(A) \I/n`. This may reduce the amount of squeezing needed to encode
            the graph but will lead to different photon number statistics for events with more than
            one photon in any mode.
        tol (float): the tolerance used when checking if the input matrix is symmetric:
            :math:`|A-A^T| <` tol
    """

    def __init__(self, A, mean_photon_per_mode=1.0, make_traceless=False, tol=1e-6):
        super().__init__([A])
        self.ns = A.shape[0]

        if np.allclose(A, np.identity(len(A)), atol=_decomposition_merge_tol, rtol=0):
            self.identity = True
        else:
            self.identity = False
            self.sq, self.U = dec.graph_embed(
                A,
                mean_photon_per_mode=mean_photon_per_mode,
                make_traceless=make_traceless,
                atol=tol,
                rtol=0,
            )

    def _decompose(self, reg, **kwargs):
        cmds = []

        if not self.identity:
            for n, s in enumerate(self.sq):
                if np.abs(s) >= _decomposition_tol:
                    cmds.append(Command(Sgate(s), reg[n]))

            if not np.allclose(self.U, np.identity(len(self.U)), atol=_decomposition_tol, rtol=0):
                mesh = kwargs.get("mesh", "rectangular")
                cmds.append(Command(Interferometer(self.U, mesh=mesh), reg))

        return cmds


class BipartiteGraphEmbed(Decomposition):
    r"""Embed a bipartite graph into an interferometer setup.

    A bipartite graph is a graph that consists of two vertex sets :math:`U` and :math:`V`,
    such that every edge in the graph connects a vertex between :math:`U` and :math:`V`.
    That is, there are no edges between vertices in the same vertex set.

    The adjacency matrix of an :math:`N` vertex undirected bipartite graph
    is a :math:`N\times N` symmetric matrix of the form

    .. math:: A = \begin{bmatrix}0 & B \\ B^T & 0\end{bmatrix}

    where :math:`B` is a :math:`N/2\times N/2` matrix representing the (weighted)
    edges between the vertex set.

    This operation decomposes an adjacency matrix into a sequence of two
    mode squeezers, beamsplitters, and rotation gates.

    Args:
        A (array): Either an :math:`N\times N` complex or real symmetric adjacency matrix
            :math:`A`, or an :math:`N/2\times N/2` complex or real matrix :math:`B`
            representing the edges between the vertex sets if ``edges=True``.
        mean_photon_per_mode (float): guarantees that the mean photon number in the pure Gaussian state
            representing the graph satisfies  :math:`\frac{1}{N}\sum_{i=1}^N sinh(r_{i})^2 ==` :code:``mean_photon``
        edges (bool): set to ``True`` if argument ``A`` represents the edges :math:`B`
            between the vertex sets rather than the full adjacency matrix
        drop_identity (bool): If ``True``, decomposed gates with trivial parameters,
            such that they correspond to an identity operation, are removed.
        tol (float): the tolerance used when checking if the input matrix is symmetric:
            :math:`|A-A^T| <` tol
    """

    def __init__(self, A, mean_photon_per_mode=1.0, edges=False, drop_identity=True, tol=1e-6):
        self._check_p0(A)
        self.mean_photon_per_mode = mean_photon_per_mode
        self.tol = tol
        self.identity = np.all(np.abs(A - np.identity(len(A))) < _decomposition_merge_tol)
        self.drop_identity = drop_identity

        if edges:
            self.ns = 2 * A.shape[0]
            B = A
        else:
            self.ns = A.shape[0]

            # check if A is a bipartite graph
            N = A.shape[0] // 2
            A00 = A[:N, :N]
            A11 = A[N:, N:]

            diag_zeros = np.allclose(A00, np.zeros_like(A00), atol=tol, rtol=0) and np.allclose(
                A11, np.zeros_like(A11), atol=tol, rtol=0
            )

            if (not diag_zeros) or (not np.allclose(A, A.T, atol=tol, rtol=0)):
                raise ValueError(
                    "Adjacency matrix {} does not represent a bipartite graph".format(A)
                )

            B = A[:N, N:]

        super().__init__([B])

    def _decompose(self, reg, **kwargs):
        mean_photon_per_mode = kwargs.get("mean_photon_per_mode", self.mean_photon_per_mode)
        tol = kwargs.get("tol", self.tol)
        mesh = kwargs.get("mesh", "rectangular")
        drop_identity = kwargs.get("drop_identity", self.drop_identity)

        cmds = []

        B = self.p[0]
        N = len(B)

        sq, U, V = dec.bipartite_graph_embed(
            B, mean_photon_per_mode=mean_photon_per_mode, atol=tol, rtol=0
        )

        if not self.identity or not drop_identity:
            for m, s in enumerate(sq):
                s = s if np.abs(s) >= _decomposition_tol else 0

                if not (drop_identity and s == 0):
                    cmds.append(Command(S2gate(-s), (reg[m], reg[m + N])))

            for X, _reg in ((U, reg[:N]), (V, reg[N:])):

                if np.allclose(X, np.identity(len(X)), atol=_decomposition_tol, rtol=0):
                    X = np.identity(len(X))

                if not (drop_identity and np.all(X == np.identity(len(X)))):
                    cmds.append(
                        Command(
                            Interferometer(X, mesh=mesh, drop_identity=drop_identity, tol=tol), _reg
                        )
                    )

        return cmds


class GaussianTransform(Decomposition):
    r"""Apply a Gaussian symplectic transformation to the specified qumodes.

    This operation uses the Bloch-Messiah decomposition
    to decompose a symplectic matrix :math:`S`:

    .. math:: S = O_1 R O_2

    where :math:`O_1` and :math:`O_2` are two orthogonal symplectic matrices (and thus passive
    Gaussian transformations), and :math:`R`
    is a squeezing transformation in the phase space (:math:`R=\text{diag}(e^{-z},e^z)`).

    The symplectic matrix describing the Gaussian transformation on :math:`N` modes must satisfy

    .. math:: S\Omega S^T = \Omega, ~~\Omega = \begin{bmatrix}0&I\\-I&0\end{bmatrix}

    where :math:`I` is the :math:`N\times N` identity matrix, and :math:`0` is the zero matrix.

    The two orthogonal symplectic unitaries describing the interferometers are then further
    decomposed via the :class:`~.Interferometer` operator and the
    :ref:`Rectangular decomposition <rectangular>`:

    .. math:: U_i = X_i + iY_i

    where

    .. math:: O_i = \begin{bmatrix}X&-Y\\Y&X\end{bmatrix}

    Args:
        S (array[float]): a :math:`2N\times 2N` symplectic matrix describing the Gaussian transformation.
        vacuum (bool): set to True if acting on a vacuum state. In this case, :math:`O_2 V O_2^T = I`,
            and the unitary associated with orthogonal symplectic :math:`O_2` will be ignored.
        tol (float): the tolerance used when checking if the matrix is symplectic:
            :math:`|S^T\Omega S-\Omega| \leq` tol

    .. details::

        .. admonition:: Definition
            :class: defn

            For every symplectic matrix :math:`S\in\mathbb{R}^{2N\times 2N}`, there
            exists orthogonal symplectic matrices :math:`O_1` and :math:`O_2`, and
            diagonal matrix :math:`Z`, such that

            .. math:: S = O_1 Z O_2

            where :math:`Z=\text{diag}(e^{-r_1},\dots,e^{-r_N},e^{r_1},\dots,e^{r_N})`
            represents a set of one mode squeezing operations with parameters
            :math:`(r_1,\dots,r_N)`.

        Gaussian symplectic transforms can be grouped into two main types; passive
        transformations (those which preserve photon number) and active transformations
        (those which do not). Compared to active transformation, passive transformations
        have an additional constraint - they must preserve the trace of the covariance
        matrix, :math:`\text{Tr}(SVS^T)=\text{Tr}(V)`; this only occurs when the
        symplectic matrix :math:`S` is also orthogonal (:math:`SS^T=\I`).

        The Bloch-Messiah decomposition therefore allows any active symplectic
        transformation to be decomposed into two passive Gaussian transformations
        :math:`O_1` and :math:`O_2`, sandwiching a set of one-mode squeezers, an
        active transformation.

        **Acting on the vacuum**

        In the case where the symplectic matrix :math:`S` is applied to a vacuum state
        :math:`V=\frac{\hbar}{2}\I`, the action of :math:`O_2` cancels out due to its orthogonality:

        .. math::
            SVS^T = (O_1 Z O_2)\left(\frac{\hbar}{2}\I\right)(O_1 Z O_2)^T
            = \frac{\hbar}{2} O_1 Z O_2 O_2^T Z O_1^T = \frac{\hbar}{2}O_1 Z^2 O_1^T

        As such, a symplectic transformation acting on the vacuum is sufficiently
        characterised by single mode squeezers followed by a passive Gaussian
        transformation (:math:`S = O_1 Z`).
    """

    def __init__(self, S, vacuum=False, tol=1e-10):
        super().__init__([S])
        self.ns = S.shape[0] // 2
        self.vacuum = (
            vacuum  #: bool: if True, ignore the first unitary matrix when applying the gate
        )
        N = self.ns  # shorthand

        # check if input symplectic is passive (orthogonal)
        diffn = np.linalg.norm(S @ S.T - np.identity(2 * N))
        self.active = (
            np.abs(diffn) > _decomposition_tol
        )  #: bool: S is an active symplectic transformation

        if not self.active:
            # The transformation is passive, do Clements
            X1 = S[:N, :N]
            P1 = S[N:, :N]
            self.U1 = X1 + 1j * P1
        else:
            # transformation is active, do Bloch-Messiah
            O1, smat, O2 = dec.bloch_messiah(S, tol=tol)
            X1 = O1[:N, :N]
            P1 = O1[N:, :N]
            X2 = O2[:N, :N]
            P2 = O2[N:, :N]

            self.U1 = X1 + 1j * P1  #: array[complex]: unitary matrix corresponding to O_1
            self.U2 = X2 + 1j * P2  #: array[complex]: unitary matrix corresponding to O_2
            self.Sq = np.diagonal(smat)[
                :N
            ]  #: array[complex]: diagonal vector of the squeezing matrix R

    def _decompose(self, reg, **kwargs):
        cmds = []
        mesh = kwargs.get("mesh", "rectangular")

        if self.active:
            if not self.vacuum:
                cmds = [Command(Interferometer(self.U2), reg)]

            for n, expr in enumerate(self.Sq):
                if np.abs(expr - 1) >= _decomposition_tol:
                    r = np.abs(np.log(expr))
                    phi = np.angle(np.log(expr))
                    cmds.append(Command(Sgate(-r, phi), reg[n]))

            cmds.append(Command(Interferometer(self.U1, mesh=mesh), reg))
        else:
            if not self.vacuum:
                cmds = [Command(Interferometer(self.U1, mesh=mesh), reg)]

        return cmds


class Gaussian(Preparation, Decomposition):
    r"""Prepare the specified modes in a Gaussian state.

    This operation uses the Williamson decomposition to prepare
    quantum modes into a given Gaussian state, specified by a
    vector of means and a covariance matrix.

    The Williamson decomposition decomposes the Gaussian state into a Gaussian
    transformation (represented by a symplectic matrix) acting on :class:`~.Thermal`
    states. The Gaussian transformation is then further decomposed into an array
    of beamsplitters and local squeezing and rotation gates, by way of the
    :class:`~.GaussianTransform` and :class:`~.Interferometer` decompositions.

    Alternatively, the decomposition can be explicitly turned off, and the
    backend can be explicitly prepared in the Gaussian state provided. This is
    **only** supported by backends using the Gaussian representation.

    .. note::

        :math:`V` must be a valid quantum state satisfying the uncertainty principle:
        :math:`V+\frac{1}{2}i\hbar\Omega\geq 0`. If this is not the case, the Williamson
        decomposition will return non-physical thermal states with :math:`\bar{n}_i<0`.

    Args:
        V (array[float]): an :math:`2N\times 2N` (real and positive definite) covariance matrix
        r (array[float] or None): Length :math:`2N` vector of means, of the
            form :math:`(\x_0,\dots,\x_{N-1},\p_0,\dots,\p_{N-1})`.
            If None, it is assumed that :math:`r=0`.
        decomp (bool): Should the operation be decomposed into a sequence of elementary gates?
            If False, the state preparation is performed directly via the backend API.
        tol (float): the tolerance used when checking if the matrix is symmetric: :math:`|V-V^T| \leq` tol

    .. details::

        .. admonition:: Definition
            :class: defn

            For every positive definite real matrix :math:`V\in\mathbb{R}^{2N\times 2N}`,
            there exists a symplectic matrix :math:`S` and diagonal matrix :math:`D` such that

            .. math:: V = S D S^T

            where :math:`D=\text{diag}(\nu_1,\dots,\nu_N,\nu_1,\dots,\nu_N)`, and
            :math:`\{\nu_i\}` are the eigenvalues of :math:`|i\Omega V|`, where :math:`||`
            represents the element-wise absolute value.

        The Williamson decomposition allows an arbitrary Gaussian covariance matrix to be
        decomposed into a symplectic transformation acting on the state described
        by the diagonal matrix :math:`D`.

        The matrix :math:`D` can always be decomposed further into a set of
        thermal states with mean photon number given by

        .. math:: \bar{n}_i = \frac{1}{\hbar}\nu_i - \frac{1}{2}, ~~i=1,\dots,N

        **Pure states**

        In the case where :math:`V` represents a pure state (:math:`|V|-(\hbar/2)^{2N}=0`),
        the Williamson decomposition outputs :math:`D=\frac{1}{2}\hbar I_{2N}`; that is,
        a symplectic transformation :math:`S` acting on the vacuum. It follows that the
        original covariance matrix can therefore be recovered simply via :math:`V=\frac{\hbar}{2}SS^T`.
    """
    # pylint: disable=too-many-instance-attributes
    ns = None

    def __init__(self, V, r=None, decomp=True, tol=1e-6):
        self._check_p0(V)
        # internally we eliminate hbar from the covariance matrix V (or equivalently set hbar=2), but not from the means vector r
        V = V / (sf.hbar / 2)
        self.ns = V.shape[0] // 2

        if r is None:
            r = np.zeros(2 * self.ns)
        r = np.asarray(r)

        if len(r) != V.shape[0]:
            raise ValueError("Vector of means must have the same length as the covariance matrix.")

        super().__init__([V, r], decomp=decomp)  # V is hbar-independent, r is not

        self.x_disp = r[: self.ns]
        self.p_disp = r[self.ns :]

        # needed only if decomposed
        th, self.S = dec.williamson(V, tol=tol)
        self.pure = np.abs(np.linalg.det(V) - 1.0) < tol
        self.nbar = 0.5 * (np.diag(th)[: self.ns] - 1.0)

    def _apply(self, reg, backend, **kwargs):
        p = par_evaluate(self.p)
        s = np.sqrt(sf.hbar / 2)  # scaling factor, since the backend API call is hbar-independent
        backend.prepare_gaussian_state(p[1] / s, p[0], reg)

    def _decompose(self, reg, **kwargs):
        # pylint: disable=too-many-branches
        cmds = []

        V = self.p[0]
        D = np.diag(V)
        is_diag = np.all(V == np.diag(D))

        BD = changebasis(self.ns) @ V @ changebasis(self.ns).T
        BD_modes = [BD[i * 2 : (i + 1) * 2, i * 2 : (i + 1) * 2] for i in range(BD.shape[0] // 2)]
        is_block_diag = (not is_diag) and np.all(BD == block_diag(*BD_modes))

        if self.pure and is_diag:
            # covariance matrix consists of x/p quadrature squeezed state
            for n, expr in enumerate(D[: self.ns]):
                if np.abs(expr - 1) >= _decomposition_tol:
                    r = np.abs(np.log(expr) / 2)
                    cmds.append(Command(Squeezed(r, 0), reg[n]))
                else:
                    cmds.append(Command(Vac, reg[n]))

        elif self.pure and is_block_diag:
            # covariance matrix consists of rotated squeezed states
            for n, v in enumerate(BD_modes):
                if not np.all(v - np.identity(2) < _decomposition_tol):
                    r = np.abs(np.arccosh(np.sum(np.diag(v)) / 2)) / 2
                    phi = np.arctan(2 * v[0, 1] / np.sum(np.diag(v) * [1, -1]))
                    cmds.append(Command(Squeezed(r, phi), reg[n]))
                else:
                    cmds.append(Command(Vac, reg[n]))

        elif not self.pure and is_diag and np.all(D[: self.ns] == D[self.ns :]):
            # covariance matrix consists of thermal states
            for n, nbar in enumerate(0.5 * (D[: self.ns] - 1.0)):
                if nbar >= _decomposition_tol:
                    cmds.append(Command(Thermal(nbar), reg[n]))
                else:
                    cmds.append(Command(Vac, reg[n]))

        else:
            if not self.pure:
                # mixed state, must initialise thermal states
                for n, nbar in enumerate(self.nbar):
                    if np.abs(nbar) >= _decomposition_tol:
                        cmds.append(Command(Thermal(nbar), reg[n]))
                    else:
                        cmds.append(Command(Vac, reg[n]))

            else:
                for r in reg:
                    cmds.append(Command(Vac, r))

            cmds.append(Command(GaussianTransform(self.S, vacuum=self.pure), reg))

        cmds += [Command(Xgate(u), reg[n]) for n, u in enumerate(self.x_disp) if u != 0]
        cmds += [Command(Zgate(u), reg[n]) for n, u in enumerate(self.p_disp) if u != 0]

        return cmds


# =======================================================================
# Shorthands, e.g. pre-constructed singleton-like objects

Del = _Delete()
Vac = Vacuum()
MeasureX = MeasureHomodyne(0)
MeasureP = MeasureHomodyne(np.pi / 2)
MeasureHD = MeasureHeterodyne()

Fourier = Fouriergate()

shorthands = ["New", "Del", "Vac", "MeasureX", "MeasureP", "MeasureHD", "Fourier", "All"]

# =======================================================================
# here we list different classes of operations for unit testing purposes

zero_args_gates = (Fouriergate,)
one_args_gates = (Xgate, Zgate, Rgate, Pgate, Vgate, Kgate, CXgate, CZgate, CKgate)
two_args_gates = (Dgate, Sgate, BSgate, MZgate, S2gate)
gates = zero_args_gates + one_args_gates + two_args_gates

channels = (LossChannel, ThermalLossChannel)

simple_state_preparations = (
    Vacuum,
    Coherent,
    Squeezed,
    DisplacedSqueezed,
    Fock,
    Catstate,
    Thermal,
)  # have __init__ methods with default arguments
state_preparations = simple_state_preparations + (Ket, DensityMatrix)

measurements = (MeasureFock, MeasureHomodyne, MeasureHeterodyne, MeasureThreshold)

decompositions = (Interferometer, BipartiteGraphEmbed, GraphEmbed, GaussianTransform, Gaussian)

# =======================================================================
# exported symbols

__all__ = [
    cls.__name__ for cls in gates + channels + state_preparations + measurements + decompositions
] + shorthands<|MERGE_RESOLUTION|>--- conflicted
+++ resolved
@@ -1794,11 +1794,7 @@
     r"""Two-mode squeezing gate.
 
     .. math::
-<<<<<<< HEAD
-        S_2(z) = \exp\left(z^* ab -z a^\dagger b^\dagger \right) = \exp\left(r (e^{-i\phi} ab -e^{i\phi} a^\dagger b^\dagger \right)
-=======
        S_2(z) = \exp\left(z a^\dagger b^\dagger - z^* ab \right) = \exp\left(r (e^{i\phi} a^\dagger b^\dagger e^{-i\phi} ab ) \right)
->>>>>>> 1698b959
 
     where :math:`z = r e^{i\phi}`.
 
