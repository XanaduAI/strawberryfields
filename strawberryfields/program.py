# Copyright 2019 Xanadu Quantum Technologies Inc.

# Licensed under the Apache License, Version 2.0 (the "License");
# you may not use this file except in compliance with the License.
# You may obtain a copy of the License at

#     http://www.apache.org/licenses/LICENSE-2.0

# Unless required by applicable law or agreed to in writing, software
# distributed under the License is distributed on an "AS IS" BASIS,
# WITHOUT WARRANTIES OR CONDITIONS OF ANY KIND, either express or implied.
# See the License for the specific language governing permissions and
# limitations under the License.

"""
This module implements the :class:`.Program` class which acts as a representation for quantum circuits.

Quantum circuit representation
------------------------------

The :class:`.Command` instances in the circuit form a
`strict partially ordered set <http://en.wikipedia.org/wiki/Partially_ordered_set#Strict_and_non-strict_partial_orders>`_
in the sense that the order in which the operations have to be executed is usually not completely fixed.
For example, operations acting on different subsystems always commute with each other.
We denote :math:`a < b` if :math:`a` has to be executed before :math:`b`.
Each strict partial order corresponds to a
`directed acyclic graph <http://en.wikipedia.org/wiki/Directed_acyclic_graph>`_ (DAG),
and the transitive closure of any DAG is a strict partial order.
Three different (but equivalent) representations of the circuit are used.

* Initially, the circuit is represented as a Command queue (list), listing the Commands in
  the temporal order they are applied.
* The second representation, grid, essentially mimics a quantum circuit diagram.
  It is a mapping from subsystem indices to lists of Commands touching that subsystem,
  where each list is temporally ordered.
* Finally, the quantum circuit can be represented using a DAG by making each Command a node,
  and drawing an edge from each Command to all its immediate followers along each wire it touches.
  It can be converted back into a command queue by popping a maximal element until the graph
  is empty, that is, consuming it in a topological order.
  Note that a topological order is not always unique, there may be several equivalent topological orders.

.. currentmodule:: strawberryfields.program_utils

The three representations can be converted to each other
using the functions :func:`list_to_grid`, :func:`grid_to_DAG` and :func:`DAG_to_list`.

.. currentmodule:: strawberryfields.program
"""
# pylint: disable=too-many-instance-attributes,attribute-defined-outside-init

import copy
import numbers
import warnings

import blackbird as bb
from blackbird.utils import match_template
import networkx as nx

import strawberryfields as sf

import strawberryfields.circuitdrawer as sfcd
from strawberryfields.compilers import Compiler, compiler_db
from strawberryfields.api.devicespec import DeviceSpec
import strawberryfields.program_utils as pu

from .program_utils import Command, RegRef, CircuitError, RegRefError
from .parameters import FreeParameter, ParameterError


# for automodapi, do not include the classes that should appear under the top-level strawberryfields namespace
__all__ = []


ALLOWED_RUN_OPTIONS = ["shots"]


class Program:
    """Represents a photonic quantum circuit.

    The program class provides a context manager for:

    * accessing the quantum register associated with the program, and
    * appending :doc:`/introduction/ops` to the program.

    Within the context, operations are appended to the program using the
    Python-embedded Blackbird syntax

    .. code-block:: python3

        ops.GateName(arg1, arg2, ...) | (q[i], q[j], ...)

    where ``ops.GateName`` is a valid quantum operation, and ``q`` is a list
    of the programs quantum modes.
    All operations are appended to the program in the order they are
    listed within the context.

    In addition, some 'meta-operations' (such as :func:`~.New` and :attr:`~.Del`)
    are provided to modify the programs quantum register itself by adding
    and deleting subsystems.

    .. note::

        Two programs can be run successively on the same engine if and only if
        the number of registers at the end of the first program matches the
        number of modes at the beginning of the second program.

        This can be enforced by constructing the second program as an explicit
        successor of the first, in which case the registers are directly copied over.

        When a Program is run or it obtains a successor, it is locked and no more
        operations can be appended to it.

    **Example:**

    .. code-block:: python3

        import strawberryfields as sf
        from strawberryfields import ops

        # create a 3 mode quantum program
        prog = sf.Program(3)

        with prog.context as q:
            ops.Sgate(0.54) | q[0]
            ops.Sgate(0.54) | q[1]
            ops.Sgate(0.54) | q[2]
            ops.BSgate(0.43, 0.1) | (q[0], q[2])
            ops.BSgate(0.43, 0.1) | (q[1], q[2])
            ops.MeasureFock() | q

    The currently active register references can be accessed using the :meth:`~Program.register` method.

    Args:
        num_subsystems (int, Program): Initial number of modes (subsystems) in the quantum register.
            Alternatively, another Program instance from which to inherit the register state.
        name (str): program name (optional)
    """

    def __init__(self, num_subsystems, name=None):
        #: str: program name
        self.name = name
        #: list[Command]: Commands constituting the quantum circuit in temporal order
        self.circuit = []
        #: bool: if True, no more Commands can be appended to the Program
        self.locked = False
        #: str, None: for compiled Programs, the short name of the target Compiler template, otherwise None
        self._target = None
        #: Program, None: for compiled Programs, this is the original, otherwise None
        self.source = None
        #: dict[str, Parameter]: free circuit parameters owned by this Program
        self.free_params = {}
        self.run_options = {}
        """dict[str, Any]: dictionary of default run options, to be passed to the engine upon
        execution of the program. Note that if the ``run_options`` dictionary is passed
        directly to :meth:`~.Engine.run`, it takes precedence over the run options specified
        here.
        """

        self.backend_options = {}

        # create subsystem references
        # Program keeps track of the state of the quantum register using a dictionary of :class:`RegRef` objects.
        if isinstance(num_subsystems, numbers.Integral):
            #: int: initial number of subsystems
            self.init_num_subsystems = num_subsystems
            #: dict[int, RegRef]: mapping from subsystem indices to corresponding RegRef objects
            self.reg_refs = {}
            #: set[int]: created subsystem indices that have not been used (operated on) yet
            self.unused_indices = set()
            self._add_subsystems(num_subsystems)
        elif isinstance(num_subsystems, Program):
            # it's the parent program
            parent = num_subsystems
            # copy the RegRef state from the parent program
            parent.lock()  # make sure the parent isn't accidentally updated by the user
            self.init_num_subsystems = parent.num_subsystems
            self.reg_refs = copy.deepcopy(parent.reg_refs)  # independent copy of the RegRefs
            self.unused_indices = copy.copy(parent.unused_indices)
        else:
            raise TypeError(
                "First argument must be either the number of subsystems or the parent Program."
            )

        # save the initial regref state
        #: dict[int, RegRef]: like reg_refs
        self.init_reg_refs = copy.deepcopy(self.reg_refs)
        #: set[int]: like unused_indices
        self.init_unused_indices = copy.copy(self.unused_indices)

    def __str__(self):
        """String representation."""
        return self.__class__.__name__ + "({}, {}->{} subsystems, compiled for '{}')".format(
            self.name, self.init_num_subsystems, self.num_subsystems, self.target
        )

    def __len__(self):
        """Program length.

        Returns:
            int: number of Commands in the program
        """
        return len(self.circuit)

    def print(self, print_fn=print):
        """Print the program contents using Blackbird syntax.

        **Example:**

        .. code-block:: python

            # create a 3 mode quantum program
            prog = sf.Program(3)

            with prog.context as q:
                ops.Sgate(0.54) | q[0]
                ops.Sgate(0.54) | q[1]
                ops.Sgate(0.54) | q[2]
                ops.BSgate(0.43, 0.1) | (q[0], q[2])
                ops.BSgate(0.43, 0.1) | (q[1], q[2])
                ops.MeasureFock() | q

        >>> prog.print()
        Sgate(0.54, 0) | (q[0])
        Sgate(0.54, 0) | (q[1])
        Sgate(0.54, 0) | (q[2])
        BSgate(0.43, 0.1) | (q[0], q[2])
        BSgate(0.43, 0.1) | (q[1], q[2])
        MeasureFock | (q[0], q[1], q[2])

        Args:
            print_fn (function): optional custom function to use for string printing
        """
        for k in self.circuit:
            print_fn(k)

    @property
    def context(self):
        """Syntactic sugar for defining a Program using the :code:`with` statement.

        The Program object itself acts as the context manager.
        """
        return self

    def __enter__(self):
        """Enter the context for this program.

        Returns:
            tuple[RegRef]: subsystem references
        """
        if pu.Program_current_context is None:
            pu.Program_current_context = self
        else:
            raise RuntimeError("Only one Program context can be active at a time.")
        return self.register

    def __exit__(self, ex_type, ex_value, ex_tb):
        """Exit the quantum circuit context."""
        pu.Program_current_context = None

    # =================================================
    #  RegRef accounting
    # =================================================
    @property
    def register(self):
        """Return a tuple of all the currently valid quantum modes.

        Returns:
            tuple[RegRef]: valid subsystem references
        """
        return tuple(r for r in self.reg_refs.values() if r.active)

    @property
    def num_subsystems(self):
        """Return the current number of valid quantum modes.

        Returns:
            int: number of currently valid register subsystems
        """
        return len(self.register)

    def _clear_regrefs(self):
        """Clear any measurement values stored in the RegRefs.

        Called by :class:`~.engine.Engine` when resetting the backend.
        """
        for r in self.reg_refs.values():
            r.val = None

    def _add_subsystems(self, n):
        """Create new subsystem references, add them to the reg_ref dictionary.

        To avoid discrepancies with the backend this method must not be called directly,
        but rather indirectly by using :func:`~strawberryfields.ops.New`
        in a Program context.

        .. note:: This is the only place where :class:`RegRef` instances are constructed.

        Args:
            n (int): number of subsystems to add
        Returns:
            tuple[RegRef]: tuple of the newly added subsystem references
        """
        if self.locked:
            raise CircuitError("The Program is locked, no new subsystems can be created.")
        if not isinstance(n, numbers.Integral) or n < 1:
            raise ValueError("Number of added subsystems {} is not a positive integer.".format(n))

        first_unassigned_index = len(self.reg_refs)
        # create a list of RegRefs
        inds = [first_unassigned_index + i for i in range(n)]
        refs = tuple(RegRef(i) for i in inds)
        # add them to the index map
        for r in refs:
            self.reg_refs[r.ind] = r
        # all the newly reserved indices are unused for now
        self.unused_indices.update(inds)
        return refs

    def _delete_subsystems(self, refs):
        """Delete existing subsystem references.

        To avoid discrepancies with the backend this method must not be called directly,
        but rather indirectly by using :class:`~strawberryfields.ops._Delete` instances
        in the Program context.

        Args:
          refs (Sequence[RegRef]): subsystems to delete
        """
        # NOTE: refs have already been through _test_regrefs() in append() and thus should be valid
        for r in refs:
            # mark the RegRef as deleted
            r.active = False
            # self.reg_refs[r.ind].active = False
        # NOTE: deleted indices are *not* removed from self.unused_indices

    def lock(self):
        """Finalize the program.

        When a Program is locked, no more Commands can be appended to it.
        The locking happens when the program is run, compiled, or a successor Program is constructed,
        in order to ensure that the RegRef state of the Program does not change anymore.
        """
        self.locked = True

    def can_follow(self, prev):
        """Check whether this program can follow the given program.

        This requires that the final RegRef state of the first program matches
        the initial RegRef state of the second program, i.e., they have the same number
        number of RegRefs, all with identical indices and activity states.

        Args:
            prev (Program): preceding program fragment
        Returns:
            bool: True if the Program can follow prev
        """
        # TODO NOTE unused_indices is not compared here, in order to allow program fragment repetition
        return self.init_reg_refs == prev.reg_refs

    def _index_to_regref(self, ind):
        """Try to find a RegRef corresponding to a given subsystem index.

        Args:
            ind (int): subsystem index
        Returns:
            RegRef: corresponding register reference
        Raises:
            .RegRefError: if the subsystem cannot be found, or is invalid
        """
        # index must be found in the dict
        if ind not in self.reg_refs:
            raise RegRefError("Subsystem {} does not exist.".format(ind))
        return self.reg_refs[ind]

    def _test_regrefs(self, reg):
        """Make sure reg is a valid selection of subsystems, convert them to RegRefs.

        A register reference is valid if it is properly recorded in self.reg_refs
        and has not been deleted. The selection is valid if it contains only
        valid RegRefs and no subsystem is repeated.

        Args:
            reg (Iterable[int, RegRef]): subsystem references
        Returns:
            list[RegRef]: converted subsystem references
        Raises:
            .RegRefError: if an invalid subsystem reference is found
        """
        temp = []
        for rr in reg:
            # must be either an integer or a RegRef
            if isinstance(rr, RegRef):
                # regref must be found in the dict values (the RegRefs are compared using __eq__, which, since we do not define it, defaults to "is")
                if rr not in self.reg_refs.values():
                    raise RegRefError("Unknown RegRef.")
                if self.reg_refs[rr.ind] is not rr:
                    raise RegRefError("RegRef state has become inconsistent.")
            elif isinstance(rr, numbers.Integral):
                rr = self._index_to_regref(rr)
            else:
                raise RegRefError("Subsystems can only be indexed using integers and RegRefs.")

            if not rr.active:
                raise RegRefError("Subsystem {} has already been deleted.".format(rr.ind))
            if rr in temp:
                raise RegRefError("Trying to act on the same subsystem more than once.")
            temp.append(rr)
        return temp

    def append(self, op, reg):
        """Append a command to the program.

        Args:
            op (Operation): quantum operation
            reg (list[int, RegRef]): register subsystem(s) to apply it to
        Returns:
            list[RegRef]: subsystem list as RegRefs
        """
        if self.locked:
            raise CircuitError("The Program is locked, no more Commands can be appended to it.")

        # test that the target subsystem references are ok
        reg = self._test_regrefs(reg)
        # also test possible Parameter-related dependencies
        self._test_regrefs(op.measurement_deps)
        for rr in reg:
            # it's used now
            self.unused_indices.discard(rr.ind)
        self.circuit.append(Command(op, reg))
        return reg

    def _linked_copy(self):
        """Create a copy of the Program, linked to the original.

        Both the original and the copy are :meth:`locked <lock>`, since they share their RegRefs.
        FreeParameters are also shared.

        Returns:
            Program: a copy of the Program
        """
        self.lock()
        p = copy.copy(self)  # shares RegRefs with the source
        # link to the original source Program
        if self.source is None:
            p.source = self
        else:
            p.source = self.source
        return p

    def compile(self, *, device=None, compiler=None, **kwargs):
        """Compile the program given a Strawberry Fields photonic compiler, or
        hardware device specification.

        The compilation process can involve up to three stages:

        1. **Validation:** Validates properties of the program, including number of modes and
           allowed operations, making sure all the :doc:`/introduction/ops` used are accepted by the
           compiler.

        2. **Decomposition:** Once the program has been validated, decomposition are performed,
           transforming certain gates into sequences of simpler gates.

        3. **General compilation:** Finally, the compiler might specify bespoke compilation logic
           for transforming the  quantum circuit into an equivalent circuit which can be executed
           by the target device.

        **Example:**

        The ``gbs`` compile target will
        compile a circuit consisting of Gaussian operations and Fock measurements
        into canonical Gaussian boson sampling form.

        >>> prog2 = prog.compile(compiler="gbs")

        For a hardware device a :class:`~.DeviceSpec` object, and optionally a specified compile strategy,
        must be supplied. If no compile strategy is supplied the default compiler from the device
        specification is used.

        >>> eng = sf.RemoteEngine("X8")
        >>> device = eng.device_spec
        >>> prog2 = prog.compile(device=device, compiler="Xcov")

        Args:
<<<<<<< HEAD
            device (~strawberryfields.api.DeviceSpec): device specification object to use for
                program compilation
            compiler (str, ~strawberryfields.compilers.Compiler): Compiler name or compile strategy
                to use. If a device is specified, this overrides the compile strategy specified by
                the hardware :class:`~.DevicSpec`.
=======
            device_or_compiler (str, ~strawberryfields.compilers.Compiler, ~strawberryfields.api.DeviceSpec):
                compiler name or device specification object to use for program compilation
            force_compiler (str, ~strawberryfields.compilers.Compiler): Optionally provide a compile strategy.
                This overrides the compile strategy specified by a hardware :class:`~.DevicSpec`.
>>>>>>> f8015579

        Keyword Args:
            optimize (bool): If True, try to optimize the program by merging and canceling gates.
                The default is False.
            warn_connected (bool): If True, the user is warned if the quantum circuit is not weakly
                connected. The default is True.

        Returns:
            Program: compiled program
        """
<<<<<<< HEAD
        if device is None and compiler is None:
            raise ValueError("Either one or both of 'device' and 'compiler' must be specified")
=======
        # pylint: disable=too-many-branches
>>>>>>> f8015579

        def _get_compiler(compiler_or_name):
            if compiler_or_name in compiler_db:
                return compiler_db[compiler_or_name]()

            if isinstance(compiler_or_name, Compiler):
                return compiler_or_name

            raise ValueError(f"Unknown compiler '{compiler_or_name}'.")

        if device is not None:
            target = device.target

            if compiler is None:
                # get the default compiler from the device spec
                compiler_name = device.default_compiler

                if compiler_name is not None:
                    compiler = compiler_db[device.default_compiler]()
                else:
                    raise CircuitError(
                        f"The device '{target}' does not specify a compiler. A compiler "
                        "must be manually provided when calling Program.compile()."
                    )
            else:
                compiler = _get_compiler(compiler)

            if device.modes is not None:
                # Check that the number of modes in the program is valid for the given device.

                # Program subsystems may be created and destroyed during execution. The length
                # of the program registers represents the total number of modes that has ever existed.
                modes_total = len(self.reg_refs)

                if modes_total > device.modes:
                    raise CircuitError(
                        f"This program contains {modes_total} modes, but the device '{target}' "
                        f"only supports a {device.modes}-mode program."
                    )
        else:
            compiler = _get_compiler(compiler)
            target = compiler.short_name

        seq = compiler.decompose(self.circuit)

        if kwargs.get("warn_connected", True):
            DAG = pu.list_to_DAG(seq)
            temp = nx.algorithms.components.number_weakly_connected_components(DAG)
            if temp > 1:
                warnings.warn("The circuit consists of {} disconnected components.".format(temp))

        # run optimizations
        if kwargs.get("optimize", False):
            seq = pu.optimize_circuit(seq)

        seq = compiler.compile(seq, self.register)

        # create the compiled Program
        compiled = self._linked_copy()
        compiled.circuit = seq
        compiled._target = target

        # Get run options of compiled program.
        run_options = {k: kwargs[k] for k in ALLOWED_RUN_OPTIONS if k in kwargs}
        compiled.run_options.update(run_options)

        # set backend options of the program
        backend_options = {k: kwargs[k] for k in kwargs if k not in ALLOWED_RUN_OPTIONS}
        compiled.backend_options.update(backend_options)

        # validate gate parameters
        if device is not None and device.gate_parameters:
            bb_device = bb.loads(device.layout)
            bb_compiled = sf.io.to_blackbird(compiled)
            user_parameters = match_template(bb_device, bb_compiled)
            device.validate_parameters(**user_parameters)

        return compiled

    def optimize(self):
        """Simplify and optimize the program.

        The simplifications are based on the algebraic properties of the gates,
        e.g., combining two consecutive gates of the same gate family.

        Returns a copy of the program, sharing RegRefs with the original.

        See :func:`~strawberryfields.program_utils.optimize_circuit`.

        Returns:
            Program: optimized copy of the program
        """
        opt = self._linked_copy()
        opt.circuit = pu.optimize_circuit(self.circuit)
        return opt

    def draw_circuit(self, tex_dir="./circuit_tex", write_to_file=True):
        r"""Draw the circuit using the Qcircuit :math:`\LaTeX` package.

        This will generate the LaTeX code required to draw the quantum circuit
        diagram corresponding to the Program.


        The drawing of the following Xanadu supported operations are currently supported:

        .. rst-class:: docstable

        +-------------------+------------------------------------------------------------------------------------------------------------------------------------------------------------------------+
        |     Gate type     |                                                                            Supported gates                                                                             |
        +===================+========================================================================================================================================================================+
        | Single mode gates | :class:`~.Dgate`, :class:`~.Xgate`, :class:`~.Zgate`, :class:`~.Sgate`, :class:`~.Rgate`, :class:`~.Pgate`, :class:`~.Vgate`, :class:`~.Kgate`, :class:`~.Fouriergate` |
        +-------------------+------------------------------------------------------------------------------------------------------------------------------------------------------------------------+
        | Two mode gates    | :class:`~.BSgate`, :class:`~.S2gate`, :class:`~.CXgate`, :class:`~.CZgate`, :class:`~.CKgate`                                                                          |
        +-------------------+------------------------------------------------------------------------------------------------------------------------------------------------------------------------+

        .. note::

            Measurement operations :class:`~.MeasureHomodyne`, :class:`~.MeasureHeterodyne`,
            and :class:`~.MeasureFock` are not currently supported.

        Args:
            tex_dir (str): relative directory for latex document output
            write_to_file (bool): if False, no output file is created

        Returns:
            list[str]: filename of the written tex document and the written tex content
        """
        drawer = sfcd.Circuit(wires=self.init_num_subsystems)
        self.print(drawer.parse_op)
        tex = drawer.dump_to_document()

        document = None
        if write_to_file:
            document = drawer.compile_document(tex_dir=tex_dir)

        return [document, tex]

    @property
    def target(self):
        """The target specification the program has been compiled against.

        If the program has not been compiled, this will return ``None``.

        Returns:
            str or None: the short name of the target Compiler template if
            compiled, otherwise None
        """
        return self._target

    def params(self, *args):
        """Create and access free circuit parameters.

        Returns the named free parameters. If a parameter does not exist yet, it is created and returned.

        Args:
            *args (tuple[str]): name(s) of the free parameters to access

        Returns:
            FreeParameter, list[FreeParameter]: requested parameter(s)
        """
        ret = []
        for a in args:
            if not isinstance(a, str):
                raise TypeError("Parameter names must be strings.")

            if a not in self.free_params:
                if self.locked:
                    raise CircuitError(
                        "The Program is locked, no more free parameters can be created."
                    )
                p = FreeParameter(a)
                self.free_params[a] = p
            else:
                p = self.free_params[a]
            ret.append(p)

        if len(ret) == 1:
            return ret[0]
        return ret

    def bind_params(self, binding):
        """Binds the free parameters of the program to the given values.

        Args:
            binding (dict[Union[str, FreeParameter], Any]): mapping from parameter names (or the
                parameters themselves) to parameter values

        Raises:
            ParameterError: tried to bind an unknown parameter
        """
        for k, v in binding.items():
            temp = self.free_params.get(k)  # it's a name
            if temp:
                temp.val = v
            elif k in self.free_params.values():  # it's a parameter
                k.val = v
            else:
                raise ParameterError("Unknown free parameter '{}'".format(k))<|MERGE_RESOLUTION|>--- conflicted
+++ resolved
@@ -481,18 +481,11 @@
         >>> prog2 = prog.compile(device=device, compiler="Xcov")
 
         Args:
-<<<<<<< HEAD
             device (~strawberryfields.api.DeviceSpec): device specification object to use for
                 program compilation
             compiler (str, ~strawberryfields.compilers.Compiler): Compiler name or compile strategy
                 to use. If a device is specified, this overrides the compile strategy specified by
                 the hardware :class:`~.DevicSpec`.
-=======
-            device_or_compiler (str, ~strawberryfields.compilers.Compiler, ~strawberryfields.api.DeviceSpec):
-                compiler name or device specification object to use for program compilation
-            force_compiler (str, ~strawberryfields.compilers.Compiler): Optionally provide a compile strategy.
-                This overrides the compile strategy specified by a hardware :class:`~.DevicSpec`.
->>>>>>> f8015579
 
         Keyword Args:
             optimize (bool): If True, try to optimize the program by merging and canceling gates.
@@ -503,12 +496,9 @@
         Returns:
             Program: compiled program
         """
-<<<<<<< HEAD
+        # pylint: disable=too-many-branches
         if device is None and compiler is None:
             raise ValueError("Either one or both of 'device' and 'compiler' must be specified")
-=======
-        # pylint: disable=too-many-branches
->>>>>>> f8015579
 
         def _get_compiler(compiler_or_name):
             if compiler_or_name in compiler_db:
