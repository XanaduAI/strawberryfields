# Copyright 2019-2022 Xanadu Quantum Technologies Inc.

# Licensed under the Apache License, Version 2.0 (the "License");
# you may not use this file except in compliance with the License.
# You may obtain a copy of the License at

#     http://www.apache.org/licenses/LICENSE-2.0

# Unless required by applicable law or agreed to in writing, software
# distributed under the License is distributed on an "AS IS" BASIS,
# WITHOUT WARRANTIES OR CONDITIONS OF ANY KIND, either express or implied.
# See the License for the specific language governing permissions and
# limitations under the License.

"""
This module implements the :class:`.Program` class which acts as a representation for quantum circuits.

Quantum circuit representation
------------------------------

The :class:`.Command` instances in the circuit form a
`strict partially ordered set <http://en.wikipedia.org/wiki/Partially_ordered_set#Strict_and_non-strict_partial_orders>`_
in the sense that the order in which the operations have to be executed is usually not completely fixed.
For example, operations acting on different subsystems always commute with each other.
We denote :math:`a < b` if :math:`a` has to be executed before :math:`b`.
Each strict partial order corresponds to a
`directed acyclic graph <http://en.wikipedia.org/wiki/Directed_acyclic_graph>`_ (DAG),
and the transitive closure of any DAG is a strict partial order.
Three different (but equivalent) representations of the circuit are used.

* Initially, the circuit is represented as a Command queue (list), listing the Commands in
  the temporal order they are applied.
* The second representation, grid, essentially mimics a quantum circuit diagram.
  It is a mapping from subsystem indices to lists of Commands touching that subsystem,
  where each list is temporally ordered.
* Finally, the quantum circuit can be represented using a DAG by making each Command a node,
  and drawing an edge from each Command to all its immediate followers along each wire it touches.
  It can be converted back into a command queue by popping a maximal element until the graph
  is empty, that is, consuming it in a topological order.
  Note that a topological order is not always unique, there may be several equivalent topological orders.

.. currentmodule:: strawberryfields.program_utils

The three representations can be converted to each other
using the functions :func:`list_to_grid`, :func:`grid_to_DAG` and :func:`DAG_to_list`.

.. currentmodule:: strawberryfields.program
"""
# pylint: disable=too-many-instance-attributes,attribute-defined-outside-init

import copy
import numbers
import warnings
import networkx as nx

import strawberryfields.circuitdrawer as sfcd
from strawberryfields.compilers import Compiler, compiler_db
import strawberryfields.program_utils as pu

from .program_utils import (
    Command,
    RegRef,
    CircuitError,
    RegRefError,
    program_equivalence,
    remove_loss,
)
from .parameters import FreeParameter, ParameterError


# for automodapi, do not include the classes that should appear under the top-level strawberryfields namespace
__all__ = []


ALLOWED_RUN_OPTIONS = ["shots", "crop"]


class Program:
    """Represents a photonic quantum circuit.

    The program class provides a context manager for:

    * accessing the quantum register associated with the program, and
    * appending :doc:`/introduction/ops` to the program.

    Within the context, operations are appended to the program using the
    Python-embedded Blackbird syntax

    .. code-block:: python3

        ops.GateName(arg1, arg2, ...) | (q[i], q[j], ...)

    where ``ops.GateName`` is a valid quantum operation, and ``q`` is a list
    of the programs quantum modes.
    All operations are appended to the program in the order they are
    listed within the context.

    In addition, some 'meta-operations' (such as :func:`~.New` and :attr:`~.Del`)
    are provided to modify the programs quantum register itself by adding
    and deleting subsystems.

    .. note::

        Two programs can be run successively on the same engine if and only if
        the number of registers at the end of the first program matches the
        number of modes at the beginning of the second program.

        This can be enforced by constructing the second program as an explicit
        successor of the first, in which case the registers are directly copied over.

        When a Program is run or it obtains a successor, it is locked and no more
        operations can be appended to it.

    **Example:**

    .. code-block:: python3

        import strawberryfields as sf
        from strawberryfields import ops

        # create a 3 mode quantum program
        prog = sf.Program(3)

        with prog.context as q:
            ops.Sgate(0.54) | q[0]
            ops.Sgate(0.54) | q[1]
            ops.Sgate(0.54) | q[2]
            ops.BSgate(0.43, 0.1) | (q[0], q[2])
            ops.BSgate(0.43, 0.1) | (q[1], q[2])
            ops.MeasureFock() | q

    The currently active register references can be accessed using the :meth:`~Program.register` method.

    .. note::

            The ``Program`` equality operation (e.g., ``prog_1 == prog_2``) does not account for
            logically equivalent programs where the order of operations or modes do not matter. It
            simply checks that the operations and parameters are identically applied. For a more
            thorough check, use the ``Program.equivalence()`` method instead.

    Args:
        num_subsystems (int, Program): Initial number of modes (subsystems) in the quantum register.
            Alternatively, another Program instance from which to inherit the register state.
        name (str): program name (optional)
    """

    def __init__(self, num_subsystems, name=None):
        #: str: program name
        self.name = name
        #: list[Command]: Commands constituting the quantum circuit in temporal order
        self.circuit = []
        #: bool: if True, no more Commands can be appended to the Program
        self.locked = False
        #: str, None: for compiled Programs, the short name of the target Compiler template, otherwise None
        self._target = None
        #: tuple, None: for compiled Programs, the device spec and the short
        # name of Compiler that was used, otherwise None
        self._compile_info = None
        #: Program, None: for compiled Programs, this is the original, otherwise None
        self.source = None
        #: dict[str, Parameter]: free circuit parameters owned by this Program
        self.free_params = {}
        self.run_options = {}
        """dict[str, Any]: dictionary of default run options, to be passed to the engine upon
        execution of the program. Note that if the ``run_options`` dictionary is passed
        directly to :meth:`~.Engine.run`, it takes precedence over the run options specified
        here.
        """

        self.backend_options = {}

        # create subsystem references
        # Program keeps track of the state of the quantum register using a dictionary of :class:`RegRef` objects.
        if isinstance(num_subsystems, numbers.Integral):
            #: int: initial number of subsystems
            self.init_num_subsystems = num_subsystems
            #: dict[int, RegRef]: mapping from subsystem indices to corresponding RegRef objects
            self.reg_refs = {}
            #: set[int]: created subsystem indices that have not been used (operated on) yet
            self.unused_indices = set()
            self._add_subsystems(num_subsystems)
        elif isinstance(num_subsystems, Program):
            # it's the parent program
            parent = num_subsystems
            # copy the RegRef state from the parent program
            parent.lock()  # make sure the parent isn't accidentally updated by the user
            self.init_num_subsystems = parent.num_subsystems
            self.reg_refs = copy.deepcopy(parent.reg_refs)  # independent copy of the RegRefs
            self.unused_indices = copy.copy(parent.unused_indices)
        else:
            raise TypeError(
                "First argument must be either the number of subsystems or the parent Program."
            )

        # save the initial regref state
        #: dict[int, RegRef]: like reg_refs
        self.init_reg_refs = copy.deepcopy(self.reg_refs)
        #: set[int]: like unused_indices
        self.init_unused_indices = copy.copy(self.unused_indices)

    def __str__(self):
        """String representation."""
        return self.__class__.__name__ + "({}, {}->{} subsystems, compiled for '{}')".format(
            self.name, self.init_num_subsystems, self.num_subsystems, self.target
        )

    def __len__(self):
        """Program length.

        Returns:
            int: number of Commands in the program
        """
        return len(self.circuit)

    def __eq__(self, prog):
        """Equality operator for programs."""
        # is the targets differ, the programs are not equal
        if self.target != prog.target:
            return False

        # if the registers differ, the programs are not equal
        if self.register != prog.register:
            return False

        # NOTE: If two programs have been compiled by different compilers (or only one has been
        # compiled), they are still considered to be equal, even if their targets differ. Similarly,
        # two programs with different names can still be considered equal.

        for self_cmd, prog_cmd in zip(self.circuit, prog.circuit):
            names_eq = self_cmd.op.__class__ == prog_cmd.op.__class__
            param_eq = all(p1 == p2 for p1, p2 in zip(self_cmd.op.p, prog_cmd.op.p))
            modes_eq = all(m1 == m2 for m1, m2 in zip(self_cmd.reg, prog_cmd.reg))

            if not all((names_eq, param_eq, modes_eq)):
                return False

        return True

    def equivalence(self, prog, **kwargs):
        """Checks if two programs are equivalent.

        This function converts the program lists into directed acyclic graphs,
        and runs the NetworkX ``is_isomorphic`` graph function in order
        to determine if the two programs are equivalent.

        .. note::

            This method is a convenience method, wrapping the :func:`.program_equivalence`
            function in the program utils module.

        Args:
            prog (strawberryfields.program.Program): quantum program to check equivalence with

        Keyword args:
            compare_params (bool): Set to ``False`` to turn of comparing program parameters;
                equivalency will only take into account the operation order.
            atol (float): the absolute tolerance parameter for checking quantum operation
                parameter equality
            rtol (float): the relative tolerance parameter for checking quantum operation
                parameter equality

        Returns:
            bool: returns ``True`` if two quantum programs are equivalent
        """
        return program_equivalence(self, prog, **kwargs)

    def print(self, print_fn=print):
        """Print the program contents using Blackbird syntax.

        **Example:**

        .. code-block:: python

            # create a 3 mode quantum program
            prog = sf.Program(3)

            with prog.context as q:
                ops.Sgate(0.54) | q[0]
                ops.Sgate(0.54) | q[1]
                ops.Sgate(0.54) | q[2]
                ops.BSgate(0.43, 0.1) | (q[0], q[2])
                ops.BSgate(0.43, 0.1) | (q[1], q[2])
                ops.MeasureFock() | q

        >>> prog.print()
        Sgate(0.54, 0) | (q[0])
        Sgate(0.54, 0) | (q[1])
        Sgate(0.54, 0) | (q[2])
        BSgate(0.43, 0.1) | (q[0], q[2])
        BSgate(0.43, 0.1) | (q[1], q[2])
        MeasureFock | (q[0], q[1], q[2])

        Args:
            print_fn (function): optional custom function to use for string printing
        """
        for k in self.circuit:
            print_fn(k)

    @property
    def context(self):
        """Syntactic sugar for defining a Program using the :code:`with` statement.

        The Program object itself acts as the context manager.
        """
        return self

    def __enter__(self):
        """Enter the context for this program.

        Returns:
            tuple[RegRef]: subsystem references
        """
        if pu.Program_current_context is None:
            pu.Program_current_context = self
        else:
            raise RuntimeError("Only one Program context can be active at a time.")
        return self.register

    def __exit__(self, ex_type, ex_value, ex_tb):
        """Exit the quantum circuit context."""
        pu.Program_current_context = None

    # =================================================
    #  RegRef accounting
    # =================================================
    @property
    def register(self):
        """Return a tuple of all the currently valid quantum modes.

        Returns:
            tuple[RegRef]: valid subsystem references
        """
        return tuple(r for r in self.reg_refs.values() if r.active)

    @property
    def num_subsystems(self):
        """Return the current number of valid quantum modes.

        Returns:
            int: number of currently valid register subsystems
        """
        return len(self.register)

    def _clear_regrefs(self):
        """Clear any measurement values stored in the RegRefs.

        Called by :class:`~.engine.Engine` when resetting the backend.
        """
        for r in self.reg_refs.values():
            r.val = None

    def _add_subsystems(self, n):
        """Create new subsystem references, add them to the reg_ref dictionary.

        To avoid discrepancies with the backend this method must not be called directly,
        but rather indirectly by using :func:`~strawberryfields.ops.New`
        in a Program context.

        .. note:: This is the only place where :class:`RegRef` instances are constructed.

        Args:
            n (int): number of subsystems to add
        Returns:
            tuple[RegRef]: tuple of the newly added subsystem references
        """
        if self.locked:
            raise CircuitError("The Program is locked, no new subsystems can be created.")
        if not isinstance(n, numbers.Integral) or n < 1:
            raise ValueError("Number of added subsystems {} is not a positive integer.".format(n))

        first_unassigned_index = len(self.reg_refs)
        # create a list of RegRefs
        inds = [first_unassigned_index + i for i in range(n)]
        refs = tuple(RegRef(i) for i in inds)
        # add them to the index map
        for r in refs:
            self.reg_refs[r.ind] = r
        # all the newly reserved indices are unused for now
        self.unused_indices.update(inds)
        return refs

    def _delete_subsystems(self, refs):
        """Delete existing subsystem references.

        To avoid discrepancies with the backend this method must not be called directly,
        but rather indirectly by using :class:`~strawberryfields.ops._Delete` instances
        in the Program context.

        Args:
          refs (Sequence[RegRef]): subsystems to delete
        """
        # NOTE: refs have already been through _test_regrefs() in append() and thus should be valid
        for r in refs:
            # mark the RegRef as deleted
            r.active = False
            # self.reg_refs[r.ind].active = False
        # NOTE: deleted indices are *not* removed from self.unused_indices

    def lock(self):
        """Finalize the program.

        When a Program is locked, no more Commands can be appended to it.
        The locking happens when the program is run, compiled, or a successor Program is constructed,
        in order to ensure that the RegRef state of the Program does not change anymore.
        """
        self.locked = True

    def can_follow(self, prev):
        """Check whether this program can follow the given program.

        This requires that the final RegRef state of the first program matches
        the initial RegRef state of the second program, i.e., they have the same number
        number of RegRefs, all with identical indices and activity states.

        Args:
            prev (Program): preceding program fragment
        Returns:
            bool: True if the Program can follow prev
        """
        # TODO NOTE unused_indices is not compared here, in order to allow program fragment repetition
        return self.init_reg_refs == prev.reg_refs

    def _index_to_regref(self, ind):
        """Try to find a RegRef corresponding to a given subsystem index.

        Args:
            ind (int): subsystem index
        Returns:
            RegRef: corresponding register reference
        Raises:
            .RegRefError: if the subsystem cannot be found, or is invalid
        """
        # index must be found in the dict
        if ind not in self.reg_refs:
            raise RegRefError("Subsystem {} does not exist.".format(ind))
        return self.reg_refs[ind]

    def _test_regrefs(self, reg):
        """Make sure reg is a valid selection of subsystems, convert them to RegRefs.

        A register reference is valid if it is properly recorded in self.reg_refs
        and has not been deleted. The selection is valid if it contains only
        valid RegRefs and no subsystem is repeated.

        Args:
            reg (Iterable[int, RegRef]): subsystem references
        Returns:
            list[RegRef]: converted subsystem references
        Raises:
            .RegRefError: if an invalid subsystem reference is found
        """
        temp = []
        for rr in reg:
            # must be either an integer or a RegRef
            if isinstance(rr, RegRef):
                # regref must be found in the dict values (the RegRefs are compared using __eq__, which, since we do not define it, defaults to "is")
                if rr not in self.reg_refs.values():
                    raise RegRefError("Unknown RegRef.")
                if self.reg_refs[rr.ind] is not rr:
                    raise RegRefError("RegRef state has become inconsistent.")
            elif isinstance(rr, numbers.Integral):
                rr = self._index_to_regref(rr)
            else:
                raise RegRefError("Subsystems can only be indexed using integers and RegRefs.")

            if not rr.active:
                raise RegRefError("Subsystem {} has already been deleted.".format(rr.ind))
            if rr in temp:
                raise RegRefError("Trying to act on the same subsystem more than once.")
            temp.append(rr)
        return temp

    def append(self, op, reg):
        """Append a command to the program.

        Args:
            op (Operation): quantum operation
            reg (list[int, RegRef]): register subsystem(s) to apply it to
        Returns:
            list[RegRef]: subsystem list as RegRefs
        """
        if self.locked:
            raise CircuitError("The Program is locked, no more Commands can be appended to it.")

        # test that the target subsystem references are ok
        reg = self._test_regrefs(reg)
        # also test possible Parameter-related dependencies
        self._test_regrefs(op.measurement_deps)
        for rr in reg:
            # it's used now
            self.unused_indices.discard(rr.ind)
        self.circuit.append(Command(op, reg))
        return reg

    def _is_select(self, op):
        """Check if the quantum operation uses post-selection.

        A quantum operation uses post-selection if it has the attribute ``select``
        and this attribute is not ``None``.

        Args:
            op (Operation): quantum operation
        Returns:
            bool: whether the quantum operation uses post-selection or not
        """
        return hasattr(op, "select") and getattr(op, "select") is not None

    def _is_feed_forward(self, op):
        """Check if the quantum operation uses feed-forwarding.

        A quantum operation uses feed-forwarding if its attribute
        ``measurement_deps`` is a non empty set.

        Args:
            op (Operation): quantum operation
        Returns:
            bool: whether the quantum operation uses feed-forwarding or not
        """
        return len(op.measurement_deps) != 0

    @property
    def has_post_selection(self):
        """Indicate if any operation in the program uses post-selection or not.

        Returns:
            bool: whether post-selection is used anywhere in the circuit
        """
        is_select_ops = [self._is_select(c.op) for c in self.circuit]
        return any(is_select_ops)

    @property
    def has_feed_forward(self):
        """Indicate if any operation in the program uses feed-forwarding or not.

        Returns:
            bool: whether feed-forwarding is used anywhere in the circuit
        """
        is_feed_forward_ops = [self._is_feed_forward(c.op) for c in self.circuit]
        return any(is_feed_forward_ops)

    def _linked_copy(self):
        """Create a copy of the Program, linked to the original.

        Both the original and the copy are :meth:`locked <lock>`, since they share their RegRefs.
        FreeParameters are also shared.

        Returns:
            Program: a copy of the Program
        """
        self.lock()
        p = copy.copy(self)

        for name, val in self.__dict__.items():
            # Deep-copy all attributes except 'circuit' and 'reg_refs', since the programs
            # should share the same register references. Program.circuit potentially
            # contains FreeParameters/MeasuredParameters, which contain RegRefs.
            if name not in ("circuit", "reg_refs", "init_reg_refs", "free_params"):
                setattr(p, name, copy.deepcopy(val))

        # link to the original source Program
        if self.source is None:
            p.source = self
        else:
            p.source = self.source
        return p

    def assert_modes(self, device):
        """Check that the number of modes in the program is valid for the given device.

        .. note::

            ``device.modes`` must be an integer with the allowed number of modes
            for the target, or a dictionary containing the maximum number of allowed
            measurements for the specified target.

        Args:
            device (.strawberryfields.Device): device specification object to use
        """
        # Program subsystems may be created and destroyed during execution. The length
        # of the program registers represents the total number of modes that has ever existed.
        modes_total = len(self.reg_refs)

        if isinstance(device.modes, int):
            if modes_total > device.modes:
                raise CircuitError(
                    f"This program contains {modes_total} modes, but the device '{device.target}' "
                    f"only supports a {device.modes}-mode program."
                )
            return

        # from here on `device.modes` is assumed to be a dictionary
        num_pnr, num_homodyne, num_heterodyne = 0, 0, 0

        try:
            max_pnr = device.modes["pnr_max"]
            max_homodyne = device.modes["homodyne_max"]
            max_heterodyne = device.modes["heterodyne_max"]
        except (KeyError, TypeError) as e:
            device_modes = device.modes
            if isinstance(device.modes, dict):
                device_modes = set(device.modes.keys())

            raise KeyError(
                "Expected keys for the maximum allowed number of PNR ('pnr_max'), homodyne "
                "('homodyne_max'), and heterodyne ('heterodyne_max') measurements. Got keys "
                f"{device_modes}"
            ) from e

        for c in self.circuit:
            op_name = str(c.op)
            if "MeasureFock" in op_name:
                num_pnr += len(c.reg)
            elif "MeasureHomodyne" in op_name or "MeasureX" in op_name or "MeasureP" in op_name:
                num_homodyne += len(c.reg)
            elif "MeasureHeterodyne" in op_name or "MeasureHD" in op_name:
                num_heterodyne += len(c.reg)

        if num_pnr > max_pnr:
            raise CircuitError(
                f"This program contains {num_pnr} fock measurements. "
                f"A maximum of {max_pnr} fock measurements are supported."
            )
        if num_homodyne > max_homodyne:
            raise CircuitError(
                f"This program contains {num_homodyne} homodyne measurements. "
                f"A maximum of {max_homodyne} homodyne measurements are supported."
            )
        if num_heterodyne > max_heterodyne:
            raise CircuitError(
                f"This program contains {num_heterodyne} heterodyne measurements. "
                f"A maximum of {max_heterodyne} heterodyne measurements are supported."
            )

    def compile(self, *, device=None, compiler=None, **kwargs):
        """Compile the program given a Strawberry Fields photonic compiler, or
        hardware device specification.

        The compilation process can involve up to three stages:

        1. **Validation:** Validates properties of the program, including number of modes and
           allowed operations, making sure all the :doc:`/introduction/ops` used are accepted by the
           compiler.

        2. **Decomposition:** Once the program has been validated, decomposition are performed,
           transforming certain gates into sequences of simpler gates.

        3. **General compilation:** Finally, the compiler might specify bespoke compilation logic
           for transforming the  quantum circuit into an equivalent circuit which can be executed
           by the target device.

        **Example:**

        The ``gbs`` compile target will
        compile a circuit consisting of Gaussian operations and Fock measurements
        into canonical Gaussian boson sampling form.

        >>> prog2 = prog.compile(compiler="gbs")

        For a hardware device a :class:`~.Device` object, and optionally a specified compile strategy,
        must be supplied. If no compile strategy is supplied the default compiler from the device
        specification is used.

        >>> eng = sf.RemoteEngine("X8")
        >>> device = eng.device_spec
        >>> prog2 = prog.compile(device=device, compiler="Xcov")

        Args:
            device (~strawberryfields.Device): device specification object to use for
                program compilation
            compiler (str, ~strawberryfields.compilers.Compiler): Compiler name or compile strategy
                to use. If a device is specified, this overrides the compile strategy specified by
                the hardware :class:`~.Device`.

        Keyword Args:
            optimize (bool): If True, try to optimize the program by merging and canceling gates.
                The default is False.
            warn_connected (bool): If True, the user is warned if the quantum circuit is not weakly
                connected. The default is True.
            shots (int): Number of times the program measurement evaluation is repeated. Passed
                along to the compiled program's ``run_options``.

        Returns:
            Program: compiled program
        """
        # pylint: disable=too-many-branches
        if device is None and compiler is None:
            raise ValueError("Either one or both of 'device' and 'compiler' must be specified")

        def _get_compiler(compiler_or_name):
            if compiler_or_name in compiler_db:
                return compiler_db[compiler_or_name]()

            if isinstance(compiler_or_name, Compiler):
                return compiler_or_name

            raise ValueError(f"Unknown compiler '{compiler_or_name}'.")

        if device is not None:
            target = device.target

            if compiler is None:
                # get the default compiler from the device spec
                compiler = compiler_db[device.default_compiler]()
            else:
                compiler = _get_compiler(compiler)

            if device.modes is not None:
                # check that the number of modes is correct, if device.modes is provided
                # as an integer, or that the number of measurements is within the allowed
                # limits for each measurement type, if `device.modes` is a dictionary
                self.assert_modes(device)

            # if a device layout exist and the device default compiler is the same as
            # the requested compiler, initialize the circuit in the compiler class
            if device.layout and device.default_compiler == compiler.short_name:
                compiler.init_circuit(device.layout)
        else:
            compiler = _get_compiler(compiler)
            target = compiler.short_name

        seq = compiler.decompose(self.circuit)

        if kwargs.get("warn_connected", True):
            DAG = pu.list_to_DAG(seq)
            temp = nx.algorithms.components.number_weakly_connected_components(DAG)
            if temp > 1:
                warnings.warn("The circuit consists of {} disconnected components.".format(temp))

        # run optimizations
        if kwargs.get("optimize", False):
            seq = pu.optimize_circuit(seq)

        compiled = self._linked_copy()

        seq = compiler.compile(seq, self.register)

        # create the compiled Program
        compiled.circuit = seq
        compiled._target = target  # pylint: disable=protected-access
        compiled._compile_info = (device, compiler.short_name)  # pylint: disable=protected-access

        # parameters are updated if necessary due to compiler changes
        compiler.update_params(compiled, device)

        # Get run options of compiled program.
        run_options = {k: kwargs[k] for k in ALLOWED_RUN_OPTIONS if k in kwargs}
        compiled.run_options.update(run_options)

        # set backend options of the program
        backend_options = {k: kwargs[k] for k in kwargs if k not in ALLOWED_RUN_OPTIONS}
        compiled.backend_options.update(backend_options)

        if kwargs.get("realistic_loss", False):
            try:
                compiler.add_loss(compiled, device)
            except NotImplementedError:
                warnings.warn(f"Compiler {compiler} does not support adding realistic loss.")

        # if device spec has allowed gate parameters, validate the applied gate parameters
        if device and device.gate_parameters:
            if not device.layout:
                raise ValueError(
                    "Gate parameters cannot be validated. Device specification is missing a "
                    "circuit layout."
                )
<<<<<<< HEAD

            pu.validate_blackbird_job(compiled)
=======
            bb_device = bb.loads(device.layout)
            # if there is no target in the layout, set the device target in the Blackbird program
            if bb_device.target["name"] is None:
                bb_device._target["name"] = device.target  # pylint: disable=protected-access

            lossless_compiled = compiled._linked_copy()
            lossless_compiled.circuit = remove_loss(compiled.circuit)
            bb_compiled = sf.io.to_blackbird(lossless_compiled)

            try:
                user_parameters = match_template(bb_device, bb_compiled)
            except TemplateError as e:
                raise CircuitError(
                    "Program cannot be used with the compiler '{}' "
                    "due to incompatible topology.".format(compiler.short_name)
                ) from e

            device.validate_parameters(**user_parameters)
>>>>>>> 2f451ab4

        return compiled

    def optimize(self):
        """Simplify and optimize the program.

        The simplifications are based on the algebraic properties of the gates,
        e.g., combining two consecutive gates of the same gate family.

        Returns a copy of the program, sharing RegRefs with the original.

        See :func:`~strawberryfields.program_utils.optimize_circuit`.

        Returns:
            Program: optimized copy of the program
        """
        opt = self._linked_copy()
        opt.circuit = pu.optimize_circuit(self.circuit)
        return opt

    def draw_circuit(self, tex_dir="./circuit_tex", write_to_file=True):
        r"""Draw the circuit using the Qcircuit :math:`\LaTeX` package.

        This will generate the LaTeX code required to draw the quantum circuit
        diagram corresponding to the Program.


        The drawing of the following Xanadu supported operations are currently supported:

        .. rst-class:: docstable

        +-------------------+------------------------------------------------------------------------------------------------------------------------------------------------------------------------+
        |     Gate type     |                                                                            Supported gates                                                                             |
        +===================+========================================================================================================================================================================+
        | Single mode gates | :class:`~.Dgate`, :class:`~.Xgate`, :class:`~.Zgate`, :class:`~.Sgate`, :class:`~.Rgate`, :class:`~.Pgate`, :class:`~.Vgate`, :class:`~.Kgate`, :class:`~.Fouriergate` |
        +-------------------+------------------------------------------------------------------------------------------------------------------------------------------------------------------------+
        | Two mode gates    | :class:`~.BSgate`, :class:`~.S2gate`, :class:`~.CXgate`, :class:`~.CZgate`, :class:`~.CKgate`                                                                          |
        +-------------------+------------------------------------------------------------------------------------------------------------------------------------------------------------------------+

        .. note::

            Measurement operations :class:`~.MeasureHomodyne`, :class:`~.MeasureHeterodyne`,
            and :class:`~.MeasureFock` are not currently supported.

        Args:
            tex_dir (str): relative directory for latex document output
            write_to_file (bool): if False, no output file is created

        Returns:
            list[str]: filename of the written tex document and the written tex content
        """
        drawer = sfcd.Circuit(wires=self.init_num_subsystems)
        self.print(drawer.parse_op)
        tex = drawer.dump_to_document()

        document = None
        if write_to_file:
            document = drawer.compile_document(tex_dir=tex_dir)

        return [document, tex]

    @property
    def target(self):
        """The target specification the program has been compiled against.

        If the program has not been compiled, this will return ``None``.

        Returns:
            str or None: the short name of the target Compiler template if
            compiled, otherwise None
        """
        return self._target

    @property
    def compile_info(self):
        """The device specification and the compiler that was used during
        compilation.

        If the program has not been compiled, this will return ``None``.

        Returns:
            tuple or None: device specification and the short name of the
            Compiler that was used if compiled, otherwise None
        """
        return self._compile_info

    def params(self, *args):
        """Create and access free circuit parameters.

        Returns the named free parameters. If a parameter does not exist yet, it is created and returned.

        Args:
            *args (tuple[str]): name(s) of the free parameters to access

        Returns:
            FreeParameter, list[FreeParameter]: requested parameter(s)
        """
        ret = []
        for a in args:
            if not isinstance(a, str):
                raise TypeError("Parameter names must be strings.")

            if a not in self.free_params:
                if self.locked:
                    raise CircuitError(
                        "The Program is locked, no more free parameters can be created."
                    )
                p = FreeParameter(a)
                self.free_params[a] = p
            else:
                p = self.free_params[a]
            ret.append(p)

        if len(ret) == 1:
            return ret[0]
        return ret

    def bind_params(self, binding):
        """Binds the free parameters of the program to the given values.

        Args:
            binding (dict[Union[str, FreeParameter], Any]): mapping from parameter names (or the
                parameters themselves) to parameter values

        Raises:
            ParameterError: tried to bind an unknown parameter
        """
        for k, v in binding.items():
            temp = self.free_params.get(k)  # it's a name
            if temp:
                temp.val = v
            elif k in self.free_params.values():  # it's a parameter
                k.val = v
            else:
                raise ParameterError("Unknown free parameter '{}'".format(k))<|MERGE_RESOLUTION|>--- conflicted
+++ resolved
@@ -763,29 +763,8 @@
                     "Gate parameters cannot be validated. Device specification is missing a "
                     "circuit layout."
                 )
-<<<<<<< HEAD
 
             pu.validate_blackbird_job(compiled)
-=======
-            bb_device = bb.loads(device.layout)
-            # if there is no target in the layout, set the device target in the Blackbird program
-            if bb_device.target["name"] is None:
-                bb_device._target["name"] = device.target  # pylint: disable=protected-access
-
-            lossless_compiled = compiled._linked_copy()
-            lossless_compiled.circuit = remove_loss(compiled.circuit)
-            bb_compiled = sf.io.to_blackbird(lossless_compiled)
-
-            try:
-                user_parameters = match_template(bb_device, bb_compiled)
-            except TemplateError as e:
-                raise CircuitError(
-                    "Program cannot be used with the compiler '{}' "
-                    "due to incompatible topology.".format(compiler.short_name)
-                ) from e
-
-            device.validate_parameters(**user_parameters)
->>>>>>> 2f451ab4
 
         return compiled
 
