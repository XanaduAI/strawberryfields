# Copyright 2019 Xanadu Quantum Technologies Inc.

# Licensed under the Apache License, Version 2.0 (the "License");
# you may not use this file except in compliance with the License.
# You may obtain a copy of the License at

#     http://www.apache.org/licenses/LICENSE-2.0

# Unless required by applicable law or agreed to in writing, software
# distributed under the License is distributed on an "AS IS" BASIS,
# WITHOUT WARRANTIES OR CONDITIONS OF ANY KIND, either express or implied.
# See the License for the specific language governing permissions and
# limitations under the License.

"""
This module implements the :class:`.Program` class which acts as a representation for quantum circuits.

Quantum circuit representation
------------------------------

The :class:`.Command` instances in the circuit form a
`strict partially ordered set <http://en.wikipedia.org/wiki/Partially_ordered_set#Strict_and_non-strict_partial_orders>`_
in the sense that the order in which the operations have to be executed is usually not completely fixed.
For example, operations acting on different subsystems always commute with each other.
We denote :math:`a < b` if :math:`a` has to be executed before :math:`b`.
Each strict partial order corresponds to a
`directed acyclic graph <http://en.wikipedia.org/wiki/Directed_acyclic_graph>`_ (DAG),
and the transitive closure of any DAG is a strict partial order.
Three different (but equivalent) representations of the circuit are used.

* Initially, the circuit is represented as a Command queue (list), listing the Commands in
  the temporal order they are applied.
* The second representation, grid, essentially mimics a quantum circuit diagram.
  It is a mapping from subsystem indices to lists of Commands touching that subsystem,
  where each list is temporally ordered.
* Finally, the quantum circuit can be represented using a DAG by making each Command a node,
  and drawing an edge from each Command to all its immediate followers along each wire it touches.
  It can be converted back into a command queue by popping a maximal element until the graph
  is empty, that is, consuming it in a topological order.
  Note that a topological order is not always unique, there may be several equivalent topological orders.

.. currentmodule:: strawberryfields.program_utils

The three representations can be converted to each other
using the functions :func:`list_to_grid`, :func:`grid_to_DAG` and :func:`DAG_to_list`.

.. currentmodule:: strawberryfields.program
"""
# pylint: disable=too-many-instance-attributes,attribute-defined-outside-init

import copy
import numbers
import warnings

import blackbird as bb
from blackbird.utils import match_template
import networkx as nx

import strawberryfields as sf

import strawberryfields.circuitdrawer as sfcd
from strawberryfields.compilers import Compiler, compiler_db
<<<<<<< HEAD
from strawberryfields.api.devicespec import DeviceSpec
=======
>>>>>>> 54490931
import strawberryfields.program_utils as pu

from .program_utils import Command, RegRef, CircuitError, RegRefError
from .parameters import FreeParameter, ParameterError


# for automodapi, do not include the classes that should appear under the top-level strawberryfields namespace
__all__ = []


ALLOWED_RUN_OPTIONS = ["shots"]


class Program:
    """Represents a photonic quantum circuit.

    The program class provides a context manager for:

    * accessing the quantum register associated with the program, and
    * appending :doc:`/introduction/ops` to the program.

    Within the context, operations are appended to the program using the
    Python-embedded Blackbird syntax

    .. code-block:: python3

        ops.GateName(arg1, arg2, ...) | (q[i], q[j], ...)

    where ``ops.GateName`` is a valid quantum operation, and ``q`` is a list
    of the programs quantum modes.
    All operations are appended to the program in the order they are
    listed within the context.

    In addition, some 'meta-operations' (such as :func:`~.New` and :attr:`~.Del`)
    are provided to modify the programs quantum register itself by adding
    and deleting subsystems.

    .. note::

        Two programs can be run successively on the same engine if and only if
        the number of registers at the end of the first program matches the
        number of modes at the beginning of the second program.

        This can be enforced by constructing the second program as an explicit
        successor of the first, in which case the registers are directly copied over.

        When a Program is run or it obtains a successor, it is locked and no more
        operations can be appended to it.

    **Example:**

    .. code-block:: python3

        import strawberryfields as sf
        from strawberryfields import ops

        # create a 3 mode quantum program
        prog = sf.Program(3)

        with prog.context as q:
            ops.Sgate(0.54) | q[0]
            ops.Sgate(0.54) | q[1]
            ops.Sgate(0.54) | q[2]
            ops.BSgate(0.43, 0.1) | (q[0], q[2])
            ops.BSgate(0.43, 0.1) | (q[1], q[2])
            ops.MeasureFock() | q

    The currently active register references can be accessed using the :meth:`~Program.register` method.

    Args:
        num_subsystems (int, Program): Initial number of modes (subsystems) in the quantum register.
            Alternatively, another Program instance from which to inherit the register state.
        name (str): program name (optional)
    """

    def __init__(self, num_subsystems, name=None):
        #: str: program name
        self.name = name
        #: list[Command]: Commands constituting the quantum circuit in temporal order
        self.circuit = []
        #: bool: if True, no more Commands can be appended to the Program
        self.locked = False
        #: str, None: for compiled Programs, the short name of the target Compiler template, otherwise None
        self._target = None
        #: Program, None: for compiled Programs, this is the original, otherwise None
        self.source = None
        #: dict[str, Parameter]: free circuit parameters owned by this Program
        self.free_params = {}
        self.run_options = {}
        """dict[str, Any]: dictionary of default run options, to be passed to the engine upon
        execution of the program. Note that if the ``run_options`` dictionary is passed
        directly to :meth:`~.Engine.run`, it takes precedence over the run options specified
        here.
        """

        self.backend_options = {}

        # create subsystem references
        # Program keeps track of the state of the quantum register using a dictionary of :class:`RegRef` objects.
        if isinstance(num_subsystems, numbers.Integral):
            #: int: initial number of subsystems
            self.init_num_subsystems = num_subsystems
            #: dict[int, RegRef]: mapping from subsystem indices to corresponding RegRef objects
            self.reg_refs = {}
            #: set[int]: created subsystem indices that have not been used (operated on) yet
            self.unused_indices = set()
            self._add_subsystems(num_subsystems)
        elif isinstance(num_subsystems, Program):
            # it's the parent program
            parent = num_subsystems
            # copy the RegRef state from the parent program
            parent.lock()  # make sure the parent isn't accidentally updated by the user
            self.init_num_subsystems = parent.num_subsystems
            self.reg_refs = copy.deepcopy(parent.reg_refs)  # independent copy of the RegRefs
            self.unused_indices = copy.copy(parent.unused_indices)
        else:
            raise TypeError(
                "First argument must be either the number of subsystems or the parent Program."
            )

        # save the initial regref state
        #: dict[int, RegRef]: like reg_refs
        self.init_reg_refs = copy.deepcopy(self.reg_refs)
        #: set[int]: like unused_indices
        self.init_unused_indices = copy.copy(self.unused_indices)

    def __str__(self):
        """String representation."""
        return self.__class__.__name__ + "({}, {}->{} subsystems, compiled for '{}')".format(
            self.name, self.init_num_subsystems, self.num_subsystems, self.target
        )

    def __len__(self):
        """Program length.

        Returns:
            int: number of Commands in the program
        """
        return len(self.circuit)

    def print(self, print_fn=print):
        """Print the program contents using Blackbird syntax.

        **Example:**

        .. code-block:: python

            # create a 3 mode quantum program
            prog = sf.Program(3)

            with prog.context as q:
                ops.Sgate(0.54) | q[0]
                ops.Sgate(0.54) | q[1]
                ops.Sgate(0.54) | q[2]
                ops.BSgate(0.43, 0.1) | (q[0], q[2])
                ops.BSgate(0.43, 0.1) | (q[1], q[2])
                ops.MeasureFock() | q

        >>> prog.print()
        Sgate(0.54, 0) | (q[0])
        Sgate(0.54, 0) | (q[1])
        Sgate(0.54, 0) | (q[2])
        BSgate(0.43, 0.1) | (q[0], q[2])
        BSgate(0.43, 0.1) | (q[1], q[2])
        MeasureFock | (q[0], q[1], q[2])

        Args:
            print_fn (function): optional custom function to use for string printing
        """
        for k in self.circuit:
            print_fn(k)

    @property
    def context(self):
        """Syntactic sugar for defining a Program using the :code:`with` statement.

        The Program object itself acts as the context manager.
        """
        return self

    def __enter__(self):
        """Enter the context for this program.

        Returns:
            tuple[RegRef]: subsystem references
        """
        if pu.Program_current_context is None:
            pu.Program_current_context = self
        else:
            raise RuntimeError("Only one Program context can be active at a time.")
        return self.register

    def __exit__(self, ex_type, ex_value, ex_tb):
        """Exit the quantum circuit context."""
        pu.Program_current_context = None

    # =================================================
    #  RegRef accounting
    # =================================================
    @property
    def register(self):
        """Return a tuple of all the currently valid quantum modes.

        Returns:
            tuple[RegRef]: valid subsystem references
        """
        return tuple(r for r in self.reg_refs.values() if r.active)

    @property
    def num_subsystems(self):
        """Return the current number of valid quantum modes.

        Returns:
            int: number of currently valid register subsystems
        """
        return len(self.register)

    def _clear_regrefs(self):
        """Clear any measurement values stored in the RegRefs.

        Called by :class:`~.engine.Engine` when resetting the backend.
        """
        for r in self.reg_refs.values():
            r.val = None

    def _add_subsystems(self, n):
        """Create new subsystem references, add them to the reg_ref dictionary.

        To avoid discrepancies with the backend this method must not be called directly,
        but rather indirectly by using :func:`~strawberryfields.ops.New`
        in a Program context.

        .. note:: This is the only place where :class:`RegRef` instances are constructed.

        Args:
            n (int): number of subsystems to add
        Returns:
            tuple[RegRef]: tuple of the newly added subsystem references
        """
        if self.locked:
            raise CircuitError("The Program is locked, no new subsystems can be created.")
        if not isinstance(n, numbers.Integral) or n < 1:
            raise ValueError("Number of added subsystems {} is not a positive integer.".format(n))

        first_unassigned_index = len(self.reg_refs)
        # create a list of RegRefs
        inds = [first_unassigned_index + i for i in range(n)]
        refs = tuple(RegRef(i) for i in inds)
        # add them to the index map
        for r in refs:
            self.reg_refs[r.ind] = r
        # all the newly reserved indices are unused for now
        self.unused_indices.update(inds)
        return refs

    def _delete_subsystems(self, refs):
        """Delete existing subsystem references.

        To avoid discrepancies with the backend this method must not be called directly,
        but rather indirectly by using :class:`~strawberryfields.ops._Delete` instances
        in the Program context.

        Args:
          refs (Sequence[RegRef]): subsystems to delete
        """
        # NOTE: refs have already been through _test_regrefs() in append() and thus should be valid
        for r in refs:
            # mark the RegRef as deleted
            r.active = False
            # self.reg_refs[r.ind].active = False
        # NOTE: deleted indices are *not* removed from self.unused_indices

    def lock(self):
        """Finalize the program.

        When a Program is locked, no more Commands can be appended to it.
        The locking happens when the program is run, compiled, or a successor Program is constructed,
        in order to ensure that the RegRef state of the Program does not change anymore.
        """
        self.locked = True

    def can_follow(self, prev):
        """Check whether this program can follow the given program.

        This requires that the final RegRef state of the first program matches
        the initial RegRef state of the second program, i.e., they have the same number
        number of RegRefs, all with identical indices and activity states.

        Args:
            prev (Program): preceding program fragment
        Returns:
            bool: True if the Program can follow prev
        """
        # TODO NOTE unused_indices is not compared here, in order to allow program fragment repetition
        return self.init_reg_refs == prev.reg_refs

    def _index_to_regref(self, ind):
        """Try to find a RegRef corresponding to a given subsystem index.

        Args:
            ind (int): subsystem index
        Returns:
            RegRef: corresponding register reference
        Raises:
            .RegRefError: if the subsystem cannot be found, or is invalid
        """
        # index must be found in the dict
        if ind not in self.reg_refs:
            raise RegRefError("Subsystem {} does not exist.".format(ind))
        return self.reg_refs[ind]

    def _test_regrefs(self, reg):
        """Make sure reg is a valid selection of subsystems, convert them to RegRefs.

        A register reference is valid if it is properly recorded in self.reg_refs
        and has not been deleted. The selection is valid if it contains only
        valid RegRefs and no subsystem is repeated.

        Args:
            reg (Iterable[int, RegRef]): subsystem references
        Returns:
            list[RegRef]: converted subsystem references
        Raises:
            .RegRefError: if an invalid subsystem reference is found
        """
        temp = []
        for rr in reg:
            # must be either an integer or a RegRef
            if isinstance(rr, RegRef):
                # regref must be found in the dict values (the RegRefs are compared using __eq__, which, since we do not define it, defaults to "is")
                if rr not in self.reg_refs.values():
                    raise RegRefError("Unknown RegRef.")
                if self.reg_refs[rr.ind] is not rr:
                    raise RegRefError("RegRef state has become inconsistent.")
            elif isinstance(rr, numbers.Integral):
                rr = self._index_to_regref(rr)
            else:
                raise RegRefError("Subsystems can only be indexed using integers and RegRefs.")

            if not rr.active:
                raise RegRefError("Subsystem {} has already been deleted.".format(rr.ind))
            if rr in temp:
                raise RegRefError("Trying to act on the same subsystem more than once.")
            temp.append(rr)
        return temp

    def append(self, op, reg):
        """Append a command to the program.

        Args:
            op (Operation): quantum operation
            reg (list[int, RegRef]): register subsystem(s) to apply it to
        Returns:
            list[RegRef]: subsystem list as RegRefs
        """
        if self.locked:
            raise CircuitError("The Program is locked, no more Commands can be appended to it.")

        # test that the target subsystem references are ok
        reg = self._test_regrefs(reg)
        # also test possible Parameter-related dependencies
        self._test_regrefs(op.measurement_deps)
        for rr in reg:
            # it's used now
            self.unused_indices.discard(rr.ind)
        self.circuit.append(Command(op, reg))
        return reg

    def _linked_copy(self):
        """Create a copy of the Program, linked to the original.

        Both the original and the copy are :meth:`locked <lock>`, since they share their RegRefs.
        FreeParameters are also shared.

        Returns:
            Program: a copy of the Program
        """
        self.lock()
        p = copy.copy(self)  # shares RegRefs with the source
        # link to the original source Program
        if self.source is None:
            p.source = self
        else:
            p.source = self.source
        return p

<<<<<<< HEAD
    def compile(self, device_or_compiler, force_compiler=None, **kwargs):
        """Compile the program given a Strawberry Fields photonic compiler, or
        hardware device specification.

        The compilation process can involve up to three stages:

        1. **Validation:** Validates properties of the program, including number of modes and
           allowed operations, making sure all the :doc:`/introduction/ops` used are accepted by the
           compiler.

        2. **Decomposition:** Once the program has been validated, decomposition are performed,
           transforming certain gates into sequences of simpler gates.

=======
    def compile(self, *, device=None, compiler=None, **kwargs):
        """Compile the program given a Strawberry Fields photonic compiler, or
        hardware device specification.

        The compilation process can involve up to three stages:

        1. **Validation:** Validates properties of the program, including number of modes and
           allowed operations, making sure all the :doc:`/introduction/ops` used are accepted by the
           compiler.

        2. **Decomposition:** Once the program has been validated, decomposition are performed,
           transforming certain gates into sequences of simpler gates.

>>>>>>> 54490931
        3. **General compilation:** Finally, the compiler might specify bespoke compilation logic
           for transforming the  quantum circuit into an equivalent circuit which can be executed
           by the target device.

        **Example:**

        The ``gbs`` compile target will
        compile a circuit consisting of Gaussian operations and Fock measurements
        into canonical Gaussian boson sampling form.

<<<<<<< HEAD
        >>> prog2 = prog.compile("gbs")
=======
        >>> prog2 = prog.compile(compiler="gbs")
>>>>>>> 54490931

        For a hardware device a :class:`~.DeviceSpec` object, and optionally a specified compile strategy,
        must be supplied. If no compile strategy is supplied the default compiler from the device
        specification is used.

        >>> eng = sf.RemoteEngine("X8")
        >>> device = eng.device_spec
<<<<<<< HEAD
        >>> prog2 = prog.compile(device, "Xcov")

        Args:
            device_or_compiler (str, ~strawberryfields.compilers.Compiler, ~strawberryfields.api.DeviceSpec):
                compiler name or device specification object to use for program compilation
            force_compiler (str, ~strawberryfields.compilers.Compiler): Optionally provide a compile strategy.
                This overrides the compile strategy specified by a hardware :class:`~.DevicSpec`.
=======
        >>> prog2 = prog.compile(device=device, compiler="Xcov")

        Args:
            device (~strawberryfields.api.DeviceSpec): device specification object to use for
                program compilation
            compiler (str, ~strawberryfields.compilers.Compiler): Compiler name or compile strategy
                to use. If a device is specified, this overrides the compile strategy specified by
                the hardware :class:`~.DevicSpec`.
>>>>>>> 54490931

        Keyword Args:
            optimize (bool): If True, try to optimize the program by merging and canceling gates.
                The default is False.
            warn_connected (bool): If True, the user is warned if the quantum circuit is not weakly
                connected. The default is True.

        Returns:
            Program: compiled program
        """
        # pylint: disable=too-many-branches
<<<<<<< HEAD

        def _get_compiler(compiler):
            if compiler in compiler_db:
                return compiler_db[compiler]()

            if isinstance(compiler, Compiler):
                return compiler

            raise ValueError(f"Unknown compiler '{device_or_compiler}'.")

        if isinstance(device_or_compiler, DeviceSpec):
            device = device_or_compiler
            target = device.target

            if force_compiler is None:
=======
        if device is None and compiler is None:
            raise ValueError("Either one or both of 'device' and 'compiler' must be specified")

        def _get_compiler(compiler_or_name):
            if compiler_or_name in compiler_db:
                return compiler_db[compiler_or_name]()

            if isinstance(compiler_or_name, Compiler):
                return compiler_or_name

            raise ValueError(f"Unknown compiler '{compiler_or_name}'.")

        if device is not None:
            target = device.target

            if compiler is None:
>>>>>>> 54490931
                # get the default compiler from the device spec
                compiler_name = device.default_compiler

                if compiler_name is not None:
                    compiler = compiler_db[device.default_compiler]()
                else:
                    raise CircuitError(
                        f"The device '{target}' does not specify a compiler. A compiler "
                        "must be manually provided when calling Program.compile()."
                    )
            else:
<<<<<<< HEAD
                compiler = _get_compiler(force_compiler)
=======
                compiler = _get_compiler(compiler)
>>>>>>> 54490931

            if device.modes is not None:
                # Check that the number of modes in the program is valid for the given device.

                # Program subsystems may be created and destroyed during execution. The length
                # of the program registers represents the total number of modes that has ever existed.
                modes_total = len(self.reg_refs)

                if modes_total > device.modes:
                    raise CircuitError(
                        f"This program contains {modes_total} modes, but the device '{target}' "
                        f"only supports a {device.modes}-mode program."
                    )
        else:
<<<<<<< HEAD
            compiler = _get_compiler(device_or_compiler)
=======
            compiler = _get_compiler(compiler)
>>>>>>> 54490931
            target = compiler.short_name

        seq = compiler.decompose(self.circuit)

        if kwargs.get("warn_connected", True):
            DAG = pu.list_to_DAG(seq)
            temp = nx.algorithms.components.number_weakly_connected_components(DAG)
            if temp > 1:
                warnings.warn("The circuit consists of {} disconnected components.".format(temp))

        # run optimizations
        if kwargs.get("optimize", False):
            seq = pu.optimize_circuit(seq)

        seq = compiler.compile(seq, self.register)

        # create the compiled Program
        compiled = self._linked_copy()
        compiled.circuit = seq
        compiled._target = target

        # Get run options of compiled program.
        run_options = {k: kwargs[k] for k in ALLOWED_RUN_OPTIONS if k in kwargs}
        compiled.run_options.update(run_options)

        # set backend options of the program
        backend_options = {k: kwargs[k] for k in kwargs if k not in ALLOWED_RUN_OPTIONS}
        compiled.backend_options.update(backend_options)
<<<<<<< HEAD

        # validate gate parameters
        if isinstance(device_or_compiler, DeviceSpec) and device.gate_parameters:
            bb_device = bb.loads(device.layout)
            bb_compiled = sf.io.to_blackbird(compiled)

            try:
                user_parameters = match_template(bb_device, bb_compiled)
            except bb.utils.TemplateError:
                raise CircuitError(
                    f"Program cannot be used with the compiler '{compiler.short_name}' "
                    "due to incompatible topology."
                )

=======

        # validate gate parameters
        if device is not None and device.gate_parameters:
            bb_device = bb.loads(device.layout)
            bb_compiled = sf.io.to_blackbird(compiled)
            user_parameters = match_template(bb_device, bb_compiled)
>>>>>>> 54490931
            device.validate_parameters(**user_parameters)

        return compiled

    def optimize(self):
        """Simplify and optimize the program.

        The simplifications are based on the algebraic properties of the gates,
        e.g., combining two consecutive gates of the same gate family.

        Returns a copy of the program, sharing RegRefs with the original.

        See :func:`~strawberryfields.program_utils.optimize_circuit`.

        Returns:
            Program: optimized copy of the program
        """
        opt = self._linked_copy()
        opt.circuit = pu.optimize_circuit(self.circuit)
        return opt

    def draw_circuit(self, tex_dir="./circuit_tex", write_to_file=True):
        r"""Draw the circuit using the Qcircuit :math:`\LaTeX` package.

        This will generate the LaTeX code required to draw the quantum circuit
        diagram corresponding to the Program.


        The drawing of the following Xanadu supported operations are currently supported:

        .. rst-class:: docstable

        +-------------------+------------------------------------------------------------------------------------------------------------------------------------------------------------------------+
        |     Gate type     |                                                                            Supported gates                                                                             |
        +===================+========================================================================================================================================================================+
        | Single mode gates | :class:`~.Dgate`, :class:`~.Xgate`, :class:`~.Zgate`, :class:`~.Sgate`, :class:`~.Rgate`, :class:`~.Pgate`, :class:`~.Vgate`, :class:`~.Kgate`, :class:`~.Fouriergate` |
        +-------------------+------------------------------------------------------------------------------------------------------------------------------------------------------------------------+
        | Two mode gates    | :class:`~.BSgate`, :class:`~.S2gate`, :class:`~.CXgate`, :class:`~.CZgate`, :class:`~.CKgate`                                                                          |
        +-------------------+------------------------------------------------------------------------------------------------------------------------------------------------------------------------+

        .. note::

            Measurement operations :class:`~.MeasureHomodyne`, :class:`~.MeasureHeterodyne`,
            and :class:`~.MeasureFock` are not currently supported.

        Args:
            tex_dir (str): relative directory for latex document output
            write_to_file (bool): if False, no output file is created

        Returns:
            list[str]: filename of the written tex document and the written tex content
        """
        drawer = sfcd.Circuit(wires=self.init_num_subsystems)
        self.print(drawer.parse_op)
        tex = drawer.dump_to_document()

        document = None
        if write_to_file:
            document = drawer.compile_document(tex_dir=tex_dir)

        return [document, tex]

    @property
    def target(self):
        """The target specification the program has been compiled against.

        If the program has not been compiled, this will return ``None``.

        Returns:
            str or None: the short name of the target Compiler template if
            compiled, otherwise None
        """
        return self._target

    def params(self, *args):
        """Create and access free circuit parameters.

        Returns the named free parameters. If a parameter does not exist yet, it is created and returned.

        Args:
            *args (tuple[str]): name(s) of the free parameters to access

        Returns:
            FreeParameter, list[FreeParameter]: requested parameter(s)
        """
        ret = []
        for a in args:
            if not isinstance(a, str):
                raise TypeError("Parameter names must be strings.")

            if a not in self.free_params:
                if self.locked:
                    raise CircuitError(
                        "The Program is locked, no more free parameters can be created."
                    )
                p = FreeParameter(a)
                self.free_params[a] = p
            else:
                p = self.free_params[a]
            ret.append(p)

        if len(ret) == 1:
            return ret[0]
        return ret

    def bind_params(self, binding):
        """Binds the free parameters of the program to the given values.

        Args:
            binding (dict[Union[str, FreeParameter], Any]): mapping from parameter names (or the
                parameters themselves) to parameter values

        Raises:
            ParameterError: tried to bind an unknown parameter
        """
        for k, v in binding.items():
            temp = self.free_params.get(k)  # it's a name
            if temp:
                temp.val = v
            elif k in self.free_params.values():  # it's a parameter
                k.val = v
            else:
                raise ParameterError("Unknown free parameter '{}'".format(k))<|MERGE_RESOLUTION|>--- conflicted
+++ resolved
@@ -60,10 +60,6 @@
 
 import strawberryfields.circuitdrawer as sfcd
 from strawberryfields.compilers import Compiler, compiler_db
-<<<<<<< HEAD
-from strawberryfields.api.devicespec import DeviceSpec
-=======
->>>>>>> 54490931
 import strawberryfields.program_utils as pu
 
 from .program_utils import Command, RegRef, CircuitError, RegRefError
@@ -450,8 +446,7 @@
             p.source = self.source
         return p
 
-<<<<<<< HEAD
-    def compile(self, device_or_compiler, force_compiler=None, **kwargs):
+    def compile(self, *, device=None, compiler=None, **kwargs):
         """Compile the program given a Strawberry Fields photonic compiler, or
         hardware device specification.
 
@@ -464,21 +459,6 @@
         2. **Decomposition:** Once the program has been validated, decomposition are performed,
            transforming certain gates into sequences of simpler gates.
 
-=======
-    def compile(self, *, device=None, compiler=None, **kwargs):
-        """Compile the program given a Strawberry Fields photonic compiler, or
-        hardware device specification.
-
-        The compilation process can involve up to three stages:
-
-        1. **Validation:** Validates properties of the program, including number of modes and
-           allowed operations, making sure all the :doc:`/introduction/ops` used are accepted by the
-           compiler.
-
-        2. **Decomposition:** Once the program has been validated, decomposition are performed,
-           transforming certain gates into sequences of simpler gates.
-
->>>>>>> 54490931
         3. **General compilation:** Finally, the compiler might specify bespoke compilation logic
            for transforming the  quantum circuit into an equivalent circuit which can be executed
            by the target device.
@@ -489,11 +469,7 @@
         compile a circuit consisting of Gaussian operations and Fock measurements
         into canonical Gaussian boson sampling form.
 
-<<<<<<< HEAD
-        >>> prog2 = prog.compile("gbs")
-=======
         >>> prog2 = prog.compile(compiler="gbs")
->>>>>>> 54490931
 
         For a hardware device a :class:`~.DeviceSpec` object, and optionally a specified compile strategy,
         must be supplied. If no compile strategy is supplied the default compiler from the device
@@ -501,15 +477,6 @@
 
         >>> eng = sf.RemoteEngine("X8")
         >>> device = eng.device_spec
-<<<<<<< HEAD
-        >>> prog2 = prog.compile(device, "Xcov")
-
-        Args:
-            device_or_compiler (str, ~strawberryfields.compilers.Compiler, ~strawberryfields.api.DeviceSpec):
-                compiler name or device specification object to use for program compilation
-            force_compiler (str, ~strawberryfields.compilers.Compiler): Optionally provide a compile strategy.
-                This overrides the compile strategy specified by a hardware :class:`~.DevicSpec`.
-=======
         >>> prog2 = prog.compile(device=device, compiler="Xcov")
 
         Args:
@@ -518,7 +485,6 @@
             compiler (str, ~strawberryfields.compilers.Compiler): Compiler name or compile strategy
                 to use. If a device is specified, this overrides the compile strategy specified by
                 the hardware :class:`~.DevicSpec`.
->>>>>>> 54490931
 
         Keyword Args:
             optimize (bool): If True, try to optimize the program by merging and canceling gates.
@@ -530,23 +496,6 @@
             Program: compiled program
         """
         # pylint: disable=too-many-branches
-<<<<<<< HEAD
-
-        def _get_compiler(compiler):
-            if compiler in compiler_db:
-                return compiler_db[compiler]()
-
-            if isinstance(compiler, Compiler):
-                return compiler
-
-            raise ValueError(f"Unknown compiler '{device_or_compiler}'.")
-
-        if isinstance(device_or_compiler, DeviceSpec):
-            device = device_or_compiler
-            target = device.target
-
-            if force_compiler is None:
-=======
         if device is None and compiler is None:
             raise ValueError("Either one or both of 'device' and 'compiler' must be specified")
 
@@ -563,7 +512,6 @@
             target = device.target
 
             if compiler is None:
->>>>>>> 54490931
                 # get the default compiler from the device spec
                 compiler_name = device.default_compiler
 
@@ -575,11 +523,7 @@
                         "must be manually provided when calling Program.compile()."
                     )
             else:
-<<<<<<< HEAD
-                compiler = _get_compiler(force_compiler)
-=======
                 compiler = _get_compiler(compiler)
->>>>>>> 54490931
 
             if device.modes is not None:
                 # Check that the number of modes in the program is valid for the given device.
@@ -594,11 +538,7 @@
                         f"only supports a {device.modes}-mode program."
                     )
         else:
-<<<<<<< HEAD
-            compiler = _get_compiler(device_or_compiler)
-=======
             compiler = _get_compiler(compiler)
->>>>>>> 54490931
             target = compiler.short_name
 
         seq = compiler.decompose(self.circuit)
@@ -627,29 +567,12 @@
         # set backend options of the program
         backend_options = {k: kwargs[k] for k in kwargs if k not in ALLOWED_RUN_OPTIONS}
         compiled.backend_options.update(backend_options)
-<<<<<<< HEAD
-
-        # validate gate parameters
-        if isinstance(device_or_compiler, DeviceSpec) and device.gate_parameters:
-            bb_device = bb.loads(device.layout)
-            bb_compiled = sf.io.to_blackbird(compiled)
-
-            try:
-                user_parameters = match_template(bb_device, bb_compiled)
-            except bb.utils.TemplateError:
-                raise CircuitError(
-                    f"Program cannot be used with the compiler '{compiler.short_name}' "
-                    "due to incompatible topology."
-                )
-
-=======
 
         # validate gate parameters
         if device is not None and device.gate_parameters:
             bb_device = bb.loads(device.layout)
             bb_compiled = sf.io.to_blackbird(compiled)
             user_parameters = match_template(bb_device, bb_compiled)
->>>>>>> 54490931
             device.validate_parameters(**user_parameters)
 
         return compiled
