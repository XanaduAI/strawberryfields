# Copyright 2019-2020 Xanadu Quantum Technologies Inc.

# Licensed under the Apache License, Version 2.0 (the "License");
# you may not use this file except in compliance with the License.
# You may obtain a copy of the License at

#     http://www.apache.org/licenses/LICENSE-2.0

# Unless required by applicable law or agreed to in writing, software
# distributed under the License is distributed on an "AS IS" BASIS,
# WITHOUT WARRANTIES OR CONDITIONS OF ANY KIND, either express or implied.
# See the License for the specific language governing permissions and
# limitations under the License.
"""
This module implements :class:`BaseEngine` and its subclasses that are responsible for
communicating quantum programs represented by :class:`.Program` objects
to a backend that could be e.g., a simulator or a hardware quantum processor.
One can think of each BaseEngine instance as a separate quantum computation.
"""
import abc
import collections.abc
import time
from typing import Any, Dict, Optional

import numpy as np
import xcc

<<<<<<< HEAD
from strawberryfields.api import DeviceSpec, Result, FailedJobError
=======
from strawberryfields.api import DeviceSpec, Job, JobStatus, Result
from strawberryfields.api.job import FailedJobError
>>>>>>> 188123b5
from strawberryfields.io import to_blackbird
from strawberryfields.logger import create_logger
from strawberryfields.program import Program
from strawberryfields.tdm.tdmprogram import TDMProgram

from .backends import load_backend
from .backends.base import BaseBackend, NotApplicableError
from ._version import __version__

# for automodapi, do not include the classes that should appear under the top-level strawberryfields namespace
__all__ = ["BaseEngine", "LocalEngine", "BosonicEngine"]


class BaseEngine(abc.ABC):
    r"""Abstract base class for quantum program executor engines.

    Args:
        backend (str): backend short name
        backend_options (Dict[str, Any]): keyword arguments for the backend
    """

    def __init__(self, backend, *, backend_options=None):
        if backend_options is None:
            backend_options = {}

        #: str: short name of the backend
        self.backend_name = backend
        #: Dict[str, Any]: keyword arguments for the backend
        self.backend_options = backend_options.copy()  # dict is mutable
        #: List[Program]: list of Programs that have been run
        self.run_progs = []
        #: List[List[Number]]: latest measurement results, shape == (modes, shots)
        self.samples = None
        self.all_samples = None

        if isinstance(backend, str):
            self.backend_name = backend
            self.backend = load_backend(backend)
        elif isinstance(backend, BaseBackend):
            self.backend_name = backend.short_name
            self.backend = backend
        else:
            raise TypeError("backend must be a string or a BaseBackend instance.")

    @abc.abstractmethod
    def __str__(self):
        """String representation."""

    @abc.abstractmethod
    def reset(self, backend_options):
        r"""Re-initialize the quantum computation.

        Resets the state of the engine and the quantum circuit represented by the backend.

        * The original number of modes is restored.
        * All modes are reset to the vacuum state.
        * All registers of previously run Programs are cleared of measured values.
        * List of previously run Progams is cleared.

        Note that the reset does nothing to any Program objects in existence, beyond
        erasing the measured values.

        **Example:**

        .. code-block:: python

            # create a program
            prog = sf.Program(3)

            with prog.context as q:
                ops.Sgate(0.543) | q[1]
                ops.BSgate(0.6, 0.1) | (q[2], q[0])

            # create an engine
            eng = sf.Engine("gaussian")

        Running the engine with the above program will
        modify the state of the statevector simulator:

        >>> eng.run(prog)
        >>> eng.backend.is_vacuum()
        False

        Resetting the engine will return the backend simulator
        to the vacuum state:

        >>> eng.reset()
        >>> eng.backend.is_vacuum()
        True

        .. note:: The ``reset()`` method only applies to statevector backends.

        Args:
            backend_options (Dict[str, Any]): keyword arguments for the backend,
                updating (overriding) old values
        """
        self.backend_options.update(backend_options)
        for p in self.run_progs:
            p._clear_regrefs()
        self.run_progs.clear()
        self.samples = None
        self.all_samples = None

    def print_applied(self, print_fn=print):
        """Print all the Programs run since the backend was initialized.

        This will be blank until the first call to :meth:`~.LocalEngine.run`. The output may
        differ compared to :meth:`.Program.print`, due to backend-specific
        device compilation performed by :meth:`~.LocalEngine.run`.

        **Example:**

        .. code-block:: python

            # create a program
            prog = sf.Program(2)

            with prog.context as q:
                ops.S2gate(0.543) | (q[0], q[1])

            # create an engine
            eng = sf.Engine("gaussian")

        Initially, the engine will have applied no operations:

        >>> eng.print_applied()
        None

        After running the engine, we can now see the quantum
        operations that were applied:

        >>> eng.run(prog)
        >>> eng.print_applied()
        Run 0:
        BSgate(0.7854, 0) | (q[0], q[1])
        Sgate(0.543, 0) | (q[0])
        Sgate(0.543, 0).H | (q[1])
        BSgate(0.7854, 0).H | (q[0], q[1])

        Note that the :class:`~.S2gate` has been decomposed into
        single-mode squeezers and beamsplitters, which are supported
        by the ``'gaussian'`` backend.

        Subsequent program runs can also be viewed:

        .. code-block:: python

            # a second program
            prog2 = sf.Program(2)
            with prog2.context as q:
                ops.S2gate(0.543) | (q[0], q[1])

        >>> eng.run(prog2)
        >>> eng.print_applied()
        Run 0:
        BSgate(0.7854, 0) | (q[0], q[1])
        Sgate(0.543, 0) | (q[0])
        Sgate(0.543, 0).H | (q[1])
        BSgate(0.7854, 0).H | (q[0], q[1])
        Run 1:
        Dgate(0.06, 0) | (q[0])

        Args:
            print_fn (function): optional custom function to use for string printing.
        """
        for k, r in enumerate(self.run_progs):
            print_fn("Run {}:".format(k))
            r.print(print_fn)

    @abc.abstractmethod
    def _init_backend(self, init_num_subsystems):
        """Initialize the backend.

        Args:
            init_num_subsystems (int): number of subsystems the backend is initialized to
        """

    @abc.abstractmethod
    def _run_program(self, prog, **kwargs):
        """Execute a single program on the backend.

        This method should not be called directly.

        Args:
            prog (Program): program to run
        Returns:
            list[Command]: commands that were applied to the backend
            list[array, tensor]: samples returned from the backend
        """

    def _run(self, program, *, args, compile_options, **kwargs):
        """Execute the given programs by sending them to the backend.

        If multiple Programs are given they will be executed sequentially as
        parts of a single computation.
        For each :class:`.Program` instance given as input, the following happens:

        * The Program instance is compiled for the target backend.
        * The compiled program is executed on the backend.
        * The measurement results of each subsystem (if any) are stored in the :class:`.RegRef`
          instances of the corresponding Program, as well as in :attr:`~BaseEngine.samples`.
        * The compiled program is appended to :attr:`~BaseEngine.run_progs`.

        Finally, the result of the computation is returned.

        Args:
            program (Program, Sequence[Program]): quantum programs to run
            args (Dict[str, Any]): values for the free parameters in the program(s) (if any)
            compile_options (Dict[str, Any]): keyword arguments for :meth:`.Program.compile`

        The ``kwargs`` keyword arguments are passed to the backend API calls via :meth:`Operation.apply`.

        Returns:
            Result: results of the computation
        """

        if not isinstance(program, collections.abc.Sequence):
            program = [program]

        kwargs.setdefault("shots", 1)
        # NOTE: by putting ``shots`` into keyword arguments, it allows for the
        # signatures of methods in Operations to remain cleaner, since only
        # Measurements need to know about shots

        prev = self.run_progs[-1] if self.run_progs else None  # previous program segment
        for p in program:
            if prev is None:
                # initialize the backend
                self._init_backend(p.init_num_subsystems)
            else:
                # there was a previous program segment
                if not p.can_follow(prev):
                    raise RuntimeError(
                        "Register mismatch: program {}, '{}'.".format(len(self.run_progs), p.name)
                    )

                # Copy the latest measured values in the RegRefs of p.
                # We cannot copy from prev directly because it could be used in more than one
                # engine.
                for k, v in enumerate(self.samples):
                    p.reg_refs[k].val = v

            # bind free parameters to their values
            p.bind_params(args)

            # compile the program for the correct backend
            target = self.backend.compiler
            if target is not None:
                p = p.compile(compiler=target, **compile_options)
            p.lock()

            _, self.samples, self.all_samples = self._run_program(p, **kwargs)
            self.run_progs.append(p)

            prev = p

        return Result(self.samples, all_samples=self.all_samples)


class LocalEngine(BaseEngine):
    """Local quantum program executor engine.

    The Strawberry Fields engine is used to execute :class:`.Program` instances
    on the chosen local backend, and makes the results available via :class:`.Result`.

    **Example:**

    The following example creates a Strawberry Fields
    quantum :class:`~.Program` and runs it using an engine.

    .. code-block:: python

        # create a program
        prog = sf.Program(2)

        with prog.context as q:
            ops.S2gate(0.543) | (q[0], q[1])

    We initialize the engine with the name of the local backend,
    and can pass optional backend options.

    >>> eng = sf.Engine("fock", backend_options={"cutoff_dim": 5})

    The :meth:`~.LocalEngine.run` method is used to execute quantum
    programs on the attached backend, and returns a :class:`.Result`
    object containing the results of the execution.

    >>> results = eng.run(prog)

    Args:
        backend (str, BaseBackend): short name of the backend, or a pre-constructed backend instance
        backend_options (None, Dict[str, Any]): keyword arguments to be passed to the backend
    """

    def __new__(cls, backend, *, backend_options=None):
        if backend == "bosonic":
            bos_eng = super().__new__(BosonicEngine)
            bos_eng.__init__(backend, backend_options=backend_options)
            return bos_eng

        return super().__new__(cls)

    def __str__(self):
        return self.__class__.__name__ + "({})".format(self.backend_name)

    def reset(self, backend_options=None):
        backend_options = backend_options or {}
        super().reset(backend_options)
        self.backend.reset(**self.backend_options)
        # TODO should backend.reset and backend.begin_circuit be combined?

    def _init_backend(self, init_num_subsystems):
        self.backend.begin_circuit(init_num_subsystems, **self.backend_options)

    def _run_program(self, prog, **kwargs):
        applied = []
        samples_dict = {}
        all_samples = {}
        batches = self.backend_options.get("batch_size", 0)

        for cmd in prog.circuit:
            try:
                # try to apply it to the backend and, if op is a measurement, store it in values
                val = cmd.op.apply(cmd.reg, self.backend, **kwargs)
                if val is not None:
                    for i, r in enumerate(cmd.reg):
                        if batches:
                            samples_dict[r.ind] = val[:, :, i]

                            # Internally also store all the measurement outcomes
                            if r.ind not in all_samples:
                                all_samples[r.ind] = []
                            all_samples[r.ind].append(val[:, :, i])
                        else:
                            samples_dict[r.ind] = val[:, i]

                            # Internally also store all the measurement outcomes
                            if r.ind not in all_samples:
                                all_samples[r.ind] = []
                            all_samples[r.ind].append(val[:, i])

                applied.append(cmd)

            except NotApplicableError:
                # command is not applicable to the current backend type
                raise NotApplicableError(
                    "The operation {} cannot be used with {}.".format(cmd.op, self.backend)
                ) from None

            except NotImplementedError:
                # command not directly supported by backend API
                raise NotImplementedError(
                    "The operation {} has not been implemented in {} for the arguments {}.".format(
                        cmd.op, self.backend, kwargs
                    )
                ) from None

        samples = self._combine_and_sort_samples(samples_dict)

        return applied, samples, all_samples

    def _combine_and_sort_samples(self, samples_dict):
        """Helper function to combine the values in the samples dictionary sorted by its keys."""
        batches = self.backend_options.get("batch_size", 0)

        if not samples_dict:
            return np.empty((0, 0))

        samples = np.transpose([i for _, i in sorted(samples_dict.items())])

        # pylint: disable=import-outside-toplevel
        if self.backend_name == "tf":
            from tensorflow import convert_to_tensor

            if batches:
                samples = [
                    np.transpose([i[b] for _, i in sorted(samples_dict.items())])
                    for b in range(batches)
                ]

            return convert_to_tensor(samples)

        return samples

    # pylint:disable=too-many-branches
    def run(self, program, *, args=None, compile_options=None, **kwargs):
        """Execute quantum programs by sending them to the backend.

        Args:
            program (Program, Sequence[Program]): quantum programs to run
            args (dict[str, Any]): values for the free parameters in the program(s) (if any)
            compile_options (None, Dict[str, Any]): keyword arguments for :meth:`.Program.compile`

        Keyword Args:
            shots (int): number of times the program measurement evaluation is repeated
            modes (None, Sequence[int]): Modes to be returned in the ``Result.state`` :class:`.BaseState` object.
                ``None`` returns all the modes (default). An empty sequence means no state object is returned.

        Returns:
            Result: results of the computation
        """
        # pylint: disable=import-outside-toplevel
        from strawberryfields.tdm.tdmprogram import reshape_samples

        received_rolled_circuit = False
        if isinstance(program, TDMProgram):
            # priority order for the shots value should be kwargs > run_options > 1
            shots = kwargs.get("shots", program.run_options.get("shots", 1))
            # if a tdm program is input in a rolled state, then unroll it
            if not program.is_unrolled:
                received_rolled_circuit = True
                program.unroll(shots=shots)

            # Shots >1 for a TDM program simply corresponds to creating
            # multiple copies of the program, and appending them to run sequentially.
            # As a result, we set the backend shots to 1 for the Gaussian backend.
            kwargs["shots"] = 1

        args = args or {}
        compile_options = compile_options or {}
        temp_run_options = {}

        if isinstance(program, collections.abc.Sequence):
            # successively update all run option defaults.
            # the run options of successive programs
            # overwrite the run options of previous programs
            # in the list
            program_lst = program
            for p in program:
                if isinstance(p, TDMProgram):
                    raise NotImplementedError("Lists of TDM programs are not currently supported")

                temp_run_options.update(p.run_options)
        else:
            # single program to execute
            program_lst = [program]
            temp_run_options.update(program.run_options)

        temp_run_options.update(kwargs or {})
        temp_run_options.setdefault("shots", 1)
        temp_run_options.setdefault("modes", None)

        # avoid unexpected keys being sent to Operations
        eng_run_keys = ["eval", "session", "feed_dict", "shots"]
        eng_run_options = {
            key: temp_run_options[key] for key in temp_run_options.keys() & eng_run_keys
        }

        # check that batching is not used together with shots > 1
        if self.backend_options.get("batch_size", 0) and eng_run_options["shots"] > 1:
            raise NotImplementedError("Batching cannot be used together with multiple shots.")

        # check that post-selection and feed-forwarding is not used together with shots > 1
        for p in program_lst:
            for c in p.circuit:
                try:
                    if c.op.select and eng_run_options["shots"] > 1:
                        raise NotImplementedError(
                            "Post-selection cannot be used together with multiple shots."
                        )
                except AttributeError:
                    pass

                if c.op.measurement_deps and eng_run_options["shots"] > 1:
                    raise NotImplementedError(
                        "Feed-forwarding of measurements cannot be used together with multiple shots."
                    )

        result = super()._run(
            program, args=args, compile_options=compile_options, **eng_run_options
        )

        if isinstance(program, TDMProgram):
            if isinstance(result.all_samples, dict) and len(result.all_samples) > 0:
                result._all_samples = reshape_samples(
                    result.all_samples, program.measured_modes, program.N, program.timebins
                )
                # transpose the samples so that they have shape `(shots, spatial modes, timebins)`
                result._samples = np.array(list(result.all_samples.values())).transpose(1, 0, 2)
            if received_rolled_circuit:
                # if the tdm circuit is received in a rolled state, and unrolled
                # for execution, roll it back again
                program.roll()
        modes = temp_run_options["modes"]

        if modes is None or modes:
            # state object requested
            # session and feed_dict are needed by TF backend both during simulation (if program
            # contains measurements) and state object construction.
            result._state = self.backend.state(**temp_run_options)
            if self.backend_name == "bosonic":
                result._ancilla_samples = self.backend.ancillae_samples_dict.copy()
        return result


class RemoteEngine:
    """A quantum program executor engine that provides a simple interface for
    running remote jobs in a blocking or non-blocking manner.

    **Example:**

    The following examples instantiate an engine with the default configuration, and
    run both blocking and non-blocking jobs.

    Run a blocking job:

    >>> engine = RemoteEngine("X8_01")
    >>> result = engine.run(program, shots=1) # blocking call
    >>> result
    [[0 1 0 2 1 0 0 0]]

    Run a non-blocking job:

    >>> job = engine.run_async(program, shots=1)
    >>> job.status
    "queued"
    >>> job.result
    InvalidJobOperationError
    >>> job.clear()
    >>> job.status
    "complete"
    >>> result = sf.api.Result(job.result)
    >>> result.samples
    array([[0 1 0 2 1 0 0 0]])

    Args:
        target (str): the target device
        connection (xcc.Connection, optional): a connection to the Xanadu Cloud
        backend_options (Dict[str, Any], optional): keyword arguments for the backend
    """

    POLLING_INTERVAL_SECONDS = 1
    DEFAULT_TARGETS = {"X8": "X8_01", "X12": "X12_01"}

    def __init__(
        self,
        target: str,
        connection: Optional[xcc.Connection] = None,
        backend_options: Optional[Dict[str, Any]] = None,
    ):
        self._target = self.DEFAULT_TARGETS.get(target, target)
        self._spec = None
        self._connection = connection
        self._backend_options = backend_options or {}
        self.log = create_logger(__name__)

    @property
    def target(self) -> str:
        """The target device used by the engine.

        Returns:
            str: the name of the target
        """
        return self._target

    @property
    def connection(self) -> xcc.Connection:
        """The connection used by the engine. A new :class:`xcc.Connection` will
        be created and returned each time this property is accessed if the
        connection supplied to :meth:`~.RemoteEngine.__init__` was ``None``.

        Returns:
            xcc.Connection
        """
        if self._connection is not None:
            return self._connection

        settings = xcc.Settings()

        return xcc.Connection(
            refresh_token=settings.REFRESH_TOKEN,
            access_token=settings.ACCESS_TOKEN,
            host=settings.HOST,
            port=settings.PORT,
            tls=settings.TLS,
            headers={"User-Agent": f"StrawberryFields/{__version__}"},
        )

    @property
    def device_spec(self) -> DeviceSpec:
        """The specification of the target device.

        Returns:
            DeviceSpec: the device specification

        Raises:
            requests.exceptions.RequestException: if there was an issue fetching
                the device specifications from the Xanadu Cloud
        """
        if self._spec is None:
            target = self.target
            connection = self.connection
            device = xcc.Device(target=target, connection=connection)
            self._spec = DeviceSpec(target=target, connection=connection, spec=device.specification)
        return self._spec

    def run(
        self, program: Program, *, compile_options=None, recompile=False, **kwargs
    ) -> Optional[Result]:
        """Runs a blocking job.

        In the blocking mode, the engine blocks until the job is completed, failed, or
        cancelled. A job in progress can be cancelled with a keyboard interrupt (`ctrl+c`).

        If the job completes successfully, the result is returned; if the job
        fails or is cancelled, ``None`` is returned.

        Args:
            program (strawberryfields.Program): the quantum circuit
            compile_options (None, Dict[str, Any]): keyword arguments for :meth:`.Program.compile`
            recompile (bool): Specifies if ``program`` should be recompiled
                using ``compile_options``, or if not provided, the default compilation options.

        Keyword Args:
            shots (Optional[int]): The number of shots for which to run the job. If this
                argument is not provided, the shots are derived from the given ``program``.

        Returns:
            strawberryfields.api.Result, None: the job result if successful, and ``None`` otherwise

        Raises:
<<<<<<< HEAD
            FailedJobError: if the remote job fails on the server side
=======
            requests.exceptions.RequestException: if there was an issue sending
                a request to the Xanadu Cloud
>>>>>>> 188123b5
        """
        job = self.run_async(
            program, compile_options=compile_options, recompile=recompile, **kwargs
        )
        try:
            while not job.finished:
                if job.status == "failed":
                    message = (
                        "The remote job {} failed due to an internal "
                        "server error. Please try again. {}".format(job.id)
                    )
                    self.log.error(message)

                    raise FailedJobError(message)

                time.sleep(self.POLLING_INTERVAL_SECONDS)
        except KeyboardInterrupt as e:
            xcc.Job(id_=job.id, connection=self.connection).cancel()
            raise KeyboardInterrupt("The job has been cancelled.") from e

        if job.status == "complete":
            self.log.info("The remote job %s has been completed.", job.id)
            return Result(samples=list(job.result.values())[0], is_stateful=False)
        else:
            message = f"The remote job {job.id} has failed with status {job.status}."
            self.log.info(message)

            raise FailedJobError(message)

    def run_async(
        self, program: Program, *, compile_options=None, recompile=False, **kwargs
    ) -> xcc.Job:
        """Runs a non-blocking remote job.

        In the non-blocking mode, a ``xcc.Job`` object is returned immediately, and the user can
        manually refresh the status and check for updated results of the job.

        Args:
            program (strawberryfields.Program): the quantum circuit
            compile_options (None, Dict[str, Any]): keyword arguments for :meth:`.Program.compile`
            recompile (bool): Specifies if ``program`` should be recompiled
                using ``compile_options``, or if not provided, the default compilation options.

        Keyword Args:
            shots (Optional[int]): The number of shots for which to run the job. If this
                argument is not provided, the shots are derived from the given ``program``.

        Returns:
            xcc.Job: the created remote job
        """
        # get the specific chip to submit the program to
        compile_options = compile_options or {}
        kwargs.update(self._backend_options)

        device = self.device_spec
        if isinstance(program, TDMProgram) and not device.layout_is_formatted():
            device.fill_template(program)

        compiler_name = compile_options.get("compiler", device.default_compiler)

        program_is_compiled = program.compile_info is not None

        if program_is_compiled and not recompile:
            # error handling for program compilation:
            # program was compiled but recompilation was not allowed by the
            # user

            if (
                program.compile_info[0].target != device.target
                or program.compile_info[0]._spec != device._spec
            ):
                # program was compiled for a different device
                raise ValueError(
                    "Cannot use program compiled with "
                    f"{program._compile_info[0].target} for target {self.target}. "
                    'Pass the "recompile=True" keyword argument '
                    f"to compile with {compiler_name}."
                )

        if not program_is_compiled:
            # program is not compiled
            msg = f"Compiling program for device {device.target} using compiler {compiler_name}."
            self.log.info(msg)
            program = program.compile(device=device, **compile_options)

        elif recompile:
            # recompiling program
            if compile_options:
                msg = f"Recompiling program for device {device.target} using the specified compiler options: {compile_options}."
            else:
                msg = f"Recompiling program for device {device.target} using compiler {compiler_name}."

            self.log.info(msg)
            program = program.compile(device=device, **compile_options)

        else:
            # validating program
            msg = (
                f"Program previously compiled for {device.target} using {program.compile_info[1]}. "
                f"Validating program against the Xstrict compiler."
            )
            self.log.info(msg)
            program = program.compile(device=device, compiler="Xstrict")

        # update the run options if provided
        run_options = {**program.run_options, **kwargs}

        if "shots" not in run_options:
            raise ValueError("Number of shots must be specified.")

        # Serialize a Blackbird circuit for network transmission
        bb = to_blackbird(program)
<<<<<<< HEAD
        bb._target["name"] = program.target
=======
>>>>>>> 188123b5
        bb._target["options"] = run_options
        circuit = bb.serialize()

        connection = self.connection

        job = xcc.Job.submit(
            connection=connection,
            name=program.name,
            target=self.target,
            circuit=circuit,
            language=f"blackbird:{bb.version}",
        )

<<<<<<< HEAD
        return job
=======
        return Job(job.id, JobStatus(job.status), connection=connection)
>>>>>>> 188123b5

    def __repr__(self):
        return "<{}: target={}, connection={}>".format(
            self.__class__.__name__, self.target, self._connection
        )

    def __str__(self):
        return self.__repr__()


class Engine(LocalEngine):
    """dummy"""

    # alias for backwards compatibility
    __doc__ = LocalEngine.__doc__


class BosonicEngine(LocalEngine):
    """Local quantum program executor engine for programs executed on the bosonic backend.

    The BosonicEngine is used to execute :class:`.Program` instances on the bosonic backend,
    and makes the results available via :class:`.Result`.
    """

    def _run_program(self, prog, **kwargs):
        # Custom Bosonic run code
        applied, samples_dict, all_samples = self.backend.run_prog(prog, **kwargs)
        samples = self._combine_and_sort_samples(samples_dict)
        return applied, samples, all_samples<|MERGE_RESOLUTION|>--- conflicted
+++ resolved
@@ -25,12 +25,7 @@
 import numpy as np
 import xcc
 
-<<<<<<< HEAD
 from strawberryfields.api import DeviceSpec, Result, FailedJobError
-=======
-from strawberryfields.api import DeviceSpec, Job, JobStatus, Result
-from strawberryfields.api.job import FailedJobError
->>>>>>> 188123b5
 from strawberryfields.io import to_blackbird
 from strawberryfields.logger import create_logger
 from strawberryfields.program import Program
@@ -652,12 +647,7 @@
             strawberryfields.api.Result, None: the job result if successful, and ``None`` otherwise
 
         Raises:
-<<<<<<< HEAD
             FailedJobError: if the remote job fails on the server side
-=======
-            requests.exceptions.RequestException: if there was an issue sending
-                a request to the Xanadu Cloud
->>>>>>> 188123b5
         """
         job = self.run_async(
             program, compile_options=compile_options, recompile=recompile, **kwargs
@@ -770,10 +760,6 @@
 
         # Serialize a Blackbird circuit for network transmission
         bb = to_blackbird(program)
-<<<<<<< HEAD
-        bb._target["name"] = program.target
-=======
->>>>>>> 188123b5
         bb._target["options"] = run_options
         circuit = bb.serialize()
 
@@ -787,11 +773,7 @@
             language=f"blackbird:{bb.version}",
         )
 
-<<<<<<< HEAD
         return job
-=======
-        return Job(job.id, JobStatus(job.status), connection=connection)
->>>>>>> 188123b5
 
     def __repr__(self):
         return "<{}: target={}, connection={}>".format(
