# Copyright 2019-2020 Xanadu Quantum Technologies Inc.

# Licensed under the Apache License, Version 2.0 (the "License");
# you may not use this file except in compliance with the License.
# You may obtain a copy of the License at

#     http://www.apache.org/licenses/LICENSE-2.0

# Unless required by applicable law or agreed to in writing, software
# distributed under the License is distributed on an "AS IS" BASIS,
# WITHOUT WARRANTIES OR CONDITIONS OF ANY KIND, either express or implied.
# See the License for the specific language governing permissions and
# limitations under the License.
"""
This module implements :class:`BaseEngine` and its subclasses that are responsible for
communicating quantum programs represented by :class:`.Program` objects
to a backend that could be e.g., a simulator or a hardware quantum processor.
One can think of each BaseEngine instance as a separate quantum computation.
"""
import abc
import collections.abc
import time
from typing import Optional

import numpy as np

from strawberryfields.api import Connection, Job, Result
from strawberryfields.api.job import FailedJobError
from strawberryfields.logger import create_logger
from strawberryfields.program import Program

from .backends import load_backend
from .backends.base import BaseBackend, NotApplicableError

# for automodapi, do not include the classes that should appear under the top-level strawberryfields namespace
__all__ = ["BaseEngine", "LocalEngine"]


class BaseEngine(abc.ABC):
    r"""Abstract base class for quantum program executor engines.

    Args:
        backend (str): backend short name
        backend_options (Dict[str, Any]): keyword arguments for the backend
    """

    def __init__(self, backend, *, backend_options=None):
        if backend_options is None:
            backend_options = {}

        #: str: short name of the backend
        self.backend_name = backend
        #: Dict[str, Any]: keyword arguments for the backend
        self.backend_options = backend_options.copy()  # dict is mutable
        #: List[Program]: list of Programs that have been run
        self.run_progs = []
        #: List[List[Number]]: latest measurement results, shape == (modes, shots)
        self.samples = None
        self.all_samples = None

        if isinstance(backend, str):
            self.backend_name = backend
            self.backend = load_backend(backend)
        elif isinstance(backend, BaseBackend):
            self.backend_name = backend.short_name
            self.backend = backend
        else:
            raise TypeError("backend must be a string or a BaseBackend instance.")

    @abc.abstractmethod
    def __str__(self):
        """String representation."""

    @abc.abstractmethod
    def reset(self, backend_options):
        r"""Re-initialize the quantum computation.

        Resets the state of the engine and the quantum circuit represented by the backend.

        * The original number of modes is restored.
        * All modes are reset to the vacuum state.
        * All registers of previously run Programs are cleared of measured values.
        * List of previously run Progams is cleared.

        Note that the reset does nothing to any Program objects in existence, beyond
        erasing the measured values.

        **Example:**

        .. code-block:: python

            # create a program
            prog = sf.Program(3)

            with prog.context as q:
                ops.Sgate(0.543) | q[1]
                ops.BSgate(0.6, 0.1) | (q[2], q[0])

            # create an engine
            eng = sf.Engine("gaussian")

        Running the engine with the above program will
        modify the state of the statevector simulator:

        >>> eng.run(prog)
        >>> eng.backend.is_vacuum()
        False

        Resetting the engine will return the backend simulator
        to the vacuum state:

        >>> eng.reset()
        >>> eng.backend.is_vacuum()
        True

        .. note:: The ``reset()`` method only applies to statevector backends.

        Args:
            backend_options (Dict[str, Any]): keyword arguments for the backend,
                updating (overriding) old values
        """
        self.backend_options.update(backend_options)
        for p in self.run_progs:
            p._clear_regrefs()
        self.run_progs.clear()
        self.samples = None
        self.all_samples = None

    def print_applied(self, print_fn=print):
        """Print all the Programs run since the backend was initialized.

        This will be blank until the first call to :meth:`~.LocalEngine.run`. The output may
        differ compared to :meth:`.Program.print`, due to backend-specific
        device compilation performed by :meth:`~.LocalEngine.run`.

        **Example:**

        .. code-block:: python

            # create a program
            prog = sf.Program(2)

            with prog.context as q:
                ops.S2gate(0.543) | (q[0], q[1])

            # create an engine
            eng = sf.Engine("gaussian")

        Initially, the engine will have applied no operations:

        >>> eng.print_applied()
        None

        After running the engine, we can now see the quantum
        operations that were applied:

        >>> eng.run(prog)
        >>> eng.print_applied()
        Run 0:
        BSgate(0.7854, 0) | (q[0], q[1])
        Sgate(0.543, 0) | (q[0])
        Sgate(0.543, 0).H | (q[1])
        BSgate(0.7854, 0).H | (q[0], q[1])

        Note that the :class:`~.S2gate` has been decomposed into
        single-mode squeezers and beamsplitters, which are supported
        by the ``'gaussian'`` backend.

        Subsequent program runs can also be viewed:

        .. code-block:: python

            # a second program
            prog2 = sf.Program(2)
            with prog2.context as q:
                ops.S2gate(0.543) | (q[0], q[1])

        >>> eng.run(prog2)
        >>> eng.print_applied()
        Run 0:
        BSgate(0.7854, 0) | (q[0], q[1])
        Sgate(0.543, 0) | (q[0])
        Sgate(0.543, 0).H | (q[1])
        BSgate(0.7854, 0).H | (q[0], q[1])
        Run 1:
        Dgate(0.06, 0) | (q[0])

        Args:
            print_fn (function): optional custom function to use for string printing.
        """
        for k, r in enumerate(self.run_progs):
            print_fn("Run {}:".format(k))
            r.print(print_fn)

    @abc.abstractmethod
    def _init_backend(self, init_num_subsystems):
        """Initialize the backend.

        Args:
            init_num_subsystems (int): number of subsystems the backend is initialized to
        """

    @abc.abstractmethod
    def _run_program(self, prog, **kwargs):
        """Execute a single program on the backend.

        This method should not be called directly.

        Args:
            prog (Program): program to run
        Returns:
            list[Command]: commands that were applied to the backend
            list[array, tensor]: samples returned from the backend
        """

    def _run(self, program, *, args, compile_options, **kwargs):
        """Execute the given programs by sending them to the backend.

        If multiple Programs are given they will be executed sequentially as
        parts of a single computation.
        For each :class:`.Program` instance given as input, the following happens:

        * The Program instance is compiled for the target backend.
        * The compiled program is executed on the backend.
        * The measurement results of each subsystem (if any) are stored in the :class:`.RegRef`
          instances of the corresponding Program, as well as in :attr:`~BaseEngine.samples`.
        * The compiled program is appended to :attr:`~BaseEngine.run_progs`.

        Finally, the result of the computation is returned.

        Args:
            program (Program, Sequence[Program]): quantum programs to run
            args (Dict[str, Any]): values for the free parameters in the program(s) (if any)
            compile_options (Dict[str, Any]): keyword arguments for :meth:`.Program.compile`

        The ``kwargs`` keyword arguments are passed to the backend API calls via :meth:`Operation.apply`.

        Returns:
            Result: results of the computation
        """

        if not isinstance(program, collections.abc.Sequence):
            program = [program]

        kwargs.setdefault("shots", 1)
        # NOTE: by putting ``shots`` into keyword arguments, it allows for the
        # signatures of methods in Operations to remain cleaner, since only
        # Measurements need to know about shots

        prev = self.run_progs[-1] if self.run_progs else None  # previous program segment
        for p in program:
            if prev is None:
                # initialize the backend
                self._init_backend(p.init_num_subsystems)
            else:
                # there was a previous program segment
                if not p.can_follow(prev):
                    raise RuntimeError(
                        "Register mismatch: program {}, '{}'.".format(len(self.run_progs), p.name)
                    )

                # Copy the latest measured values in the RegRefs of p.
                # We cannot copy from prev directly because it could be used in more than one
                # engine.
                for k, v in enumerate(self.samples):
                    p.reg_refs[k].val = v

            # bind free parameters to their values
            p.bind_params(args)

            # compile the program for the correct backend
            target = self.backend.compiler
            if target is not None:
<<<<<<< HEAD
                p = p.compile(target, **compile_options)
=======
                p = p.compile(compiler=target, **compile_options)
>>>>>>> 54490931
            p.lock()

            _, self.samples, self.all_samples = self._run_program(p, **kwargs)
            self.run_progs.append(p)

            prev = p

        return Result(self.samples, all_samples=self.all_samples)


class LocalEngine(BaseEngine):
    """Local quantum program executor engine.

    The Strawberry Fields engine is used to execute :class:`.Program` instances
    on the chosen local backend, and makes the results available via :class:`.Result`.

    **Example:**

    The following example creates a Strawberry Fields
    quantum :class:`~.Program` and runs it using an engine.

    .. code-block:: python

        # create a program
        prog = sf.Program(2)

        with prog.context as q:
            ops.S2gate(0.543) | (q[0], q[1])

    We initialize the engine with the name of the local backend,
    and can pass optional backend options.

    >>> eng = sf.Engine("fock", backend_options={"cutoff_dim": 5})

    The :meth:`~.LocalEngine.run` method is used to execute quantum
    programs on the attached backend, and returns a :class:`.Result`
    object containing the results of the execution.

    >>> results = eng.run(prog)

    Args:
        backend (str, BaseBackend): short name of the backend, or a pre-constructed backend instance
        backend_options (None, Dict[str, Any]): keyword arguments to be passed to the backend
    """

    def __str__(self):
        return self.__class__.__name__ + "({})".format(self.backend_name)

    def reset(self, backend_options=None):
        backend_options = backend_options or {}
        super().reset(backend_options)
        self.backend.reset(**self.backend_options)
        # TODO should backend.reset and backend.begin_circuit be combined?

    def _init_backend(self, init_num_subsystems):
        self.backend.begin_circuit(init_num_subsystems, **self.backend_options)

    def _run_program(self, prog, **kwargs):
        applied = []
        samples_dict = {}
        all_samples = {}
        batches = self.backend_options.get("batch_size", 0)

        for cmd in prog.circuit:
            try:
                # try to apply it to the backend and, if op is a measurement, store it in values
                val = cmd.op.apply(cmd.reg, self.backend, **kwargs)
                if val is not None:
                    for i, r in enumerate(cmd.reg):
                        if batches:
                            samples_dict[r.ind] = val[:, :, i]

                            # Internally also store all the measurement outcomes
                            if r.ind not in all_samples:
                                all_samples[r.ind] = list()
                            all_samples[r.ind].append(val[:, :, i])
                        else:
                            samples_dict[r.ind] = val[:, i]

                            # Internally also store all the measurement outcomes
                            if r.ind not in all_samples:
                                all_samples[r.ind] = list()
                            all_samples[r.ind].append(val[:, i])

                applied.append(cmd)

            except NotApplicableError:
                # command is not applicable to the current backend type
                raise NotApplicableError(
                    "The operation {} cannot be used with {}.".format(cmd.op, self.backend)
                ) from None

            except NotImplementedError:
                # command not directly supported by backend API
                raise NotImplementedError(
                    "The operation {} has not been implemented in {} for the arguments {}.".format(
                        cmd.op, self.backend, kwargs
                    )
                ) from None

        samples = self._combine_and_sort_samples(samples_dict)

        return applied, samples, all_samples

    def _combine_and_sort_samples(self, samples_dict):
        """Helper function to combine the values in the samples dictionary sorted by its keys."""
        batches = self.backend_options.get("batch_size", 0)

        if not samples_dict:
            return np.empty((0, 0))

        samples = np.transpose([i for _, i in sorted(samples_dict.items())])

        # pylint: disable=import-outside-toplevel
        if self.backend_name == "tf":
            from tensorflow import convert_to_tensor

            if batches:
                samples = [
                    np.transpose([i[b] for _, i in sorted(samples_dict.items())])
                    for b in range(batches)
                ]

            return convert_to_tensor(samples)

        return samples

    def run(self, program, *, args=None, compile_options=None, **kwargs):
        """Execute quantum programs by sending them to the backend.

        Args:
            program (Program, Sequence[Program]): quantum programs to run
            args (dict[str, Any]): values for the free parameters in the program(s) (if any)
            compile_options (None, Dict[str, Any]): keyword arguments for :meth:`.Program.compile`

        Keyword Args:
            shots (int): number of times the program measurement evaluation is repeated
            modes (None, Sequence[int]): Modes to be returned in the ``Result.state`` :class:`.BaseState` object.
                ``None`` returns all the modes (default). An empty sequence means no state object is returned.

        Returns:
            Result: results of the computation
        """
        args = args or {}
        compile_options = compile_options or {}
        temp_run_options = {}

        if isinstance(program, collections.abc.Sequence):
            # succesively update all run option defaults.
            # the run options of successive programs
            # overwrite the run options of previous programs
            # in the list
            program_lst = program
            for p in program:
                temp_run_options.update(p.run_options)
        else:
            # single program to execute
            program_lst = [program]
            temp_run_options.update(program.run_options)

        temp_run_options.update(kwargs or {})
        temp_run_options.setdefault("shots", 1)
        temp_run_options.setdefault("modes", None)

        # avoid unexpected keys being sent to Operations
        eng_run_keys = ["eval", "session", "feed_dict", "shots"]
        eng_run_options = {
            key: temp_run_options[key] for key in temp_run_options.keys() & eng_run_keys
        }

        # check that batching is not used together with shots > 1
        if self.backend_options.get("batch_size", 0) and eng_run_options["shots"] > 1:
            raise NotImplementedError("Batching cannot be used together with multiple shots.")

        # check that post-selection and feed-forwarding is not used together with shots > 1
        for p in program_lst:
            for c in p.circuit:
                try:
                    if c.op.select and eng_run_options["shots"] > 1:
                        raise NotImplementedError(
                            "Post-selection cannot be used together with multiple shots."
                        )
                except AttributeError:
                    pass

                if c.op.measurement_deps and eng_run_options["shots"] > 1:
                    raise NotImplementedError(
                        "Feed-forwarding of measurements cannot be used together with multiple shots."
                    )

        result = super()._run(
            program, args=args, compile_options=compile_options, **eng_run_options
        )

        modes = temp_run_options["modes"]

        if modes is None or modes:
            # state object requested
            # session and feed_dict are needed by TF backend both during simulation (if program
            # contains measurements) and state object construction.
            result._state = self.backend.state(**temp_run_options)

        return result


class RemoteEngine:
    """A quantum program executor engine that provides a simple interface for
    running remote jobs in a blocking or non-blocking manner.

    **Example:**

    The following examples instantiate an engine with the default configuration, and
    run both blocking and non-blocking jobs.

    Run a blocking job:

    >>> engine = RemoteEngine("X8_01")
    >>> result = engine.run(program, shots=1) # blocking call
    >>> result
    [[0 1 0 2 1 0 0 0]]

    Run a non-blocking job:

    >>> job = engine.run_async(program, shots=1)
    >>> job.status
    "queued"
    >>> job.result
    InvalidJobOperationError
    >>> job.refresh()
    >>> job.status
    "complete"
    >>> job.result
    [[0 1 0 2 1 0 0 0]]

    Args:
        target (str): the target device
        connection (strawberryfields.api.Connection): a connection to the remote job
            execution platform
        backend_options (Dict[str, Any]): keyword arguments for the backend
    """

    POLLING_INTERVAL_SECONDS = 1
    DEFAULT_TARGETS = {"X8": "X8_01", "X12": "X12_01"}

    def __init__(self, target: str, connection: Connection = None, backend_options: dict = None):
        self._target = self.DEFAULT_TARGETS.get(target, target)
        self._spec = None
        self._connection = connection or Connection()
        self._backend_options = backend_options or {}
        self.log = create_logger(__name__)

    @property
    def target(self) -> str:
        """The target device used by the engine.

        Returns:
            str: the name of the target
        """
        return self._target

    @property
    def connection(self) -> Connection:
        """The connection object used by the engine.

        Returns:
            strawberryfields.api.Connection
        """
        return self._connection

    @property
    def device_spec(self):
        """The device specifications for target device"""
        if self._spec is None:
            self._spec = self._connection.get_device_spec(self.target)
        return self._spec

    def run(self, program: Program, *, compile_options=None, **kwargs) -> Optional[Result]:
        """Runs a blocking job.

        In the blocking mode, the engine blocks until the job is completed, failed, or
        cancelled. A job in progress can be cancelled with a keyboard interrupt (`ctrl+c`).

        If the job completes successfully, the result is returned; if the job
        fails or is cancelled, ``None`` is returned.

        Args:
            program (strawberryfields.Program): the quantum circuit

        Keyword Args:
            shots (Optional[int]): The number of shots for which to run the job. If this
                argument is not provided, the shots are derived from the given ``program``.

        Returns:
            [strawberryfields.api.Result, None]: the job result if successful, and
            ``None`` otherwise
        """
        job = self.run_async(program, compile_options=compile_options, **kwargs)
        try:
            while True:
                job.refresh()
                if job.status == "complete":
                    self.log.info("The remote job %s has been completed.", job.id)
                    return job.result

                if job.status == "failed":
                    message = (
                        "The remote job {} failed due to an internal "
                        "server error. Please try again. {}".format(job.id, job.meta)
                    )
                    self.log.error(message)

                    raise FailedJobError(message)

                time.sleep(self.POLLING_INTERVAL_SECONDS)
        except KeyboardInterrupt:
            self._connection.cancel_job(job.id)
            raise KeyboardInterrupt("The job has been cancelled.")

    def run_async(self, program: Program, *, compile_options=None, **kwargs) -> Job:
        """Runs a non-blocking remote job.

        In the non-blocking mode, a ``Job`` object is returned immediately, and the user can
        manually refresh the status and check for updated results of the job.

        Args:
            program (strawberryfields.Program): the quantum circuit
            compile_options (None, Dict[str, Any]): keyword arguments for :meth:`.Program.compile`

        Keyword Args:
            shots (Optional[int]): The number of shots for which to run the job. If this
                argument is not provided, the shots are derived from the given ``program``.

        Returns:
            strawberryfields.api.Job: the created remote job
        """
        # get the specific chip to submit the program to
        compile_options = compile_options or {}
        kwargs.update(self._backend_options)

        device = self.device_spec

        compiler_name = compile_options.get("force_compiler", device.default_compiler)
        msg = f"Compiling program for device {device.target} using compiler {compiler_name}."
        self.log.info(msg)

<<<<<<< HEAD
        program = program.compile(device, **compile_options)
=======
        program = program.compile(device=device, **compile_options)
>>>>>>> 54490931

        # update the run options if provided
        run_options = {}
        run_options.update(program.run_options)
        run_options.update(kwargs or {})

        if "shots" not in run_options:
            raise ValueError("Number of shots must be specified.")

        return self._connection.create_job(self.target, program, run_options)

    def __repr__(self):
        return "<{}: target={}, connection={}>".format(
            self.__class__.__name__, self.target, self.connection
        )

    def __str__(self):
        return self.__repr__()


class Engine(LocalEngine):
    """dummy"""

    # alias for backwards compatibility
    __doc__ = LocalEngine.__doc__<|MERGE_RESOLUTION|>--- conflicted
+++ resolved
@@ -271,11 +271,7 @@
             # compile the program for the correct backend
             target = self.backend.compiler
             if target is not None:
-<<<<<<< HEAD
-                p = p.compile(target, **compile_options)
-=======
                 p = p.compile(compiler=target, **compile_options)
->>>>>>> 54490931
             p.lock()
 
             _, self.samples, self.all_samples = self._run_program(p, **kwargs)
@@ -621,11 +617,7 @@
         msg = f"Compiling program for device {device.target} using compiler {compiler_name}."
         self.log.info(msg)
 
-<<<<<<< HEAD
-        program = program.compile(device, **compile_options)
-=======
         program = program.compile(device=device, **compile_options)
->>>>>>> 54490931
 
         # update the run options if provided
         run_options = {}
