--- conflicted
+++ resolved
@@ -750,11 +750,7 @@
             program = program.compile(device=device, compiler="Xstrict")
 
         # update the run options if provided
-<<<<<<< HEAD
-        run_options = program.run_options | kwargs
-=======
         run_options = {**program.run_options, **kwargs}
->>>>>>> 188123b5
 
         if "shots" not in run_options:
             raise ValueError("Number of shots must be specified.")
