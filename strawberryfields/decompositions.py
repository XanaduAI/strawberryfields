# Copyright 2019 Xanadu Quantum Technologies Inc.

# Licensed under the Apache License, Version 2.0 (the "License");
# you may not use this file except in compliance with the License.
# You may obtain a copy of the License at

#     http://www.apache.org/licenses/LICENSE-2.0

# Unless required by applicable law or agreed to in writing, software
# distributed under the License is distributed on an "AS IS" BASIS,
# WITHOUT WARRANTIES OR CONDITIONS OF ANY KIND, either express or implied.
# See the License for the specific language governing permissions and
# limitations under the License.
"""
This module implements common shared matrix decompositions that are
used to perform gate decompositions.
"""

from itertools import groupby

import numpy as np
from scipy.linalg import block_diag, sqrtm, polar, schur
from thewalrus.quantum import find_scaling_adjacency_matrix

from .backends.shared_ops import sympmat, changebasis


def takagi(N, tol=1e-13, rounding=13):
    r"""Autonne-Takagi decomposition of a complex symmetric (not Hermitian!) matrix.

    Note that singular values of N are considered equal if they are equal after np.round(values, tol).

    See :cite:`cariolaro2016` and references therein for a derivation.

    Args:
        N (array[complex]): square, symmetric matrix N
        rounding (int): the number of decimal places to use when rounding the singular values of N
        tol (float): the tolerance used when checking if the input matrix is symmetric: :math:`|N-N^T| <` tol

    Returns:
        tuple[array, array]: (rl, U), where rl are the (rounded) singular values,
            and U is the Takagi unitary, such that :math:`N = U \diag(rl) U^T`.
    """
    (n, m) = N.shape
    if n != m:
        raise ValueError("The input matrix must be square")
    if np.linalg.norm(N - np.transpose(N)) >= tol:
        raise ValueError("The input matrix is not symmetric")

    N = np.real_if_close(N)

    if np.allclose(N, 0):
        return np.zeros(n), np.eye(n)

    if np.isrealobj(N):
        # If the matrix N is real one can be more clever and use its eigendecomposition
        l, U = np.linalg.eigh(N)
        vals = np.abs(l)  # These are the Takagi eigenvalues
        phases = np.sqrt(np.complex128([1 if i > 0 else -1 for i in l]))
        Uc = U @ np.diag(phases)  # One needs to readjust the phases
        list_vals = [(vals[i], i) for i in range(len(vals))]
        list_vals.sort(reverse=True)
        sorted_l, permutation = zip(*list_vals)
        permutation = np.array(permutation)
        Uc = Uc[:, permutation]
        # And also rearrange the unitary and values so that they are decreasingly ordered
        return np.array(sorted_l), Uc

    v, l, ws = np.linalg.svd(N)
    w = np.transpose(np.conjugate(ws))
    rl = np.round(l, rounding)

    # Generate list with degenerancies
    result = []
    for k, g in groupby(rl):
        result.append(list(g))

    # Generate lists containing the columns that correspond to degenerancies
    kk = 0
    for k in result:
        for ind, j in enumerate(k):  # pylint: disable=unused-variable
            k[ind] = kk
            kk = kk + 1

    # Generate the lists with the degenerate column subspaces
    vas = []
    was = []
    for i in result:
        vas.append(v[:, i])
        was.append(w[:, i])

    # Generate the matrices qs of the degenerate subspaces
    qs = []
    for i in range(len(result)):
        qs.append(sqrtm(np.transpose(vas[i]) @ was[i]))

    # Construct the Takagi unitary
    qb = block_diag(*qs)

    U = v @ np.conj(qb)
    return rl, U


def graph_embed_deprecated(A, max_mean_photon=1.0, make_traceless=False, rtol=1e-05, atol=1e-08):
    r"""Embed a graph into a Gaussian state.

    Note: The default behaviour of graph embedding has been changed; see :func:`~.graph_embed`. This version is deprecated, but has been kept for consistency.

    Given a graph in terms of a symmetric adjacency matrix
    (in general with arbitrary complex off-diagonal and real diagonal entries),
    returns the squeezing parameters and interferometer necessary for
    creating the Gaussian state whose off-diagonal parts are proportional to that matrix.

    Uses :func:`~.takagi`.

    Args:
        A (array[complex]): square, symmetric (weighted) adjacency matrix of the graph
        max_mean_photon (float): Threshold value. It guarantees that the mode with
            the largest squeezing has ``max_mean_photon`` as the mean photon number
            i.e., :math:`sinh(r_{max})^2 ==` :code:``max_mean_photon``.
        make_traceless (bool): Removes the trace of the input matrix, by performing the transformation
            :math:`\tilde{A} = A-\mathrm{tr}(A) \I/n`. This may reduce the amount of squeezing needed to encode
            the graph but will lead to different photon number statistics for events with more than
            one photon in any mode.
        rtol (float): relative tolerance used when checking if the input matrix is symmetric
        atol (float): absolute tolerance used when checking if the input matrix is symmetric

    Returns:
        tuple[array, array]: squeezing parameters of the input
            state to the interferometer, and the unitary matrix representing the interferometer
    """
    (m, n) = A.shape

    if m != n:
        raise ValueError("The matrix is not square.")

    if not np.allclose(A, np.transpose(A), rtol=rtol, atol=atol):
        raise ValueError("The matrix is not symmetric.")

    if make_traceless:
        A = A - np.trace(A) * np.identity(n) / n

    s, U = takagi(A, tol=atol)
    sc = np.sqrt(1.0 + 1.0 / max_mean_photon)
    vals = -np.arctanh(s / (s[0] * sc))
    return vals, U


def graph_embed(A, mean_photon_per_mode=1.0, make_traceless=False, rtol=1e-05, atol=1e-08):
    r"""Embed a graph into a Gaussian state.

    Given a graph in terms of a symmetric adjacency matrix
    (in general with arbitrary complex entries),
    returns the squeezing parameters and interferometer necessary for
    creating the Gaussian state whose off-diagonal parts are proportional to that matrix.

    Uses :func:`~.takagi`.

    Args:
        A (array[complex]): square, symmetric (weighted) adjacency matrix of the graph
        mean_photon_per_mode (float): guarantees that the mean photon number in the pure Gaussian state
            representing the graph satisfies  :math:`\frac{1}{N}\sum_{i=1}^N sinh(r_{i})^2 ==` :code:``mean_photon``
        make_traceless (bool): Removes the trace of the input matrix, by performing the transformation
            :math:`\tilde{A} = A-\mathrm{tr}(A) \I/n`. This may reduce the amount of squeezing needed to encode
            the graph but will lead to different photon number statistics for events with more than
            one photon in any mode.
        rtol (float): relative tolerance used when checking if the input matrix is symmetric
        atol (float): absolute tolerance used when checking if the input matrix is symmetric

    Returns:
        tuple[array, array]: squeezing parameters of the input
        state to the interferometer, and the unitary matrix representing the interferometer
    """
    (m, n) = A.shape

    if m != n:
        raise ValueError("The matrix is not square.")

    if not np.allclose(A, np.transpose(A), rtol=rtol, atol=atol):
        raise ValueError("The matrix is not symmetric.")

    if make_traceless:
        A = A - np.trace(A) * np.identity(n) / n

    scale = find_scaling_adjacency_matrix(A, n * mean_photon_per_mode)
    A = scale * A
    s, U = takagi(A, tol=atol)
    vals = -np.arctanh(s)
    return vals, U


def bipartite_graph_embed(A, mean_photon_per_mode=1.0, rtol=1e-05, atol=1e-08):
    r"""Embed a bipartite graph into a Gaussian state.

    Given a bipartite graph in terms of an adjacency matrix
    (in general with arbitrary complex entries),
    returns the two-mode squeezing parameters and interferometers necessary for
    creating the Gaussian state that encodes such adjacency matrix

    Uses :func:`~.takagi`.

    Args:
        A (array[complex]): square, (weighted) adjacency matrix of the bipartite graph
        mean_photon_per_mode (float): guarantees that the mean photon number in the pure Gaussian state
            representing the graph satisfies  :math:`\frac{1}{N}\sum_{i=1}^N sinh(r_{i})^2 ==` :code:``mean_photon``
        rtol (float): relative tolerance used when checking if the input matrix is symmetric
        atol (float): absolute tolerance used when checking if the input matrix is symmetric

    Returns:
        tuple[array, array, array]: squeezing parameters of the input
        state to the interferometer, and the unitaries matrix representing the interferometer
    """
    (m, n) = A.shape

    if m != n:
        raise ValueError("The matrix is not square.")

    B = np.block([[0 * A, A], [A.T, 0 * A]])
    scale = find_scaling_adjacency_matrix(B, 2 * n * mean_photon_per_mode)
    A = scale * A

    if np.allclose(A, A.T, rtol=rtol, atol=atol):
        s, u = takagi(A, tol=atol)
        v = u
    else:
        u, s, v = np.linalg.svd(A)
        v = v.T

    vals = -np.arctanh(s)
    return vals, u, v


def T(m, n, theta, phi, nmax):
    r"""The Clements T matrix from Eq 1 of the paper"""
    mat = np.identity(nmax, dtype=np.complex128)
    mat[m, m] = np.exp(1j * phi) * np.cos(theta)
    mat[m, n] = -np.sin(theta)
    mat[n, m] = np.exp(1j * phi) * np.sin(theta)
    mat[n, n] = np.cos(theta)
    return mat


def Ti(m, n, theta, phi, nmax):
    r"""The inverse Clements T matrix"""
    return np.transpose(T(m, n, theta, -phi, nmax))


def nullTi(m, n, U):
    r"""Nullifies element m,n of U using Ti"""
    (nmax, mmax) = U.shape

    if nmax != mmax:
        raise ValueError("U must be a square matrix")

    if U[m, n] == 0:
        thetar = 0
        phir = 0
    elif U[m, n + 1] == 0:
        thetar = np.pi / 2
        phir = 0
    else:
        r = U[m, n] / U[m, n + 1]
        thetar = np.arctan(np.abs(r))
        phir = np.angle(r)

    return [n, n + 1, thetar, phir, nmax]


def nullT(n, m, U):
    r"""Nullifies element n,m of U using T"""
    (nmax, mmax) = U.shape

    if nmax != mmax:
        raise ValueError("U must be a square matrix")

    if U[n, m] == 0:
        thetar = 0
        phir = 0
    elif U[n - 1, m] == 0:
        thetar = np.pi / 2
        phir = 0
    else:
        r = -U[n, m] / U[n - 1, m]
        thetar = np.arctan(np.abs(r))
        phir = np.angle(r)

    return [n - 1, n, thetar, phir, nmax]


def rectangular(V, tol=1e-11):
    r"""Rectangular decomposition of a unitary matrix, with local
    phase shifts applied between two interferometers.

    See :ref:`rectangular` or :cite:`clements2016` for more details.

    This function returns a circuit corresponding to an intermediate step in
    the decomposition as described in Eq. 4 of the article. In this form,
    the circuit comprises some T matrices (as in Eq. 1), then phases on all modes,
    and more T matrices.

    The procedure to construct these matrices is detailed in the supplementary
    material of the article.

    Args:
        V (array[complex]): unitary matrix of size n_size
        tol (float): the tolerance used when checking if the matrix is unitary:
            :math:`|VV^\dagger-I| \leq` tol

    Returns:
        tuple[array]: tuple of the form ``(tilist,np.diag(localV),tlist)``
            where:

            * ``tilist``: list containing ``[n,m,theta,phi,n_size]`` of the Ti unitaries needed
            * ``tlist``: list containing ``[n,m,theta,phi,n_size]`` of the T unitaries needed
            * ``localV``: Diagonal unitary sitting sandwiched by Ti's and the T's
    """
    localV = V
    (nsize, _) = localV.shape

    if not np.allclose(V @ V.conj().T, np.identity(nsize), atol=tol, rtol=0):
        raise ValueError("The input matrix is not unitary")

    tilist = []
    tlist = []
    for k, i in enumerate(range(nsize - 2, -1, -1)):
        if k % 2 == 0:
            for j in reversed(range(nsize - 1 - i)):
                tilist.append(nullTi(i + j + 1, j, localV))
                localV = localV @ Ti(*tilist[-1])
        else:
            for j in range(nsize - 1 - i):
                tlist.append(nullT(i + j + 1, j, localV))
                localV = T(*tlist[-1]) @ localV

    return tilist, np.diag(localV), tlist


def rectangular_phase_end(V, tol=1e-11):
    r"""Rectangular decomposition of a unitary matrix, with all
    local phase shifts placed after the interferometers.

    See :cite:`clements2016` for more details.

    Final step in the decomposition of a given discrete unitary matrix.
    The output is of the form given in Eq. 5.

    Args:
        V (array[complex]): unitary matrix of size n_size
        tol (float): the tolerance used when checking if the matrix is unitary
    Returns:
        tuple[array]: returns a tuple of the form ``(tlist, np.diag(localV), None)``
            where:

            * ``tlist``: list containing ``[n,m,theta,phi,n_size]`` of the T unitaries needed
            * ``localV``: Diagonal unitary matrix to be applied at the end of circuit
    """
    tilist, diags, tlist = rectangular(V, tol)
    new_tlist, new_diags = tilist.copy(), diags.copy()

    # Push each beamsplitter through the diagonal unitary
    for i in reversed(tlist):
        em, en = int(i[0]), int(i[1])
        alpha, beta = np.angle(new_diags[em]), np.angle(new_diags[en])
        theta, phi = i[2], i[3]

        # The new parameters required for D',T' st. T^(-1)D = D'T'
        new_theta = theta
        new_phi = (alpha - beta + np.pi) % (2 * np.pi)
        new_alpha = beta - phi + np.pi
        new_beta = beta

        new_i = [i[0], i[1], new_theta, new_phi, i[4]]
        new_diags[em], new_diags[en] = np.exp(1j * new_alpha), np.exp(1j * new_beta)

        new_tlist = new_tlist + [new_i]

    return new_tlist, new_diags, None


def mach_zehnder(m, n, internal_phase, external_phase, nmax):
    r"""A two-mode Mach-Zehnder interferometer section.

    This section is constructed by an external phase shifter on the input mode
    m, a symmetric beamsplitter combining modes m and n, an internal phase
    shifter on mode m, and another symmetric beamsplitter combining modes m
    and n.

    The resulting matrix is

    .. math::

       M = i e^{i \phi_{i}/2} \left[\begin{matrix}\sin \left( \phi_{i}/2 \right) e^{i \phi_{e}} & \cos \left( \phi_{i}/2 \right) \\
       \cos \left( \phi_{i}/2 \right) e^{i \phi_{e}} & - \sin \left( \phi_{i}/2 \right) \end{matrix}\right]

    Args:
        m (int): mode number on which the phase shifters act
        n (int): mode number which is combined with mode m by the beamsplitters
        internal_phase (float): phase in between the symmetric beamsplitters
        external_phase (float): phase acting before the first beamsplitter
        nmax (int): maximum number of modes in the circuit

    Returns:
        array: unitary matrix of the effective transformation the series of phaseshifters
        and beamsplitters.
    """
    Rexternal = np.identity(nmax, dtype=np.complex128)
    Rexternal[m, m] = np.exp(1j * external_phase)
    Rinternal = np.identity(nmax, dtype=np.complex128)
    Rinternal[m, m] = np.exp(1j * internal_phase)
    BS = np.identity(nmax, dtype=np.complex128)
    BS[m, m] = 1.0 / np.sqrt(2)
    BS[m, n] = 1.0j / np.sqrt(2)
    BS[n, m] = 1.0j / np.sqrt(2)
    BS[n, n] = 1.0 / np.sqrt(2)
    return BS @ Rinternal @ BS @ Rexternal


def mach_zehnder_inv(m, n, phi_int, phi_ext, nmax):
    r"""The inverse of the Mach-Zehnder unitary matrix.
    
    See :func:`~.mach_zehnder` for more details on the Mach-Zehnder unitary.
    """
    return mach_zehnder(m, n, phi_int, phi_ext, nmax).conj().T


def nullMZi(m, n, U):
    r"""Nullifies element m,n of U using mach_zehnder_inv.

    Args:
        m (int): row index of element to be nullified
        n (int): column index of element to be nullified
        U (array): matrix whose m,n element is to be nullified

    Returns:
        list: list containing ``[m, n, internal_phase, external_phase, nmax]`` of the
            mach_zehnder_inv unitaries needed
    """
    (nmax, mmax) = U.shape

    if nmax != mmax:
        raise ValueError("U must be a square matrix")

    if U[m, n] == 0:
        phi_i = np.pi
        phi_e = 0
    elif U[m, n + 1] == 0:
        phi_i = 0
        phi_e = 0
    else:
        r = -U[m, n + 1] / U[m, n]
        phi_i = 2 * np.arctan(np.abs(r))
        phi_e = -np.angle(r)

    return [n, n + 1, phi_i, phi_e, nmax]


def nullMZ(n, m, U):
    r"""Nullifies element n,m of U using mach_zehnder.

    Args:
        n (int): row index of element to be nullified
        m (int): column index of element to be nullified
        U (array): matrix whose m,n element is to be nullified

    Returns:
        list: list containing ``[m, n, internal_phase, external_phase, nmax]`` of the
            mach_zehnder unitaries needed
    """
    (nmax, mmax) = U.shape

    if nmax != mmax:
        raise ValueError("U must be a square matrix")

    if U[n, m] == 0:
        phi_i = np.pi
        phi_e = 0
    elif U[n - 1, m] == 0:
        phi_i = 0
        phi_e = 0
    else:
        r = U[n - 1, m] / U[n, m]
        phi_i = 2 * np.arctan(np.abs(r))
        phi_e = -np.angle(r)

    return [n - 1, n, phi_i, phi_e, nmax]


def rectangular_MZ(V, tol=1e-11):
    r"""Rectangular decomposition of a unitary matrix, with local
    phase shifts applied between two interferometers.

<<<<<<< HEAD
    Is similar to :func:`~.rectangular` except that it uses mach_zehner matrices to null elements of V
=======
    Is similar to :func:`~.rectangular` except that it uses Mach Zehnder matrices to null elements of V
>>>>>>> a62020d3
    using the :func:`~.null_MZ` and :func:`~.null_MZi` instead of :func:`~.T` matrices and corresponding :func:`~.nullT`
    and :func:`~.nullTi` functions.

    Args:
        V (array[complex]): unitary matrix of size n_size
        tol (float): the tolerance used when checking if the matrix is unitary

    Returns:
        tuple[array]: tuple of the form ``(tilist, np.diag(localV), tlist)``
        where:

<<<<<<< HEAD
            * ``tilist``: list containing ``[n,m,phi_int,phi_ext,n_size]`` of the ``mach_zehnder_inv`` unitaries needed
            * ``tlist``: list containing ``[n,m,phi_int,phi_ext,n_size]`` of the ``mach_zehnder`` unitaries needed
            * ``localV``: diagonal unitary sandwiched between the ``mach_zehnder_inv`` unitaries and the ``mach_zehnder`` unitaries
=======
        * ``tilist``: list containing ``[n,m,phi_int,phi_ext,n_size]`` of the ``mach_zehnder_inv`` unitaries needed
        * ``tlist``: list containing ``[n,m,phi_int,phi_ext,n_size]`` of the ``mach_zehnder`` unitaries needed
        * ``localV``: Diagonal unitary sitting sandwiched by ``mach_zehnder_inv``'s and the ``mach_zehnder``'s
>>>>>>> a62020d3
    """
    localV = V
    (nsize, _) = localV.shape

    if not np.allclose(V @ V.conj().T, np.identity(nsize), atol=tol, rtol=0):
        raise ValueError("The input matrix is not unitary")

    tilist = []
    tlist = []
    for k, i in enumerate(range(nsize - 2, -1, -1)):
        if k % 2 == 0:
            for j in reversed(range(nsize - 1 - i)):
                tilist.append(nullMZi(i + j + 1, j, localV))
                tilist[-1][2] %= 2 * np.pi
                tilist[-1][3] %= 2 * np.pi
                # repeat modulo operations, otherwise the input unitary
                # numpy.identity(20) yields an external_phase of exactly 2 * pi
                tilist[-1][2] %= 2 * np.pi
                tilist[-1][3] %= 2 * np.pi
                localV = localV @ mach_zehnder_inv(*tilist[-1])
        else:
            for j in range(nsize - 1 - i):
                tlist.append(nullMZ(i + j + 1, j, localV))
                tlist[-1][2] %= 2 * np.pi
                tlist[-1][3] %= 2 * np.pi
                # repeat modulo operations, otherwise the input unitary
                # numpy.identity(20) yields an external_phase of exactly 2 * pi
                tlist[-1][2] %= 2 * np.pi
                tlist[-1][3] %= 2 * np.pi
                localV = mach_zehnder(*tlist[-1]) @ localV

    return tilist, np.diag(localV), tlist


def rectangular_symmetric(V, tol=1e-11):
    r"""Decomposition of a unitary into an array of symmetric beamsplitters.

    This decomposition starts with the output from :func:`~.rectangular_MZ`
    and performs the equivalent of :func:`~.rectangular_phase_end` by placing all the
    local phase shifts after the interferometers.

    If the Mach-Zehnder unitaries are represented as M and the local phase shifts as D, the new
    parameters to shift the local phases to the end are calculated such that

    .. math::

       M^{-1} D = D_{\mathrm{new}} M_{\mathrm{new}}

    Args:
        V (array): unitary matrix of size n_size
        tol (int): the number of decimal places to use when determining
          whether the matrix is unitary

    Returns:
        tuple[array]: returns a tuple of the form ``(tlist,np.diag(localV), None)``
            where:

            * ``tlist``: list containing ``[n, m, internal_phase, external_phase, n_size]`` of the T unitaries needed
            * ``localV``: Diagonal unitary matrix to be applied at the end of circuit
            * ``None``: the value ``None``, in order to make the return
              signature identical to :func:`~.rectangular`
    """
    tilist, diags, tlist = rectangular_MZ(V, tol)
    new_tlist, new_diags = tilist.copy(), diags.copy()

    # Push each beamsplitter through the diagonal unitary
    for i in reversed(tlist):
        em, en = int(i[0]), int(i[1])
        alpha, beta = np.angle(new_diags[em]), np.angle(new_diags[en])
        phi_i, phi_e = i[2], i[3]

        # The new parameters required for D', MZ' st. MZ^(-1)D = D'MZ'

        new_phi_e = (alpha - beta) % (2 * np.pi)
        new_alpha = (beta - phi_e - phi_i + np.pi) % (2 * np.pi)
        new_beta = (beta - phi_i + np.pi) % (2 * np.pi)
        new_phi_i = phi_i % (2 * np.pi)
        # repeat modulo operations , otherwise the input unitary
        # numpy.identity(20) yields an external_phase of exactly 2 * pi
        new_phi_i %= 2 * np.pi
        new_phi_e %= 2 * np.pi

        new_i = [i[0], i[1], new_phi_i, new_phi_e, i[4]]
        new_diags[em], new_diags[en] = np.exp(1j * new_alpha), np.exp(1j * new_beta)

        new_tlist = new_tlist + [new_i]

    return new_tlist, new_diags, None


def triangular(V, tol=1e-11):
    r"""Triangular decomposition of a unitary matrix due to Reck et al.

    See :cite:`reck1994` for more details and :cite:`clements2016` for details on notation.

    Args:
        V (array[complex]): unitary matrix of size ``n_size``
        tol (float): the tolerance used when checking if the matrix is unitary:
            :math:`|VV^\dagger-I| \leq` tol

    Returns:
        tuple[array]: returns a tuple of the form ``(tlist,np.diag(localV), None)``
            where:

            * ``tlist``: list containing ``[n,m,theta,phi,n_size]`` of the T unitaries needed
            * ``localV``: Diagonal unitary applied at the beginning of circuit
    """
    localV = V
    (nsize, _) = localV.shape

    if not np.allclose(V @ V.conj().T, np.identity(nsize), atol=tol, rtol=0):
        raise ValueError("The input matrix is not unitary")

    tlist = []
    for i in range(nsize - 2, -1, -1):
        for j in range(i + 1):
            tlist.append(nullT(nsize - j - 1, nsize - i - 2, localV))
            localV = T(*tlist[-1]) @ localV

    return list(reversed(tlist)), np.diag(localV), None


def williamson(V, tol=1e-11):
    r"""Williamson decomposition of positive-definite (real) symmetric matrix.

    See :ref:`williamson`.

    Note that it is assumed that the symplectic form is

    .. math:: \Omega = \begin{bmatrix}0&I\\-I&0\end{bmatrix}

    where :math:`I` is the identity matrix and :math:`0` is the zero matrix.

    See https://math.stackexchange.com/questions/1171842/finding-the-symplectic-matrix-in-williamsons-theorem/2682630#2682630

    Args:
        V (array[float]): positive definite symmetric (real) matrix
        tol (float): the tolerance used when checking if the matrix is symmetric: :math:`|V-V^T| \leq` tol

    Returns:
        tuple[array,array]: ``(Db, S)`` where ``Db`` is a diagonal matrix
            and ``S`` is a symplectic matrix such that :math:`V = S^T Db S`
    """
    (n, m) = V.shape

    if n != m:
        raise ValueError("The input matrix is not square")

    diffn = np.linalg.norm(V - np.transpose(V))

    if diffn >= tol:
        raise ValueError("The input matrix is not symmetric")

    if n % 2 != 0:
        raise ValueError("The input matrix must have an even number of rows/columns")

    n = n // 2
    omega = sympmat(n)
    rotmat = changebasis(n)
    vals = np.linalg.eigvalsh(V)

    for val in vals:
        if val <= 0:
            raise ValueError("Input matrix is not positive definite")

    Mm12 = sqrtm(np.linalg.inv(V)).real
    r1 = Mm12 @ omega @ Mm12
    s1, K = schur(r1)
    X = np.array([[0, 1], [1, 0]])
    I = np.identity(2)
    seq = []

    # In what follows I construct a permutation matrix p  so that the Schur matrix has
    # only positive elements above the diagonal
    # Also the Schur matrix uses the x_1,p_1, ..., x_n,p_n  ordering thus I use rotmat to
    # go to the ordering x_1, ..., x_n, p_1, ... , p_n

    for i in range(n):
        if s1[2 * i, 2 * i + 1] > 0:
            seq.append(I)
        else:
            seq.append(X)

    p = block_diag(*seq)
    Kt = K @ p
    s1t = p @ s1 @ p
    dd = np.transpose(rotmat) @ s1t @ rotmat
    Ktt = Kt @ rotmat
    Db = np.diag([1 / dd[i, i + n] for i in range(n)] + [1 / dd[i, i + n] for i in range(n)])
    S = Mm12 @ Ktt @ sqrtm(Db)
    return Db, np.linalg.inv(S).T


def bloch_messiah(S, tol=1e-10, rounding=9):
    r"""Bloch-Messiah decomposition of a symplectic matrix.

    See :ref:`bloch_messiah`.

    Decomposes a symplectic matrix into two symplectic unitaries and squeezing transformation.
    It automatically sorts the squeezers so that they respect the canonical symplectic form.

    Note that it is assumed that the symplectic form is

    .. math:: \Omega = \begin{bmatrix}0&I\\-I&0\end{bmatrix}

    where :math:`I` is the identity matrix and :math:`0` is the zero matrix.

    As in the Takagi decomposition, the singular values of N are considered
    equal if they are equal after np.round(values, rounding).

    If S is a passive transformation, then return the S as the first passive
    transformation, and set the the squeezing and second unitary matrices to
    identity. This choice is not unique.

    For more info see:
    https://math.stackexchange.com/questions/1886038/finding-euler-decomposition-of-a-symplectic-matrix

    Args:
        S (array[float]): symplectic matrix
        tol (float): the tolerance used when checking if the matrix is symplectic:
            :math:`|S^T\Omega S-\Omega| \leq tol`
        rounding (int): the number of decimal places to use when rounding the singular values

    Returns:
        tuple[array]: Returns the tuple ``(ut1, st1, vt1)``. ``ut1`` and ``vt1`` are symplectic orthogonal,
            and ``st1`` is diagonal and of the form :math:`= \text{diag}(s1,\dots,s_n, 1/s_1,\dots,1/s_n)`
            such that :math:`S = ut1  st1  v1`
    """
    (n, m) = S.shape

    if n != m:
        raise ValueError("The input matrix is not square")
    if n % 2 != 0:
        raise ValueError("The input matrix must have an even number of rows/columns")

    n = n // 2
    omega = sympmat(n)
    if np.linalg.norm(np.transpose(S) @ omega @ S - omega) >= tol:
        raise ValueError("The input matrix is not symplectic")

    if np.linalg.norm(np.transpose(S) @ S - np.eye(2 * n)) >= tol:

        u, sigma = polar(S, side="left")
        ss, uss = takagi(sigma, tol=tol, rounding=rounding)

        # Apply a permutation matrix so that the squeezers appear in the order
        # s_1,...,s_n, 1/s_1,...1/s_n
        perm = np.array(list(range(0, n)) + list(reversed(range(n, 2 * n))))

        pmat = np.identity(2 * n)[perm, :]
        ut = uss @ pmat

        # Apply a second permutation matrix to permute s
        # (and their corresonding inverses) to get the canonical symplectic form
        qomega = np.transpose(ut) @ (omega) @ ut
        st = pmat @ np.diag(ss) @ pmat

        # Identifying degenerate subspaces
        result = []
        for _k, g in groupby(np.round(np.diag(st), rounding)[:n]):
            result.append(list(g))

        stop_is = list(np.cumsum([len(res) for res in result]))
        start_is = [0] + stop_is[:-1]

        # Rotation matrices (not permutations) based on svd.
        # See Appendix B2 of Serafini's book for more details.
        u_list, v_list = [], []

        for start_i, stop_i in zip(start_is, stop_is):
            x = qomega[start_i:stop_i, n + start_i : n + stop_i].real
            u_svd, _s_svd, v_svd = np.linalg.svd(x)
            u_list = u_list + [u_svd]
            v_list = v_list + [v_svd.T]

        pmat1 = block_diag(*(u_list + v_list))

        st1 = pmat1.T @ pmat @ np.diag(ss) @ pmat @ pmat1
        ut1 = uss @ pmat @ pmat1
        v1 = np.transpose(ut1) @ u

    else:
        ut1 = S
        st1 = np.eye(2 * n)
        v1 = np.eye(2 * n)

    return ut1.real, st1.real, v1.real


def covmat_to_hamil(V, tol=1e-10):  # pragma: no cover
    r"""Converts a covariance matrix to a Hamiltonian.

    Given a covariance matrix V of a Gaussian state :math:`\rho` in the xp ordering,
    finds a positive matrix :math:`H` such that

    .. math:: \rho = \exp(-Q^T H Q/2)/Z

    where :math:`Q = (x_1,\dots,x_n,p_1,\dots,p_n)` are the canonical
    operators, and Z is the partition function.

    For more details, see https://arxiv.org/abs/1507.01941

    Args:
        V (array): Gaussian covariance matrix
        tol (int): the number of decimal places to use when determining if the matrix is symmetric

    Returns:
        array: positive definite Hamiltonian matrix
    """
    (n, m) = V.shape
    if n != m:
        raise ValueError("Input matrix must be square")
    if np.linalg.norm(V - np.transpose(V)) >= tol:
        raise ValueError("The input matrix is not symmetric")

    n = n // 2
    omega = sympmat(n)

    vals = np.linalg.eigvalsh(V)
    for val in vals:
        if val <= 0:
            raise ValueError("Input matrix is not positive definite")

    W = 1j * V @ omega
    l, v = np.linalg.eig(W)
    H = (1j * omega @ (v @ np.diag(np.arctanh(1.0 / l.real)) @ np.linalg.inv(v))).real

    return H


def hamil_to_covmat(H, tol=1e-10):  # pragma: no cover
    r"""Converts a Hamiltonian matrix to a covariance matrix.

    Given a Hamiltonian matrix of a Gaussian state H, finds the equivalent covariance matrix
    V in the xp ordering.

    For more details, see https://arxiv.org/abs/1507.01941

    Args:
        H (array): positive definite Hamiltonian matrix
        tol (int): the number of decimal places to use when determining if the Hamiltonian is symmetric

    Returns:
        array: Gaussian covariance matrix
    """
    (n, m) = H.shape
    if n != m:
        raise ValueError("Input matrix must be square")
    if np.linalg.norm(H - np.transpose(H)) >= tol:
        raise ValueError("The input matrix is not symmetric")

    vals = np.linalg.eigvalsh(H)
    for val in vals:
        if val <= 0:
            raise ValueError("Input matrix is not positive definite")

    n = n // 2
    omega = sympmat(n)

    Wi = 1j * omega @ H
    l, v = np.linalg.eig(Wi)
    V = (1j * (v @ np.diag(1.0 / np.tanh(l.real)) @ np.linalg.inv(v)) @ omega).real
    return V<|MERGE_RESOLUTION|>--- conflicted
+++ resolved
@@ -489,11 +489,7 @@
     r"""Rectangular decomposition of a unitary matrix, with local
     phase shifts applied between two interferometers.
 
-<<<<<<< HEAD
-    Is similar to :func:`~.rectangular` except that it uses mach_zehner matrices to null elements of V
-=======
     Is similar to :func:`~.rectangular` except that it uses Mach Zehnder matrices to null elements of V
->>>>>>> a62020d3
     using the :func:`~.null_MZ` and :func:`~.null_MZi` instead of :func:`~.T` matrices and corresponding :func:`~.nullT`
     and :func:`~.nullTi` functions.
 
@@ -505,15 +501,9 @@
         tuple[array]: tuple of the form ``(tilist, np.diag(localV), tlist)``
         where:
 
-<<<<<<< HEAD
-            * ``tilist``: list containing ``[n,m,phi_int,phi_ext,n_size]`` of the ``mach_zehnder_inv`` unitaries needed
-            * ``tlist``: list containing ``[n,m,phi_int,phi_ext,n_size]`` of the ``mach_zehnder`` unitaries needed
-            * ``localV``: diagonal unitary sandwiched between the ``mach_zehnder_inv`` unitaries and the ``mach_zehnder`` unitaries
-=======
         * ``tilist``: list containing ``[n,m,phi_int,phi_ext,n_size]`` of the ``mach_zehnder_inv`` unitaries needed
         * ``tlist``: list containing ``[n,m,phi_int,phi_ext,n_size]`` of the ``mach_zehnder`` unitaries needed
         * ``localV``: Diagonal unitary sitting sandwiched by ``mach_zehnder_inv``'s and the ``mach_zehnder``'s
->>>>>>> a62020d3
     """
     localV = V
     (nsize, _) = localV.shape
