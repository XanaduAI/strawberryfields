--- conflicted
+++ resolved
@@ -54,12 +54,8 @@
         """Check that the target in the specification is equal to the layout target.
 
         Returns:
-<<<<<<< HEAD
-            Dict: dictionary representing the raw device specification.
-        """
-=======
-            dict: dictionary representing the raw device specification."""
->>>>>>> dca19f0e
+            dict: dictionary representing the raw device specification.
+        """
         layout = spec["layout"]
         target = spec["target"]
 
